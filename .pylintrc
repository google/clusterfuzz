[MESSAGES CONTROL]

# List of checkers and warnings to enable.
enable=
  indexing-exception,
  old-raise-syntax,

load-plugins=pylint_protobuf

# List of checkers and warnings to disable.
# TODO: Shrink this list to as small as possible.
disable=
  attribute-defined-outside-init,
  bad-option-value,
  bare-except,
  broad-except,
  c-extension-no-member,
  design,
  file-ignored,
  fixme,
  global-statement,
  import-error,
  import-outside-toplevel,
  locally-disabled,
  no-self-use,
  relative-import,
  similarities,
  suppressed-message,
  ungrouped-imports,
  unsubscriptable-object,
  wrong-import-position,
<<<<<<< HEAD
=======
  # TODO(https://github.com/google/clusterfuzz/issues/4138): Fix this.
>>>>>>> b3a6c1d2
  wrong-import-order,
  # FIXME: To be removed. Leftovers from Python 3 migration.
  consider-using-with,
  raise-missing-from,
  super-with-arguments,
  consider-using-generator,
  consider-using-f-string,  # Too many legacy usages.
  unspecified-encoding  # Too many legacy usage.

[BASIC]

# Regular expression which should only match the name
# of functions or classes which do not require a docstring.
no-docstring-rgx=(__.*__|main)

# Min length in lines of a function that requires a docstring.
docstring-min-length=10

# Regular expression which should only match correct module names. The
# leading underscore is sanctioned for private modules by Google's style
# guide.
#
# There are exceptions to the basic rule (_?[a-z][a-z0-9_]*) to cover
# requirements of Python's module system and of the presubmit framework.
module-rgx=^(_?[a-z][a-z0-9_]*)|__init__|__main__|PRESUBMIT|PRESUBMIT_unittest$

# Regular expression which should only match correct module level names.
const-rgx=^(_?[A-Z][A-Z0-9_]*|__[a-z0-9_]+__|_?[a-z][a-z0-9_]*)$

# Regular expression which should only match correct class attribute.
class-attribute-rgx=^(_?[A-Z][A-Z0-9_]*|__[a-z0-9_]+__|_?[a-z][a-z0-9_]*)$

# Regular expression which should only match correct class names.
class-rgx=^_?[A-Z][a-zA-Z0-9]*$

# Regular expression which should only match correct function names.
# 'camel_case' and 'snake_case' group names are used for consistency of naming
# styles across functions and methods.
function-rgx=^(?:(?P<exempt>setUp|tearDown|setUpModule|tearDownModule)|(?P<camel_case>_?[A-Z][a-zA-Z0-9]*)|(?P<snake_case>_?[a-z][a-z0-9_]*))$

# Regular expression which should only match correct method names.
# 'camel_case' and 'snake_case' group names are used for consistency of naming
# styles across functions and methods. 'exempt' indicates a name which is
# consistent with all naming styles.
method-rgx=(?x)
  ^(?:(?P<exempt>_[a-z0-9_]+__|runTest|setUp|tearDown|setUpTestCase
         |tearDownTestCase|setupSelf|tearDownClass|setUpClass
         |(test|assert)_*[A-Z0-9][a-zA-Z0-9_]*|next)
     |(?P<camel_case>_{0,2}[A-Z][a-zA-Z0-9_]*)
     |(?P<snake_case>_{0,2}[a-z][a-z0-9_]*))$

# Regular expression which should only match correct instance attribute names.
attr-rgx=^_{0,2}[a-z][a-z0-9_]*$

# Regular expression which should only match correct argument names.
argument-rgx=^[a-z][a-z0-9_]*$

# Regular expression which should only match correct variable names.
variable-rgx=^[a-z][a-z0-9_]*$

# Regular expression which should only match correct list comprehension /
# generator expression variable names.
inlinevar-rgx=^[a-z][a-z0-9_]*$

# Good variable names which should always be accepted, separated by a comma.
good-names=main,_,maxDiff

# Bad variable names which should always be refused, separated by a comma.
bad-names=

# FIXME: Renable this.
# List of builtins function names that should not be used, separated by a comma.
#bad-builtin=input

[FORMAT]

# Maximum number of characters on a single line.
max-line-length=80

# Maximum number of lines in a module
max-module-lines=99999

# String used as indentation unit. We differ from PEP8's normal 4 spaces.
indent-string='  '

[TYPECHECK]
<|MERGE_RESOLUTION|>--- conflicted
+++ resolved
@@ -29,10 +29,7 @@
   ungrouped-imports,
   unsubscriptable-object,
   wrong-import-position,
-<<<<<<< HEAD
-=======
   # TODO(https://github.com/google/clusterfuzz/issues/4138): Fix this.
->>>>>>> b3a6c1d2
   wrong-import-order,
   # FIXME: To be removed. Leftovers from Python 3 migration.
   consider-using-with,
