--- conflicted
+++ resolved
@@ -6,11 +6,6 @@
 [packages]
 cryptography = "==3.4.8"
 crcmod = "==1.7"
-<<<<<<< HEAD
-future = "==0.17.1"
-=======
-protobuf = "==3.20.3"
->>>>>>> 432a40de
 psutil = "==5.7.0"
 protobuf = "==4.23.4"
 
