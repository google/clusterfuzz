--- conflicted
+++ resolved
@@ -258,7 +258,9 @@
       default='us-central',
       help='Region for App Engine.json.')
 
-<<<<<<< HEAD
+  subparsers.add_parser(
+      'integration_tests', help='Run end-to-end integration tests.')
+
   parser_reproduce = subparsers.add_parser(
       'reproduce', help='Reproduce a crash or error from a test case.')
   parser_reproduce.add_argument(
@@ -268,10 +270,6 @@
       type=str,
       required=True,
       help='Build directory containing the target app and dependencies.')
-=======
-  subparsers.add_parser(
-      'integration_tests', help='Run end-to-end integration tests.')
->>>>>>> e4ec616e
 
   args = parser.parse_args()
 
