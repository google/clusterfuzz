# Copyright 2019 Google LLC
#
# Licensed under the Apache License, Version 2.0 (the "License");
# you may not use this file except in compliance with the License.
# You may obtain a copy of the License at
#
#      http://www.apache.org/licenses/LICENSE-2.0
#
# Unless required by applicable law or agreed to in writing, software
# distributed under the License is distributed on an "AS IS" BASIS,
# WITHOUT WARRANTIES OR CONDITIONS OF ANY KIND, either express or implied.
# See the License for the specific language governing permissions and
# limitations under the License.
"""Butler is here to help you with command-line tasks (e.g. running unit tests,
   deploying).

   You should code a task in Butler if any of the belows is true:
   - you run multiple commands to achieve the task.
   - you keep forgetting how to achieve the task.

   Please do `python butler.py --help` to see what Butler can help you.
"""

import argparse
import importlib
import os
import sys

sys.path.insert(0, os.path.join(os.path.dirname(__file__), 'src'))

# guard needs to be at the top because it checks Python dependecies.
from local.butler import guard

guard.check()


class _ArgumentParser(argparse.ArgumentParser):
  """Custom ArgumentParser."""

  def __init__(self, *args, **kwargs):
    """Override formatter_class to show default argument values in message."""
    kwargs['formatter_class'] = argparse.ArgumentDefaultsHelpFormatter
    argparse.ArgumentParser.__init__(self, *args, **kwargs)

  def error(self, message):
    """Override to print full help for ever error."""
    sys.stderr.write(f'error: {message}\n')
    self.print_help()
    sys.exit(2)


def _setup_args_for_remote(parser):
  """Setup sub-parsers for the remote command."""
  parser.add_argument(
      '-i',
      '--instance-name',
      required=True,
      help='The instance name (e.g. clusterfuzz-linux-0005).')
  parser.add_argument('--project', help='The Project ID.')
  parser.add_argument('--zone', help='The Project Zone.')

  subparsers = parser.add_subparsers(dest='remote')

  parser_tail = subparsers.add_parser(
      'tail', help='Print the last `size` lines of log_name.')
  parser_tail.add_argument('log_name', help='The log file name (without .log).')
  parser_tail.add_argument(
      'line_count', type=int, help='The number of lines to be showed.')

  parser_tailf = subparsers.add_parser(
      'tailf',
      help=('Print the last lines of logs and wait for more. '
            'This is equivalent to tail -f.'))
  parser_tailf.add_argument(
      'log_names', nargs='+', help='The log file names (without .log).')

  stage = subparsers.add_parser(
      'stage',
      help=('Stage a zip file by'
            ' (1) Build a zip with `butler.py package`'
            ' (2) Send the zip to the instance,'
            ' (3) Unzip it to the clusterfuzz path, and'
            ' (4) Restart run_bot.py.'))
  stage.add_argument(
      '-c', '--config-dir', required=True, help='Path to application config.')

  parser_rdp = subparsers.add_parser(
      'rdp',
      help=('Launch Remmina with correct configuration (e.g. IP address for the'
            ' instance).'))
  parser_rdp.add_argument(
      '--share-path',
      help=('The share path that is mounted on the remote instance.'
            'It is convenient for sending files to the remote instance.'))

  subparsers.add_parser('restart', help='Restart a bot by killing run_bot.py.')

  subparsers.add_parser('reboot', help='Reboot with `sudo reboot`.')


<<<<<<< HEAD
def _add_run_subparser(toplevel_subparsers):
  """Adds a parser for the `run` command."""
  parser_run = toplevel_subparsers.add_parser(
      'run', help='Run a one-off script against a datastore (e.g. migration).')
  parser_run.add_argument(
      'script_name',
      help='The script module name under `./local/butler/scripts`.')
  parser_run.add_argument(
      '--script_args',
      action='extend',
      nargs='+',
      help='Script specific arguments')
  parser_run.add_argument(
      '--non-dry-run',
      action='store_true',
      help='Run with actual datastore writes. Default to dry-run.')
  parser_run.add_argument(
      '-c', '--config-dir', required=True, help='Path to application config.')
  parser_run.add_argument(
      '--local', action='store_true', help='Run against local server instance.')
=======
def _add_package_subparser(toplevel_subparsers):
  """Adds a parser for the `package` command."""
  parser_package = toplevel_subparsers.add_parser(
      'package', help='Package clusterfuzz with a staging revision')
  parser_package.add_argument(
      '-p', '--platform', choices=['linux', 'macos', 'windows', 'all'])
  parser_package.add_argument(
      '-r',
      '--release',
      choices=['prod', 'candidate', 'chrome-tests-syncer'],
      default='prod')


def _add_bootstrap_subparser(toplevel_subparsers):
  """Adds a parser for the `bootstrap` command."""
  toplevel_subparsers.add_parser(
      'bootstrap',
      help=('Install all required dependencies for running an appengine, a bot,'
            'and a mapreduce locally.'))
>>>>>>> a48edfbd


def _add_py_unittest_subparser(toplevel_subparsers):
  """Adds a parser for the `py_unittest` command."""
  parser_py_unittest = toplevel_subparsers.add_parser(
      'py_unittest', help='Run Python unit tests.')
  parser_py_unittest.add_argument(
      '-p', '--pattern', help='Pattern for test files. Default is *_test.py.')
  parser_py_unittest.add_argument(
      '-u',
      '--unsuppress-output',
      action='store_true',
      help='Unsuppress output from `print`. Good for debugging.')
  parser_py_unittest.add_argument(
      '-m', '--parallel', action='store_true', help='Run tests in parallel.')
  parser_py_unittest.add_argument(
      '-v', '--verbose', action='store_true', help='Print logs from tests.')
  parser_py_unittest.add_argument(
      '-t',
      '--target',
      required=True,
      choices=['appengine', 'core', 'modules', 'cli'])
  parser_py_unittest.add_argument(
      '-c', '--config-dir', help='Config dir to use for module tests.')


def _add_lint_subparser(toplevel_subparsers):
  """Adds a parser for the `lint` command."""
  parser = toplevel_subparsers.add_parser(
      'lint', help='Lint changed code in current branch.')
  parser.add_argument(
      '--type-check',
      help='Also run the type checker on changed files.',
      action='store_true',
      default=False)
  parser.add_argument(
      '--path',
      dest='path',
      default=None,
      help=('The file or directory to lint. Default is to lint changed '
            'files in current branch'))


def _add_format_subparser(toplevel_subparsers):
  """Adds a parser for the `format` command."""
  parser = toplevel_subparsers.add_parser(
      'format', help='Format changed code in current branch.')
  parser.add_argument(
      '--path',
      dest='path',
      default=None,
      help=
      'The file or directory to format. Default is to format changed files in '
      'the current branch.')


def _add_integration_tests_subparsers(toplevel_subparsers):
  """Adds a parser for the `integration_tests` command."""
  toplevel_subparsers.add_parser(
      'integration_tests', help='Run end-to-end integration tests.')


def _add_weights_fuzzer_subparser(weights_subparsers):
  """Adds a parser for the `weights fuzzer` command."""
  parser = weights_subparsers.add_parser(
      'fuzzer', help='Interact with FuzzerJob weights.')
  subparsers = parser.add_subparsers(dest='fuzzer_command')

  subparsers.add_parser(
      'platforms', help='List distinct platform field values.')

  list_parser = subparsers.add_parser('list', help='List FuzzerJob entries.')
  list_parser.add_argument(
      '-p',
      '--platforms',
      help='Which platforms to list entries for.',
      nargs='+')
  list_parser.add_argument(
      '-f', '--fuzzers', help='Which fuzzers to list entries for.', nargs='+')
  list_parser.add_argument(
      '-j', '--jobs', help='Which jobs to list entries for.', nargs='+')
  list_parser.add_argument(
      '--format',
      help='Output format.',
      choices=['text', 'csv'],
      default='text')

  aggregate_parser = subparsers.add_parser(
      'aggregate', help='Aggregate matching FuzzerJob entries.')
  aggregate_parser.add_argument(
      '-p', '--platform', help='Which platform to query.', required=True)
  aggregate_parser.add_argument(
      '-f', '--fuzzers', help='Which fuzzers to aggregate.', nargs='+')
  aggregate_parser.add_argument(
      '-j', '--jobs', help='Which jobs to aggregate.', nargs='+')

  set_parser = subparsers.add_parser(
      'set', help='Set the weight of a FuzzerJob entry.')
  set_parser.add_argument(
      '-f',
      '--fuzzer',
      help='The fuzzer field of the entry to modify.',
      required=True)
  set_parser.add_argument(
      '-j',
      '--job',
      help='The job field of the entry to modify.',
      required=True)
  set_parser.add_argument(
      '-w',
      '--weight',
      help='The new weight to set.',
      type=float,
      required=True)


def _add_weights_batches_subparser(weights_subparsers):
  """Adds a parser for the `weights fuzzer-batch` command."""
  parser = weights_subparsers.add_parser(
      'fuzzer-batch',
      help='Interact with FuzzerJobs weights. FuzzerJobs database entries ' +
      'consist of batches of FuzzerJob entries that share the same platform. ' +
      'These are periodically generated from FuzzerJob entries. Bots read ' +
      'from FuzzerJobs batches in production instead of reading directly ' +
      'from FuzzerJob entries.')
  subparsers = parser.add_subparsers(dest='fuzzer_batch_command')

  list_parser = subparsers.add_parser('list', help='List FuzzerJobs entries.')
  list_parser.add_argument(
      '-p',
      '--platforms',
      help='Which platforms to list entries for.',
      nargs='+')
  list_parser.add_argument(
      '--format',
      help='Output format.',
      choices=['text', 'csv'],
      default='text')


def _add_weights_target_subparser(weights_subparsers):
  """Adds a parser for the `weights fuzz-target` command."""
  parser = weights_subparsers.add_parser(
      'fuzz-target', help='Interact with FuzzTargetJob weights.')
  subparsers = parser.add_subparsers(dest='fuzz_target_command')

  list_parser = subparsers.add_parser(
      'list', help='List FuzzTargetJob entries.')
  list_parser.add_argument(
      '-t',
      '--targets',
      help='Which fuzz target names to list entries for.',
      nargs='+')
  list_parser.add_argument(
      '-j', '--jobs', help='Which jobs to list entries for.', nargs='+')
  list_parser.add_argument(
      '-e', '--engines', help='Which engine to list entries for.', nargs='+')
  list_parser.add_argument(
      '--format',
      help='Output format.',
      choices=['text', 'csv'],
      default='text')

  set_parser = subparsers.add_parser(
      'set', help='Set the weight of a FuzzTargetJob entry.')
  set_parser.add_argument(
      '-t',
      '--target',
      help='The fuzz_target_name field of the entry to modify.',
      required=True)
  set_parser.add_argument(
      '-j',
      '--job',
      help='The job field of the entry to modify.',
      required=True)
  set_parser.add_argument(
      '-w',
      '--weight',
      help='The new weight to set.',
      type=float,
      required=True)


def _add_weights_subparser(toplevel_subparsers):
  """Adds a parser for the `weights` command."""
  parser = toplevel_subparsers.add_parser(
      'weights', help='Interact with fuzzer/job weights.')

  parser.add_argument(
      '-c', '--config-dir', required=True, help='Path to application config.')

  subparsers = parser.add_subparsers(dest='weights_command')
  _add_weights_fuzzer_subparser(subparsers)
  _add_weights_batches_subparser(subparsers)
  _add_weights_target_subparser(subparsers)


def _add_reproduce_subparser(toplevel_subparsers):
  """Adds a parser for the `reproduce` command."""
  parser = toplevel_subparsers.add_parser(
      'reproduce', help='Reproduce a testcase locally.')
  parser.add_argument(
      '-c', '--config-dir', required=True, help='Path to application config.')
  parser.add_argument(
      '-t',
      '--testcase-id',
      required=True,
      help='The testcase ID to reproduce.')


def main():
  """Parse the command-line args and invoke the right command."""
  parser = _ArgumentParser(
      description='Butler is here to help you with command-line tasks.')
  parser.add_argument(
      '--local-logging',
      action='store_true',
      default=False,
      help='Force logs to be local-only.')
  subparsers = parser.add_subparsers(dest='command')

  parser_js_unittest = subparsers.add_parser(
      'js_unittest', help='Run Javascript unit tests.')
  parser_js_unittest.add_argument(
      '-p',
      '--persist',
      action='store_true',
      help=('Do not close browser when tests '
            'finish. Good for debugging.'))

  parser_deploy = subparsers.add_parser('deploy', help='Deploy to Appengine')
  parser_deploy.add_argument(
      '-f',
      '--force',
      action='store_true',
      help='Force deploy from any branch.')
  parser_deploy.add_argument(
      '-c', '--config-dir', required=True, help='Path to application config.')
  parser_deploy.add_argument(
      '--staging', action='store_true', help='Deploy to staging.')
  parser_deploy.add_argument(
      '--prod', action='store_true', help='Deploy to production.')
  parser_deploy.add_argument(
      '--targets',
      nargs='*',
      default=['appengine', 'terraform', 'zips'],
      choices=['appengine', 'terraform', 'zips', 'test_deployment'])
  parser_deploy.add_argument(
      '--release',
      '-r',
      choices=['prod', 'candidate', 'chrome-tests-syncer'],
      default='prod')

  parser_run_server = subparsers.add_parser(
      'run_server', help='Run the local Clusterfuzz server.')
  parser_run_server.add_argument(
      '-b',
      '--bootstrap',
      action='store_true',
      help='Bootstrap the local database.')
  parser_run_server.add_argument(
      '--storage-path',
      default='local/storage',
      help='storage path for local database.')
  parser_run_server.add_argument(
      '--skip-install-deps',
      action='store_true',
      help=('Don\'t install dependencies before running this command (useful '
            'when you\'re restarting the server often).'))
  parser_run_server.add_argument(
      '--log-level', default='info', help='Logging level')
  parser_run_server.add_argument(
      '--clean', action='store_true', help='Clear existing database data.')

  parser_run_bot = subparsers.add_parser(
      'run_bot', help='Run a local clusterfuzz bot.')
  parser_run_bot.add_argument(
      '--name', default='test-bot', help='Name of the bot.')
  parser_run_bot.add_argument(
      '--server-storage-path',
      default='local/storage',
      help='Server storage path.')
  parser_run_bot.add_argument('directory', help='Directory to create bot in.')
  parser_run_bot.add_argument(
      '--android-serial',
      help='Serial number of an Android device to connect to instead of '
      'running normally.')

  parser_remote = subparsers.add_parser(
      'remote', help='Run command-line tasks on a remote bot.')
  _setup_args_for_remote(parser_remote)

  parser_clean_indexes = subparsers.add_parser(
      'clean_indexes', help='Clean up undefined indexes (in index.yaml).')
  parser_clean_indexes.add_argument(
      '-c', '--config-dir', required=True, help='Path to application config.')

  parser_create_config = subparsers.add_parser(
      'create_config', help='Create a new deployment config.')
  parser_create_config.add_argument(
      'new_config_dir', type=str, help='The new config directory to create.')
  parser_create_config.add_argument(
      '--project-id', type=str, required=True, help='Your Cloud Project ID.')
  parser_create_config.add_argument(
      '--firebase-api-key',
      type=str,
      required=True,
      help='Firebase web API key (for authentication).')
  parser_create_config.add_argument(
      '--oauth-client-secrets-path',
      type=str,
      required=True,
      help='Path to client_secrets.json.')
  parser_create_config.add_argument(
      '--gce-zone',
      type=str,
      default='us-central1-f',
      help='Region for GCE VMs.')
  parser_create_config.add_argument(
      '--appengine-location',
      type=str,
      default='us-central',
      help='Location for App Engine.')

<<<<<<< HEAD
  _add_run_subparser(subparsers)
=======
  _add_package_subparser(subparsers)
  _add_bootstrap_subparser(subparsers)
>>>>>>> a48edfbd
  _add_py_unittest_subparser(subparsers)
  _add_lint_subparser(subparsers)
  _add_format_subparser(subparsers)
  _add_integration_tests_subparsers(subparsers)
  _add_weights_subparser(subparsers)
  _add_reproduce_subparser(subparsers)
  args = parser.parse_args()
  if not args.command:
    parser.print_help()
    return 0

  _setup(args)
  command = importlib.import_module(f'local.butler.{args.command}')
  return command.execute(args)


def _setup(args):
  """Set up configs and import paths."""
  os.environ['ROOT_DIR'] = os.path.abspath('.')
  os.environ['PYTHONIOENCODING'] = 'UTF-8'

  sys.path.insert(0, os.path.abspath(os.path.join('src')))
  from clusterfuzz._internal.base import modules
  modules.fix_module_search_paths()

  if args.local_logging:
    from clusterfuzz._internal.system import environment
    environment.set_local_log_only()


if __name__ == '__main__':
  sys.exit(main())<|MERGE_RESOLUTION|>--- conflicted
+++ resolved
@@ -98,7 +98,6 @@
   subparsers.add_parser('reboot', help='Reboot with `sudo reboot`.')
 
 
-<<<<<<< HEAD
 def _add_run_subparser(toplevel_subparsers):
   """Adds a parser for the `run` command."""
   parser_run = toplevel_subparsers.add_parser(
@@ -119,7 +118,8 @@
       '-c', '--config-dir', required=True, help='Path to application config.')
   parser_run.add_argument(
       '--local', action='store_true', help='Run against local server instance.')
-=======
+
+
 def _add_package_subparser(toplevel_subparsers):
   """Adds a parser for the `package` command."""
   parser_package = toplevel_subparsers.add_parser(
@@ -139,7 +139,6 @@
       'bootstrap',
       help=('Install all required dependencies for running an appengine, a bot,'
             'and a mapreduce locally.'))
->>>>>>> a48edfbd
 
 
 def _add_py_unittest_subparser(toplevel_subparsers):
@@ -464,12 +463,9 @@
       default='us-central',
       help='Location for App Engine.')
 
-<<<<<<< HEAD
   _add_run_subparser(subparsers)
-=======
   _add_package_subparser(subparsers)
   _add_bootstrap_subparser(subparsers)
->>>>>>> a48edfbd
   _add_py_unittest_subparser(subparsers)
   _add_lint_subparser(subparsers)
   _add_format_subparser(subparsers)
