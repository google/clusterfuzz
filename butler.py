# Copyright 2019 Google LLC
#
# Licensed under the Apache License, Version 2.0 (the "License");
# you may not use this file except in compliance with the License.
# You may obtain a copy of the License at
#
#      http://www.apache.org/licenses/LICENSE-2.0
#
# Unless required by applicable law or agreed to in writing, software
# distributed under the License is distributed on an "AS IS" BASIS,
# WITHOUT WARRANTIES OR CONDITIONS OF ANY KIND, either express or implied.
# See the License for the specific language governing permissions and
# limitations under the License.
"""Butler is here to help you with command-line tasks (e.g. running unit tests,
   deploying).

   You should code a task in Butler if any of the belows is true:
   - you run multiple commands to achieve the task.
   - you keep forgetting how to achieve the task.

   Please do `python butler.py --help` to see what Butler can help you.
"""

import argparse
import importlib
import os
import sys

sys.path.insert(0, os.path.join(os.path.dirname(__file__), 'src'))

# guard needs to be at the top because it checks Python dependecies.
from local.butler import guard

guard.check()


class _ArgumentParser(argparse.ArgumentParser):
  """Custom ArgumentParser."""

  def __init__(self, *args, **kwargs):
    """Override formatter_class to show default argument values in message."""
    kwargs['formatter_class'] = argparse.ArgumentDefaultsHelpFormatter
    argparse.ArgumentParser.__init__(self, *args, **kwargs)

  def error(self, message):
    """Override to print full help for ever error."""
    sys.stderr.write(f'error: {message}\n')
    self.print_help()
    sys.exit(2)


def _setup_args_for_remote(parser):
  """Setup sub-parsers for the remote command."""
  parser.add_argument(
      '-i',
      '--instance-name',
      required=True,
      help='The instance name (e.g. clusterfuzz-linux-0005).')
  parser.add_argument('--project', help='The Project ID.')
  parser.add_argument('--zone', help='The Project Zone.')

  subparsers = parser.add_subparsers(dest='remote')

  parser_tail = subparsers.add_parser(
      'tail', help='Print the last `size` lines of log_name.')
  parser_tail.add_argument('log_name', help='The log file name (without .log).')
  parser_tail.add_argument(
      'line_count', type=int, help='The number of lines to be showed.')

  parser_tailf = subparsers.add_parser(
      'tailf',
      help=('Print the last lines of logs and wait for more. '
            'This is equivalent to tail -f.'))
  parser_tailf.add_argument(
      'log_names', nargs='+', help='The log file names (without .log).')

  stage = subparsers.add_parser(
      'stage',
      help=('Stage a zip file by'
            ' (1) Build a zip with `butler.py package`'
            ' (2) Send the zip to the instance,'
            ' (3) Unzip it to the clusterfuzz path, and'
            ' (4) Restart run_bot.py.'))
  stage.add_argument(
      '-c', '--config-dir', required=True, help='Path to application config.')

  parser_rdp = subparsers.add_parser(
      'rdp',
      help=('Launch Remmina with correct configuration (e.g. IP address for the'
            ' instance).'))
  parser_rdp.add_argument(
      '--share-path',
      help=('The share path that is mounted on the remote instance.'
            'It is convenient for sending files to the remote instance.'))

  subparsers.add_parser('restart', help='Restart a bot by killing run_bot.py.')

  subparsers.add_parser('reboot', help='Reboot with `sudo reboot`.')


<<<<<<< HEAD
def _add_package_subparser(toplevel_subparsers):
  """Adds a parser for the `package` command."""
  parser_package = toplevel_subparsers.add_parser(
      'package', help='Package clusterfuzz with a staging revision')
  parser_package.add_argument(
      '-p', '--platform', choices=['linux', 'macos', 'windows', 'all'])
  parser_package.add_argument(
      '-r',
      '--release',
      choices=['prod', 'candidate', 'chrome-tests-syncer'],
      default='prod')
=======
def _add_bootstrap_subparser(toplevel_subparsers):
  """Adds a parser for the `bootstrap` command."""
  toplevel_subparsers.add_parser(
      'bootstrap',
      help=('Install all required dependencies for running an appengine, a bot,'
            'and a mapreduce locally.'))
>>>>>>> 6b10da36


def _add_py_unittest_subparser(toplevel_subparsers):
  """Adds a parser for the `py_unittest` command."""
  parser_py_unittest = toplevel_subparsers.add_parser(
      'py_unittest', help='Run Python unit tests.')
  parser_py_unittest.add_argument(
      '-p', '--pattern', help='Pattern for test files. Default is *_test.py.')
  parser_py_unittest.add_argument(
      '-u',
      '--unsuppress-output',
      action='store_true',
      help='Unsuppress output from `print`. Good for debugging.')
  parser_py_unittest.add_argument(
      '-m', '--parallel', action='store_true', help='Run tests in parallel.')
  parser_py_unittest.add_argument(
      '-v', '--verbose', action='store_true', help='Print logs from tests.')
  parser_py_unittest.add_argument(
      '-t',
      '--target',
      required=True,
      choices=['appengine', 'core', 'modules', 'cli'])
  parser_py_unittest.add_argument(
      '-c', '--config-dir', help='Config dir to use for module tests.')


def _add_lint_subparser(toplevel_subparsers):
  """Adds a parser for the `lint` command."""
  parser = toplevel_subparsers.add_parser(
      'lint', help='Lint changed code in current branch.')
  parser.add_argument(
      '--type-check',
      help='Also run the type checker on changed files.',
      action='store_true',
      default=False)
  parser.add_argument(
      '--path',
      dest='path',
      default=None,
      help=('The file or directory to lint. Default is to lint changed '
            'files in current branch'))


def _add_format_subparser(toplevel_subparsers):
  """Adds a parser for the `format` command."""
  parser = toplevel_subparsers.add_parser(
      'format', help='Format changed code in current branch.')
  parser.add_argument(
      '--path',
      dest='path',
      default=None,
      help=
      'The file or directory to format. Default is to format changed files in '
      'the current branch.')


def _add_integration_tests_subparsers(toplevel_subparsers):
  """Adds a parser for the `integration_tests` command."""
  toplevel_subparsers.add_parser(
      'integration_tests', help='Run end-to-end integration tests.')


def _add_weights_fuzzer_subparser(weights_subparsers):
  """Adds a parser for the `weights fuzzer` command."""
  parser = weights_subparsers.add_parser(
      'fuzzer', help='Interact with FuzzerJob weights.')
  subparsers = parser.add_subparsers(dest='fuzzer_command')

  subparsers.add_parser(
      'platforms', help='List distinct platform field values.')

  list_parser = subparsers.add_parser('list', help='List FuzzerJob entries.')
  list_parser.add_argument(
      '-p',
      '--platforms',
      help='Which platforms to list entries for.',
      nargs='+')
  list_parser.add_argument(
      '-f', '--fuzzers', help='Which fuzzers to list entries for.', nargs='+')
  list_parser.add_argument(
      '-j', '--jobs', help='Which jobs to list entries for.', nargs='+')
  list_parser.add_argument(
      '--format',
      help='Output format.',
      choices=['text', 'csv'],
      default='text')

  aggregate_parser = subparsers.add_parser(
      'aggregate', help='Aggregate matching FuzzerJob entries.')
  aggregate_parser.add_argument(
      '-p', '--platform', help='Which platform to query.', required=True)
  aggregate_parser.add_argument(
      '-f', '--fuzzers', help='Which fuzzers to aggregate.', nargs='+')
  aggregate_parser.add_argument(
      '-j', '--jobs', help='Which jobs to aggregate.', nargs='+')

  set_parser = subparsers.add_parser(
      'set', help='Set the weight of a FuzzerJob entry.')
  set_parser.add_argument(
      '-f',
      '--fuzzer',
      help='The fuzzer field of the entry to modify.',
      required=True)
  set_parser.add_argument(
      '-j',
      '--job',
      help='The job field of the entry to modify.',
      required=True)
  set_parser.add_argument(
      '-w',
      '--weight',
      help='The new weight to set.',
      type=float,
      required=True)


def _add_weights_batches_subparser(weights_subparsers):
  """Adds a parser for the `weights fuzzer-batch` command."""
  parser = weights_subparsers.add_parser(
      'fuzzer-batch',
      help='Interact with FuzzerJobs weights. FuzzerJobs database entries ' +
      'consist of batches of FuzzerJob entries that share the same platform. ' +
      'These are periodically generated from FuzzerJob entries. Bots read ' +
      'from FuzzerJobs batches in production instead of reading directly ' +
      'from FuzzerJob entries.')
  subparsers = parser.add_subparsers(dest='fuzzer_batch_command')

  list_parser = subparsers.add_parser('list', help='List FuzzerJobs entries.')
  list_parser.add_argument(
      '-p',
      '--platforms',
      help='Which platforms to list entries for.',
      nargs='+')
  list_parser.add_argument(
      '--format',
      help='Output format.',
      choices=['text', 'csv'],
      default='text')


def _add_weights_target_subparser(weights_subparsers):
  """Adds a parser for the `weights fuzz-target` command."""
  parser = weights_subparsers.add_parser(
      'fuzz-target', help='Interact with FuzzTargetJob weights.')
  subparsers = parser.add_subparsers(dest='fuzz_target_command')

  list_parser = subparsers.add_parser(
      'list', help='List FuzzTargetJob entries.')
  list_parser.add_argument(
      '-t',
      '--targets',
      help='Which fuzz target names to list entries for.',
      nargs='+')
  list_parser.add_argument(
      '-j', '--jobs', help='Which jobs to list entries for.', nargs='+')
  list_parser.add_argument(
      '-e', '--engines', help='Which engine to list entries for.', nargs='+')
  list_parser.add_argument(
      '--format',
      help='Output format.',
      choices=['text', 'csv'],
      default='text')

  set_parser = subparsers.add_parser(
      'set', help='Set the weight of a FuzzTargetJob entry.')
  set_parser.add_argument(
      '-t',
      '--target',
      help='The fuzz_target_name field of the entry to modify.',
      required=True)
  set_parser.add_argument(
      '-j',
      '--job',
      help='The job field of the entry to modify.',
      required=True)
  set_parser.add_argument(
      '-w',
      '--weight',
      help='The new weight to set.',
      type=float,
      required=True)


def _add_weights_subparser(toplevel_subparsers):
  """Adds a parser for the `weights` command."""
  parser = toplevel_subparsers.add_parser(
      'weights', help='Interact with fuzzer/job weights.')

  parser.add_argument(
      '-c', '--config-dir', required=True, help='Path to application config.')

  subparsers = parser.add_subparsers(dest='weights_command')
  _add_weights_fuzzer_subparser(subparsers)
  _add_weights_batches_subparser(subparsers)
  _add_weights_target_subparser(subparsers)


def _add_reproduce_subparser(toplevel_subparsers):
  """Adds a parser for the `reproduce` command."""
  parser = toplevel_subparsers.add_parser(
      'reproduce', help='Reproduce a testcase locally.')
  parser.add_argument(
      '-c', '--config-dir', required=True, help='Path to application config.')
  parser.add_argument(
      '-t',
      '--testcase-id',
      required=True,
      help='The testcase ID to reproduce.')


def main():
  """Parse the command-line args and invoke the right command."""
  parser = _ArgumentParser(
      description='Butler is here to help you with command-line tasks.')
  parser.add_argument(
      '--local-logging',
      action='store_true',
      default=False,
      help='Force logs to be local-only.')
  subparsers = parser.add_subparsers(dest='command')

  parser_js_unittest = subparsers.add_parser(
      'js_unittest', help='Run Javascript unit tests.')
  parser_js_unittest.add_argument(
      '-p',
      '--persist',
      action='store_true',
      help=('Do not close browser when tests '
            'finish. Good for debugging.'))

  parser_deploy = subparsers.add_parser('deploy', help='Deploy to Appengine')
  parser_deploy.add_argument(
      '-f',
      '--force',
      action='store_true',
      help='Force deploy from any branch.')
  parser_deploy.add_argument(
      '-c', '--config-dir', required=True, help='Path to application config.')
  parser_deploy.add_argument(
      '--staging', action='store_true', help='Deploy to staging.')
  parser_deploy.add_argument(
      '--prod', action='store_true', help='Deploy to production.')
  parser_deploy.add_argument(
      '--targets',
      nargs='*',
      default=['appengine', 'terraform', 'zips'],
      choices=['appengine', 'terraform', 'zips', 'test_deployment'])
  parser_deploy.add_argument(
      '--release',
      '-r',
      choices=['prod', 'candidate', 'chrome-tests-syncer'],
      default='prod')

  parser_run_server = subparsers.add_parser(
      'run_server', help='Run the local Clusterfuzz server.')
  parser_run_server.add_argument(
      '-b',
      '--bootstrap',
      action='store_true',
      help='Bootstrap the local database.')
  parser_run_server.add_argument(
      '--storage-path',
      default='local/storage',
      help='storage path for local database.')
  parser_run_server.add_argument(
      '--skip-install-deps',
      action='store_true',
      help=('Don\'t install dependencies before running this command (useful '
            'when you\'re restarting the server often).'))
  parser_run_server.add_argument(
      '--log-level', default='info', help='Logging level')
  parser_run_server.add_argument(
      '--clean', action='store_true', help='Clear existing database data.')

  parser_run = subparsers.add_parser(
      'run', help='Run a one-off script against a datastore (e.g. migration).')
  parser_run.add_argument(
      'script_name',
      help='The script module name under `./local/butler/scripts`.')
  parser_run.add_argument(
      '--script_args',
      action='extend',
      nargs='+',
      help='Script specific arguments')
  parser_run.add_argument(
      '--non-dry-run',
      action='store_true',
      help='Run with actual datastore writes. Default to dry-run.')
  parser_run.add_argument(
      '-c', '--config-dir', required=True, help='Path to application config.')
  parser_run.add_argument(
      '--local', action='store_true', help='Run against local server instance.')

  parser_run_bot = subparsers.add_parser(
      'run_bot', help='Run a local clusterfuzz bot.')
  parser_run_bot.add_argument(
      '--name', default='test-bot', help='Name of the bot.')
  parser_run_bot.add_argument(
      '--server-storage-path',
      default='local/storage',
      help='Server storage path.')
  parser_run_bot.add_argument('directory', help='Directory to create bot in.')
  parser_run_bot.add_argument(
      '--android-serial',
      help='Serial number of an Android device to connect to instead of '
      'running normally.')

  parser_remote = subparsers.add_parser(
      'remote', help='Run command-line tasks on a remote bot.')
  _setup_args_for_remote(parser_remote)

  parser_clean_indexes = subparsers.add_parser(
      'clean_indexes', help='Clean up undefined indexes (in index.yaml).')
  parser_clean_indexes.add_argument(
      '-c', '--config-dir', required=True, help='Path to application config.')

  parser_create_config = subparsers.add_parser(
      'create_config', help='Create a new deployment config.')
  parser_create_config.add_argument(
      'new_config_dir', type=str, help='The new config directory to create.')
  parser_create_config.add_argument(
      '--project-id', type=str, required=True, help='Your Cloud Project ID.')
  parser_create_config.add_argument(
      '--firebase-api-key',
      type=str,
      required=True,
      help='Firebase web API key (for authentication).')
  parser_create_config.add_argument(
      '--oauth-client-secrets-path',
      type=str,
      required=True,
      help='Path to client_secrets.json.')
  parser_create_config.add_argument(
      '--gce-zone',
      type=str,
      default='us-central1-f',
      help='Region for GCE VMs.')
  parser_create_config.add_argument(
      '--appengine-location',
      type=str,
      default='us-central',
      help='Location for App Engine.')

<<<<<<< HEAD
  _add_package_subparser(subparsers)
=======
  _add_bootstrap_subparser(subparsers)
>>>>>>> 6b10da36
  _add_py_unittest_subparser(subparsers)
  _add_lint_subparser(subparsers)
  _add_format_subparser(subparsers)
  _add_integration_tests_subparsers(subparsers)
  _add_weights_subparser(subparsers)
  _add_reproduce_subparser(subparsers)
  args = parser.parse_args()
  if not args.command:
    parser.print_help()
    return 0

  _setup(args)
  command = importlib.import_module(f'local.butler.{args.command}')
  return command.execute(args)


def _setup(args):
  """Set up configs and import paths."""
  os.environ['ROOT_DIR'] = os.path.abspath('.')
  os.environ['PYTHONIOENCODING'] = 'UTF-8'

  sys.path.insert(0, os.path.abspath(os.path.join('src')))
  from clusterfuzz._internal.base import modules
  modules.fix_module_search_paths()

  if args.local_logging:
    from clusterfuzz._internal.system import environment
    environment.set_local_log_only()


if __name__ == '__main__':
  sys.exit(main())<|MERGE_RESOLUTION|>--- conflicted
+++ resolved
@@ -98,7 +98,6 @@
   subparsers.add_parser('reboot', help='Reboot with `sudo reboot`.')
 
 
-<<<<<<< HEAD
 def _add_package_subparser(toplevel_subparsers):
   """Adds a parser for the `package` command."""
   parser_package = toplevel_subparsers.add_parser(
@@ -110,14 +109,14 @@
       '--release',
       choices=['prod', 'candidate', 'chrome-tests-syncer'],
       default='prod')
-=======
+
+
 def _add_bootstrap_subparser(toplevel_subparsers):
   """Adds a parser for the `bootstrap` command."""
   toplevel_subparsers.add_parser(
       'bootstrap',
       help=('Install all required dependencies for running an appengine, a bot,'
             'and a mapreduce locally.'))
->>>>>>> 6b10da36
 
 
 def _add_py_unittest_subparser(toplevel_subparsers):
@@ -461,11 +460,8 @@
       default='us-central',
       help='Location for App Engine.')
 
-<<<<<<< HEAD
   _add_package_subparser(subparsers)
-=======
   _add_bootstrap_subparser(subparsers)
->>>>>>> 6b10da36
   _add_py_unittest_subparser(subparsers)
   _add_lint_subparser(subparsers)
   _add_format_subparser(subparsers)
