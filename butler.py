--- conflicted
+++ resolved
@@ -98,7 +98,6 @@
   subparsers.add_parser('reboot', help='Reboot with `sudo reboot`.')
 
 
-<<<<<<< HEAD
 def _add_lint_subparser(toplevel_subparsers):
   """Adds a parser for the `lint` command."""
   parser = toplevel_subparsers.add_parser(
@@ -109,11 +108,13 @@
       action='store_true',
       default=False)
   parser.add_argument(
-      '--dir',
-      dest='dir',
+      '--path',
+      dest='path',
       default=None,
-      help='The directory to lint. Default is to lint changed files in '
-=======
+      help='The file or directory to lint. Default is to lint changed files in '
+  )
+
+
 def _add_format_subparser(toplevel_subparsers):
   """Adds a parser for the `format` command."""
   parser = toplevel_subparsers.add_parser(
@@ -124,7 +125,6 @@
       default=None,
       help=
       'The file or directory to format. Default is to format changed files in '
->>>>>>> 3612e161
       'the current branch.')
 
 
@@ -324,18 +324,6 @@
       action='store_true',
       help=('Do not close browser when tests '
             'finish. Good for debugging.'))
-
-<<<<<<< HEAD
-  subparsers.add_parser('format', help='Format changed code in current branch.')
-=======
-  parser_lint = subparsers.add_parser(
-      'lint', help='Lint changed code in current branch.')
-  parser_lint.add_argument(
-      '--type-check',
-      help='Also run the type checker on changed files.',
-      action='store_true',
-      default=False)
->>>>>>> 3612e161
 
   parser_package = subparsers.add_parser(
       'package', help='Package clusterfuzz with a staging revision')
@@ -460,11 +448,8 @@
       default='us-central',
       help='Location for App Engine.')
 
-<<<<<<< HEAD
   _add_lint_subparser(subparsers)
-=======
   _add_format_subparser(subparsers)
->>>>>>> 3612e161
   _add_integration_tests_subparsers(subparsers)
   _add_weights_subparser(subparsers)
   _add_reproduce_subparser(subparsers)
