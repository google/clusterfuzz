# Copyright 2025 Google LLC
#
# Licensed under the Apache License, Version 2.0 (the "License");
# you may not use this file except in compliance with the License.
# You may obtain a copy of the License at
#
#      http://www.apache.org/licenses/LICENSE-2.0
#
# Unless required by applicable law or agreed to in writing, software
# distributed under the License is distributed on an "AS IS" BASIS,
# WITHOUT WARRANTIES OR CONDITIONS OF ANY KIND, either express or implied.
# See the License for the specific language governing permissions and
# limitations under the License.
"""Init command."""

import os
import sys
from typing import Any
from typing import Dict
from typing import Tuple

from casp.utils import config
from casp.utils import docker_utils
from casp.utils import gcloud
import click


def _setup_docker():
  """Sets up Docker."""
  click.echo('Checking Docker setup...')
  if not docker_utils.check_docker_setup():
    click.secho(
        'Docker setup check failed. Please resolve the issues above.', fg='red')
    sys.exit(1)
  click.secho('Docker setup is correct.', fg='green')


def _setup_gcloud_credentials(cfg: Dict[str, Any]):
  """"Setup gcloud credentials. Prompts the user if not found.

  Args:
    cfg: The configuration dictionary to update.
  """
  click.echo('Checking gcloud authentication...')
  credentials_path = gcloud.get_credentials_path()

  if not credentials_path:
    click.secho('gcloud authentication check failed.', fg='red')
    sys.exit(1)

  click.echo(f'Using credentials found in {credentials_path}')
  cfg['gcloud_credentials_path'] = credentials_path
  click.secho('gcloud authentication is configured correctly.', fg='green')


def _setup_custom_config(cfg: Dict[str, Any]):
  """Sets up optional custom configuration directory path.

  Args:
    cfg: The configuration dictionary to update.
  """
  custom_config_path = click.prompt(
      'Enter path to custom config directory (optional)',
      default='',
      show_default=False,
      type=click.Path())

  if not custom_config_path:
    # Handle case where user wants to clear the path
    if 'custom_config_path' in cfg:
      del cfg['custom_config_path']
      click.echo('Cleared custom config path.')
    return

  if not os.path.exists(custom_config_path):
    click.secho(
        f'Custom config path "{custom_config_path}" does not exist. '
        'Skipping.',
        fg='yellow')
    return

  cfg['custom_config_path'] = custom_config_path
  click.secho(f'Custom config path set to: {custom_config_path}', fg='green')


def _pull_image_for_project(project: str = 'internal'):
  """Pulls the docker image for the given project."""
  if not docker_utils.pull_image(docker_utils.PROJECT_TO_IMAGE[project]):
    click.secho(
        (f'\nError: Failed to pull Docker image: '
         f'{docker_utils.PROJECT_TO_IMAGE[project]}.'),
        fg='red')
    click.secho('Initialization failed.', fg='red')
    sys.exit(1)


@click.command(name='init', help='Initializes the CLI')
@click.option(
    '--projects',
    '--project',
    '-p',
    help=('The ClusterFuzz project to use. You can specify multiple projects.'
          'Ex.: -p dev -p internal'),
    required=False,
    default=('internal',),
    type=click.Choice(
        docker_utils.PROJECT_TO_IMAGE.keys(), case_sensitive=False),
    multiple=True)
<<<<<<< HEAD
def cli(projects: Tuple[str, ...]):
=======
def cli(projects: tuple[str, ...]):
>>>>>>> 617da1cb
  """Initializes the CASP CLI.

  This is done by:
    1. Checking the Docker setup
    2. Setting up the gcloud credentials for later use
    3. Optionally setting up a custom configuration directory path
    4. Saving the configuration to the config file
    5. Pulling the Docker image
  """
  _setup_docker()

  cfg = config.load_config()
  if not cfg:
    click.echo('Config file not found, creating a new one...')
    cfg = {}

  _setup_gcloud_credentials(cfg)
  _setup_custom_config(cfg)

  config.save_config(cfg)
  click.secho(f'Configuration saved to {config.CONFIG_FILE}.', fg='green')

  for project in projects:
    _pull_image_for_project(project)

  click.secho('Initialization complete.', fg='green')<|MERGE_RESOLUTION|>--- conflicted
+++ resolved
@@ -106,11 +106,7 @@
     type=click.Choice(
         docker_utils.PROJECT_TO_IMAGE.keys(), case_sensitive=False),
     multiple=True)
-<<<<<<< HEAD
-def cli(projects: Tuple[str, ...]):
-=======
 def cli(projects: tuple[str, ...]):
->>>>>>> 617da1cb
   """Initializes the CASP CLI.
 
   This is done by:
