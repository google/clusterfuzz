--- conflicted
+++ resolved
@@ -207,16 +207,6 @@
 
     command = ['echo', 'hello']
     volumes = {'/tmp': {'bind': '/data', 'mode': 'rw'}}
-<<<<<<< HEAD
-    result = docker_utils.run_command(command, volumes)
-
-    self.assertTrue(result)
-    mock_check_docker_setup.assert_called_once()
-    mock_pull_image.assert_called_once_with(
-        docker_utils.PROJECT_TO_IMAGE['internal'])
-    mock_client.containers.run.assert_called_once_with(
-        docker_utils.PROJECT_TO_IMAGE['internal'],
-=======
     image = docker_utils.PROJECT_TO_IMAGE['internal']
     result = docker_utils.run_command(command, volumes, image)
 
@@ -225,7 +215,6 @@
     mock_pull_image.assert_called_once_with(image)
     mock_client.containers.run.assert_called_once_with(
         image,
->>>>>>> 932a8194
         command,
         volumes=volumes,
         working_dir='/data/clusterfuzz',
@@ -239,15 +228,10 @@
     mock_container.remove.assert_called_once()
     mock_secho.assert_not_called()
 
-<<<<<<< HEAD
-  @patch('casp.utils.docker_utils.check_docker_setup', autospec=True)
-  def test_run_command_privileged(self, mock_check_docker_setup):
-=======
   @patch('casp.utils.docker_utils.pull_image', return_value=True, autospec=True)
   @patch('casp.utils.docker_utils.check_docker_setup', autospec=True)
   def test_run_command_privileged(self, mock_check_docker_setup,
                                   mock_pull_image):
->>>>>>> 932a8194
     """Tests running a command with privileged=True."""
     mock_client = create_autospec(
         docker.DockerClient, instance=True, spec_set=True)
@@ -261,19 +245,12 @@
 
     command = ['echo', 'hello']
     volumes = {}
-<<<<<<< HEAD
-    docker_utils.run_command(command, volumes, privileged=True)
-
-    mock_client.containers.run.assert_called_once_with(
-        docker_utils.PROJECT_TO_IMAGE['internal'],
-=======
     image = docker_utils.PROJECT_TO_IMAGE['internal']
     docker_utils.run_command(command, volumes, image, privileged=True)
 
     mock_pull_image.assert_called_once_with(image)
     mock_client.containers.run.assert_called_once_with(
         image,
->>>>>>> 932a8194
         command,
         volumes=volumes,
         working_dir='/data/clusterfuzz',
@@ -293,12 +270,8 @@
     """Tests when check_docker_setup fails."""
     command = ['echo', 'hello']
     volumes = {'/tmp': {'bind': '/data', 'mode': 'rw'}}
-<<<<<<< HEAD
-    result = docker_utils.run_command(command, volumes)
-=======
-    image = docker_utils.PROJECT_TO_IMAGE['internal']
-    result = docker_utils.run_command(command, volumes, image)
->>>>>>> 932a8194
+    image = docker_utils.PROJECT_TO_IMAGE['internal']
+    result = docker_utils.run_command(command, volumes, image)
 
     self.assertFalse(result)
     mock_check_docker_setup.assert_called_once()
@@ -318,20 +291,12 @@
 
     command = ['echo', 'hello']
     volumes = {'/tmp': {'bind': '/data', 'mode': 'rw'}}
-<<<<<<< HEAD
-    result = docker_utils.run_command(command, volumes)
-
-    self.assertFalse(result)
-    mock_check_docker_setup.assert_called_once()
-    mock_pull_image.assert_called_once()
-=======
-    image = docker_utils.PROJECT_TO_IMAGE['internal']
-    result = docker_utils.run_command(command, volumes, image)
-
-    self.assertFalse(result)
-    mock_check_docker_setup.assert_called_once()
-    mock_pull_image.assert_called_once_with(image)
->>>>>>> 932a8194
+    image = docker_utils.PROJECT_TO_IMAGE['internal']
+    result = docker_utils.run_command(command, volumes, image)
+
+    self.assertFalse(result)
+    mock_check_docker_setup.assert_called_once()
+    mock_pull_image.assert_called_once_with(image)
     mock_client.containers.run.assert_not_called()
 
   @patch('casp.utils.docker_utils.pull_image', return_value=True, autospec=True)
@@ -355,20 +320,12 @@
 
     command = ['false']
     volumes = {}
-<<<<<<< HEAD
-    result = docker_utils.run_command(command, volumes)
-
-    self.assertFalse(result)
-    mock_check_docker_setup.assert_called_once()
-    mock_pull_image.assert_called_once()
-=======
-    image = docker_utils.PROJECT_TO_IMAGE['internal']
-    result = docker_utils.run_command(command, volumes, image)
-
-    self.assertFalse(result)
-    mock_check_docker_setup.assert_called_once()
-    mock_pull_image.assert_called_once_with(image)
->>>>>>> 932a8194
+    image = docker_utils.PROJECT_TO_IMAGE['internal']
+    result = docker_utils.run_command(command, volumes, image)
+
+    self.assertFalse(result)
+    mock_check_docker_setup.assert_called_once()
+    mock_pull_image.assert_called_once_with(image)
     mock_client.containers.run.assert_called_once()
     self.assertEqual(mock_container.logs.call_count, 2)
     mock_container.wait.assert_called_once()
@@ -377,31 +334,15 @@
     mock_secho.assert_any_call('error log', fg='red')
     mock_container.remove.assert_called_once()
 
-<<<<<<< HEAD
-  @patch('casp.utils.docker_utils.check_docker_setup', autospec=True)
-  @patch('click.secho', autospec=True)
-  def test_run_command_container_error_exception_with_stderr(
-      self, mock_secho, mock_check_docker_setup):
-=======
   @patch('casp.utils.docker_utils.pull_image', return_value=True, autospec=True)
   @patch('casp.utils.docker_utils.check_docker_setup', autospec=True)
   @patch('click.secho', autospec=True)
   def test_run_command_container_error_exception_with_stderr(
       self, mock_secho, mock_check_docker_setup, mock_pull_image):
->>>>>>> 932a8194
     """Tests ContainerError with stderr."""
     mock_client = create_autospec(
         docker.DockerClient, instance=True, spec_set=True)
     mock_check_docker_setup.return_value = mock_client
-<<<<<<< HEAD
-    mock_exception = docker.errors.ContainerError(
-        None, 1, 'cmd', 'img', stderr=b'error details')
-    mock_client.containers.run.side_effect = mock_exception
-
-    result = docker_utils.run_command(['fail'], {})
-
-    self.assertFalse(result)
-=======
     image = docker_utils.PROJECT_TO_IMAGE['internal']
     mock_exception = docker.errors.ContainerError(
         None, 1, 'cmd', image, stderr=b'error details')
@@ -411,37 +352,20 @@
 
     self.assertFalse(result)
     mock_pull_image.assert_called_once_with(image)
->>>>>>> 932a8194
     mock_secho.assert_any_call(
         f'Error: Command failed in Docker container: {mock_exception}',
         fg='red')
     mock_secho.assert_any_call('error details', fg='red')
 
-<<<<<<< HEAD
-  @patch('casp.utils.docker_utils.check_docker_setup', autospec=True)
-  @patch('click.secho', autospec=True)
-  def test_run_command_container_error_exception_no_stderr(
-      self, mock_secho, mock_check_docker_setup):
-=======
   @patch('casp.utils.docker_utils.pull_image', return_value=True, autospec=True)
   @patch('casp.utils.docker_utils.check_docker_setup', autospec=True)
   @patch('click.secho', autospec=True)
   def test_run_command_container_error_exception_no_stderr(
       self, mock_secho, mock_check_docker_setup, mock_pull_image):
->>>>>>> 932a8194
     """Tests ContainerError without stderr."""
     mock_client = create_autospec(
         docker.DockerClient, instance=True, spec_set=True)
     mock_check_docker_setup.return_value = mock_client
-<<<<<<< HEAD
-    mock_exception = docker.errors.ContainerError(
-        None, 1, 'cmd', 'img', stderr=None)
-    mock_client.containers.run.side_effect = mock_exception
-
-    result = docker_utils.run_command(['fail'], {})
-
-    self.assertFalse(result)
-=======
     image = docker_utils.PROJECT_TO_IMAGE['internal']
     mock_exception = docker.errors.ContainerError(
         None, 1, 'cmd', image, stderr=None)
@@ -451,7 +375,6 @@
 
     self.assertFalse(result)
     mock_pull_image.assert_called_once_with(image)
->>>>>>> 932a8194
     mock_secho.assert_called_once_with(
         f'Error: Command failed in Docker container: {mock_exception}',
         fg='red')
@@ -470,20 +393,12 @@
 
     command = ['run']
     volumes = {}
-<<<<<<< HEAD
-    result = docker_utils.run_command(command, volumes)
-
-    self.assertFalse(result)
-    mock_check_docker_setup.assert_called_once()
-    mock_pull_image.assert_called_once()
-=======
-    image = docker_utils.PROJECT_TO_IMAGE['internal']
-    result = docker_utils.run_command(command, volumes, image)
-
-    self.assertFalse(result)
-    mock_check_docker_setup.assert_called_once()
-    mock_pull_image.assert_called_once_with(image)
->>>>>>> 932a8194
+    image = docker_utils.PROJECT_TO_IMAGE['internal']
+    result = docker_utils.run_command(command, volumes, image)
+
+    self.assertFalse(result)
+    mock_check_docker_setup.assert_called_once()
+    mock_pull_image.assert_called_once_with(image)
     mock_client.containers.run.assert_called_once()
     mock_secho.assert_called_once()
     args, _ = mock_secho.call_args
@@ -503,39 +418,25 @@
 
     command = ['run']
     volumes = {}
-<<<<<<< HEAD
-    result = docker_utils.run_command(command, volumes)
-
-    self.assertFalse(result)
-    mock_check_docker_setup.assert_called_once()
-    mock_pull_image.assert_called_once()
-=======
-    image = docker_utils.PROJECT_TO_IMAGE['internal']
-    result = docker_utils.run_command(command, volumes, image)
-
-    self.assertFalse(result)
-    mock_check_docker_setup.assert_called_once()
-    mock_pull_image.assert_called_once_with(image)
->>>>>>> 932a8194
+    image = docker_utils.PROJECT_TO_IMAGE['internal']
+    result = docker_utils.run_command(command, volumes, image)
+
+    self.assertFalse(result)
+    mock_check_docker_setup.assert_called_once()
+    mock_pull_image.assert_called_once_with(image)
     mock_client.containers.run.assert_called_once()
     mock_secho.assert_called_once()
     args, _ = mock_secho.call_args
     self.assertIn('Error: Docker API error', args[0])
 
-<<<<<<< HEAD
-=======
-  @patch('casp.utils.docker_utils.pull_image', return_value=True, autospec=True)
->>>>>>> 932a8194
+  @patch('casp.utils.docker_utils.pull_image', return_value=True, autospec=True)
   @patch('casp.utils.docker_utils.check_docker_setup', autospec=True)
   @patch('click.secho', autospec=True)
   def test_run_command_remove_container_fails(
       self,
       mock_secho,
       mock_check_docker_setup,
-<<<<<<< HEAD
-=======
       mock_pull_image,
->>>>>>> 932a8194
   ):
     """Tests when removing the container fails."""
     mock_client = create_autospec(
@@ -551,17 +452,11 @@
 
     command = ['echo', 'hello']
     volumes = {}
-<<<<<<< HEAD
-    result = docker_utils.run_command(command, volumes)
+    image = docker_utils.PROJECT_TO_IMAGE['internal']
+    result = docker_utils.run_command(command, volumes, image)
 
     self.assertTrue(result)
-=======
-    image = docker_utils.PROJECT_TO_IMAGE['internal']
-    result = docker_utils.run_command(command, volumes, image)
-
-    self.assertTrue(result)
-    mock_pull_image.assert_called_once_with(image)
->>>>>>> 932a8194
+    mock_pull_image.assert_called_once_with(image)
     mock_container.remove.assert_called_once()
     mock_secho.assert_called_once()
     args, kwargs = mock_secho.call_args
