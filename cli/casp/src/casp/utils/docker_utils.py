--- conflicted
+++ resolved
@@ -20,11 +20,7 @@
 import docker
 
 # TODO: Make this configurable.
-<<<<<<< HEAD
-DOCKER_IMAGES = {
-=======
 PROJECT_TO_IMAGE = {
->>>>>>> c161bfb0
     'dev': ("gcr.io/clusterfuzz-images/chromium/base/immutable/dev:"
             "20251008165901-utc-893e97e-640142509185-compute-d609115-prod"),
     'internal': (
@@ -63,31 +59,25 @@
     return None
 
 
-<<<<<<< HEAD
-def pull_image(image: str = 'internal') -> bool:
-=======
 def pull_image(image: str = PROJECT_TO_IMAGE['internal']) -> bool:
->>>>>>> c161bfb0
   """Pulls the docker image."""
   client = check_docker_setup()
   if not client:
     return False
 
   try:
-<<<<<<< HEAD
-    click.echo(f'Pulling Docker image: {DOCKER_IMAGES[image]}...')
-    client.images.pull(DOCKER_IMAGES[image])
+    click.echo(f'Pulling Docker image: {image}...')
+    client.images.pull(image)
     return True
   except docker.errors.DockerException:
-    click.secho(
-        f'Error: Docker image {DOCKER_IMAGES[image]} not found.', fg='red')
+    click.secho(f'Error: Docker image {image} not found.', fg='red')
     return False
 
 
 def run_command(command: list[str],
                 volumes: dict,
                 privileged: bool = False,
-                image: str = 'internal') -> bool:
+                image: str = PROJECT_TO_IMAGE['internal']) -> bool:
   """Runs a command in a docker container and streams logs.
 
   Args:
@@ -108,7 +98,7 @@
   try:
     click.echo(f'Running command in Docker container: {command}')
     container = client.containers.run(
-        DOCKER_IMAGES[image],
+        image,
         command,
         volumes=volumes,
         working_dir='/data/clusterfuzz',
@@ -137,8 +127,7 @@
       click.secho(e.stderr.decode('utf-8'), fg='red')
     return False
   except docker.errors.ImageNotFound:
-    click.secho(
-        f'Error: Docker image {DOCKER_IMAGES[image]} not found.', fg='red')
+    click.secho(f'Error: Docker image {image} not found.', fg='red')
     return False
   except docker.errors.APIError as e:
     click.secho(f'Error: Docker API error: {e}', fg='red')
@@ -148,12 +137,4 @@
       try:
         container.remove()
       except docker.errors.APIError as e:
-        click.secho(f'Error removing container: {e}', fg='yellow')
-=======
-    click.echo(f'Pulling Docker image: {image}...')
-    client.images.pull(image)
-    return True
-  except docker.errors.DockerException:
-    click.secho(f'Error: Docker image {image} not found.', fg='red')
-    return False
->>>>>>> c161bfb0
+        click.secho(f'Error removing container: {e}', fg='yellow')