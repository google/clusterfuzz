--- conflicted
+++ resolved
@@ -38,9 +38,7 @@
     service_account_email: test-unpriv-clusterfuzz-service-account-email
     preemptible: false
     machine_type: n1-standard-1
-<<<<<<< HEAD
     retry: true
-=======
     subconfigs:
       -
         name: central1-network1
@@ -51,7 +49,6 @@
       -
         name: east4-network2
         weight: .5
->>>>>>> a77ce945
   LINUX-PREEMPTIBLE:
     clusterfuzz_release: 'prod'
     docker_image: 'gcr.io/clusterfuzz-images/base:a2f4dd6-202202070654'
