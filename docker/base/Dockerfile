--- conflicted
+++ resolved
@@ -142,14 +142,5 @@
 ENV LANG en_US.UTF-8
 ENV PYTHONIOENCODING UTF-8
 
-<<<<<<< HEAD
-COPY setup_common.sh setup_clusterfuzz.sh start_clusterfuzz.sh setup_mock_metadata.sh start.sh Pipfile Pipfile.lock /data/
-RUN cd /data && \
-    # Make pip3.7 the default so that pipenv install --system works.
-    mv /usr/local/bin/pip3.7 /usr/local/bin/pip && \
-    pipenv install --deploy --system
-
-=======
-COPY setup_common.sh setup_clusterfuzz.sh setup_nfs.sh start_clusterfuzz.sh setup_mock_metadata.sh start.sh /data/
->>>>>>> 82bdfee4
+COPY setup_common.sh setup_clusterfuzz.sh start_clusterfuzz.sh setup_mock_metadata.sh start.sh /data/
 CMD ["bash", "-ex", "/data/start.sh"]
