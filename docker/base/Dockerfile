--- conflicted
+++ resolved
@@ -97,15 +97,9 @@
     tar -xzv --strip-components=1 -f openjdk-15.0.2_linux-x64_bin.tar.gz --directory $JAVA_HOME && \
     rm -rf openjdk*.tar.gz $JAVA_HOME/jmods $JAVA_HOME/lib/src.zip
 
-<<<<<<< HEAD
-# Install Python 3.
+# Install Python 3.11
 RUN curl -sS https://www.python.org/ftp/python/3.11.4/Python-3.11.4.tgz | tar -C /tmp -xzv && \
     cd /tmp/Python-3.11.4 && \
-=======
-# Install Python 3.7
-RUN curl -sS https://www.python.org/ftp/python/3.7.7/Python-3.7.7.tgz | tar -C /tmp -xzv && \
-    cd /tmp/Python-3.7.7 && \
->>>>>>> 412b2e16
     ./configure --enable-optimizations --enable-loadable-sqlite-extensions && make altinstall && \
     rm -rf /tmp/Python-3.11.4 /tmp/Python-3.11.4.tar.xz
 RUN pip3.11 --no-cache-dir install pipenv==2022.8.5
@@ -136,12 +130,7 @@
 ENV ROOT_DIR $INSTALL_DIRECTORY/clusterfuzz
 ENV UPDATE_WEB_TESTS True
 ENV PYTHONPATH $INSTALL_DIRECTORY/clusterfuzz/src
-<<<<<<< HEAD
 ENV RUN_CMD "python3.11 $ROOT_DIR/src/python/bot/startup/run.py"
-ENV DEPLOYMENT_ZIP "linux-3.zip"
-=======
-ENV RUN_CMD "python3.7 $ROOT_DIR/src/python/bot/startup/run.py"
->>>>>>> 412b2e16
 
 # Passwordless sudo (needed for AFL launcher).
 RUN groupadd nopwsudo && \
