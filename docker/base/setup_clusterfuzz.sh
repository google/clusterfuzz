--- conflicted
+++ resolved
@@ -26,14 +26,9 @@
     rm -rf clusterfuzz
   fi
 
-<<<<<<< HEAD
-  gsutil cp gs://$DEPLOYMENT_BUCKET/$DEPLOYMENT_ZIP $DEPLOYMENT_ZIP 
-  unzip -q -o $DEPLOYMENT_ZIP
-=======
   # DEPLOYMENT_ZIP might be test-deployment/linux-3.zip, so we do not extract DEPLOYMENT_ZIP directly
   gsutil cp gs://$DEPLOYMENT_BUCKET/$DEPLOYMENT_ZIP $CLUSTERFUZZ_FILE
   unzip -q -o $CLUSTERFUZZ_FILE
->>>>>>> 412b2e16
 fi
 
 # Some configurations (e.g. hosts) run many instances of ClusterFuzz. Don't
