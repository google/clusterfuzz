#!/bin/bash -ex
# Copyright 2019 Google LLC
#
# Licensed under the Apache License, Version 2.0 (the "License");
# you may not use this file except in compliance with the License.
# You may obtain a copy of the License at
#
#      http://www.apache.org/licenses/LICENSE-2.0
#
# Unless required by applicable law or agreed to in writing, software
# distributed under the License is distributed on an "AS IS" BASIS,
# WITHOUT WARRANTIES OR CONDITIONS OF ANY KIND, either express or implied.
# See the License for the specific language governing permissions and
# limitations under the License.

IMAGES=(
  gcr.io/clusterfuzz-images/base
  gcr.io/clusterfuzz-images/high-end
  gcr.io/clusterfuzz-images/chromium/base
  gcr.io/clusterfuzz-images/chromium/builder
  gcr.io/clusterfuzz-images/chromium/high-end
  gcr.io/clusterfuzz-images/chromium/tests-syncer
  gcr.io/clusterfuzz-images/oss-fuzz/base
  gcr.io/clusterfuzz-images/oss-fuzz/host
  gcr.io/clusterfuzz-images/oss-fuzz/host-high-end
  gcr.io/clusterfuzz-images/oss-fuzz/worker
  gcr.io/clusterfuzz-images/ci
  gcr.io/clusterfuzz-images/fuchsia
)

function docker_push {
  docker push $image
  docker push $image:$stamp
}

GIT_HASH=$1
stamp=$GIT_HASH-$(date -u +%Y%m%d%H%M)
for image in "${IMAGES[@]}"; do
  docker build -t $image ${image#gcr.io/clusterfuzz-images/}
  docker tag $image $image:$stamp
  docker push $image
  docker push $image:$stamp
<<<<<<< HEAD
  waitn
=======
  wait
>>>>>>> 904fbf8f
  docker_push &
done

echo Built and pushed images successfully with stamp $stamp<|MERGE_RESOLUTION|>--- conflicted
+++ resolved
@@ -40,11 +40,7 @@
   docker tag $image $image:$stamp
   docker push $image
   docker push $image:$stamp
-<<<<<<< HEAD
-  waitn
-=======
   wait
->>>>>>> 904fbf8f
   docker_push &
 done
 
