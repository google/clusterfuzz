--- conflicted
+++ resolved
@@ -1,11 +1,7 @@
 {
     "_meta": {
         "hash": {
-<<<<<<< HEAD
-            "sha256": "130fd99bb11bf830a3abf3af65a2968750ba19e65f81f8991cb14c1c616cdab4"
-=======
-            "sha256": "440e0f0184d227a4083706689c228f1c8214be25005aed7c94c9f0baa814c89e"
->>>>>>> 5d1fd032
+            "sha256": "0fa4aa1a9efa137cd5329e4d618aa21dc993fc1f2e07a4725e1262de9cd84d04"
         },
         "pipfile-spec": 6,
         "requires": {},
@@ -160,7 +156,6 @@
             "version": "==1.8.0"
         },
         "google-api-core": {
-            "extras": [],
             "hashes": [
                 "sha256:6fb380f49d19ee1d09a9722d0379042b7edb06c0112e4796c7a395078a043e71",
                 "sha256:7421474c39d396a74dfa317dddbc69188f2336835f526087c7648f91105e32ff"
@@ -579,7 +574,7 @@
                 "sha256:c203ec8783bf771a155b207279b9bccb8dea02d8f0c9e5f8ead507bc3246ecc1",
                 "sha256:ef9d7589ef3c200abe66653d3f1ab1033c3c419ae9b9bdb1240a85b024efc88b"
             ],
-            "markers": "python_version >= '2.6' and python_version not in '3.0, 3.1, 3.2, 3.3'",
+            "markers": "python_version >= '2.6' and python_version not in '3.0, 3.1, 3.2'",
             "version": "==2.4.7"
         },
         "python-dateutil": {
@@ -713,7 +708,7 @@
                 "sha256:1e61c37477a1626458e36f7b1d82aa5c9b094fa4802892072e49de9c60c4c926",
                 "sha256:8abb2f1d86890a2dfb989f9a77cfcfd3e47c2a354b01111771326f8aa26e0254"
             ],
-            "markers": "python_version >= '2.7' and python_version not in '3.0, 3.1, 3.2, 3.3'",
+            "markers": "python_version >= '2.7' and python_version not in '3.0, 3.1, 3.2'",
             "version": "==1.16.0"
         },
         "uritemplate": {
@@ -839,101 +834,12 @@
             "markers": "python_version >= '3.6'",
             "version": "==2023.7.22"
         },
-        "charset-normalizer": {
-            "hashes": [
-                "sha256:02673e456dc5ab13659f85196c534dc596d4ef260e4d86e856c3b2773ce09843",
-                "sha256:02af06682e3590ab952599fbadac535ede5d60d78848e555aa58d0c0abbde786",
-                "sha256:03680bb39035fbcffe828eae9c3f8afc0428c91d38e7d61aa992ef7a59fb120e",
-                "sha256:0570d21da019941634a531444364f2482e8db0b3425fcd5ac0c36565a64142c8",
-                "sha256:09c77f964f351a7369cc343911e0df63e762e42bac24cd7d18525961c81754f4",
-                "sha256:0d3d5b7db9ed8a2b11a774db2bbea7ba1884430a205dbd54a32d61d7c2a190fa",
-                "sha256:1063da2c85b95f2d1a430f1c33b55c9c17ffaf5e612e10aeaad641c55a9e2b9d",
-                "sha256:12ebea541c44fdc88ccb794a13fe861cc5e35d64ed689513a5c03d05b53b7c82",
-                "sha256:153e7b6e724761741e0974fc4dcd406d35ba70b92bfe3fedcb497226c93b9da7",
-                "sha256:15b26ddf78d57f1d143bdf32e820fd8935d36abe8a25eb9ec0b5a71c82eb3895",
-                "sha256:1872d01ac8c618a8da634e232f24793883d6e456a66593135aeafe3784b0848d",
-                "sha256:187d18082694a29005ba2944c882344b6748d5be69e3a89bf3cc9d878e548d5a",
-                "sha256:1b2919306936ac6efb3aed1fbf81039f7087ddadb3160882a57ee2ff74fd2382",
-                "sha256:232ac332403e37e4a03d209a3f92ed9071f7d3dbda70e2a5e9cff1c4ba9f0678",
-                "sha256:23e8565ab7ff33218530bc817922fae827420f143479b753104ab801145b1d5b",
-                "sha256:24817cb02cbef7cd499f7c9a2735286b4782bd47a5b3516a0e84c50eab44b98e",
-                "sha256:249c6470a2b60935bafd1d1d13cd613f8cd8388d53461c67397ee6a0f5dce741",
-                "sha256:24a91a981f185721542a0b7c92e9054b7ab4fea0508a795846bc5b0abf8118d4",
-                "sha256:2502dd2a736c879c0f0d3e2161e74d9907231e25d35794584b1ca5284e43f596",
-                "sha256:250c9eb0f4600361dd80d46112213dff2286231d92d3e52af1e5a6083d10cad9",
-                "sha256:278c296c6f96fa686d74eb449ea1697f3c03dc28b75f873b65b5201806346a69",
-                "sha256:2935ffc78db9645cb2086c2f8f4cfd23d9b73cc0dc80334bc30aac6f03f68f8c",
-                "sha256:2f4a0033ce9a76e391542c182f0d48d084855b5fcba5010f707c8e8c34663d77",
-                "sha256:30a85aed0b864ac88309b7d94be09f6046c834ef60762a8833b660139cfbad13",
-                "sha256:380c4bde80bce25c6e4f77b19386f5ec9db230df9f2f2ac1e5ad7af2caa70459",
-                "sha256:3ae38d325b512f63f8da31f826e6cb6c367336f95e418137286ba362925c877e",
-                "sha256:3b447982ad46348c02cb90d230b75ac34e9886273df3a93eec0539308a6296d7",
-                "sha256:3debd1150027933210c2fc321527c2299118aa929c2f5a0a80ab6953e3bd1908",
-                "sha256:4162918ef3098851fcd8a628bf9b6a98d10c380725df9e04caf5ca6dd48c847a",
-                "sha256:468d2a840567b13a590e67dd276c570f8de00ed767ecc611994c301d0f8c014f",
-                "sha256:4cc152c5dd831641e995764f9f0b6589519f6f5123258ccaca8c6d34572fefa8",
-                "sha256:542da1178c1c6af8873e143910e2269add130a299c9106eef2594e15dae5e482",
-                "sha256:557b21a44ceac6c6b9773bc65aa1b4cc3e248a5ad2f5b914b91579a32e22204d",
-                "sha256:5707a746c6083a3a74b46b3a631d78d129edab06195a92a8ece755aac25a3f3d",
-                "sha256:588245972aca710b5b68802c8cad9edaa98589b1b42ad2b53accd6910dad3545",
-                "sha256:5adf257bd58c1b8632046bbe43ee38c04e1038e9d37de9c57a94d6bd6ce5da34",
-                "sha256:619d1c96099be5823db34fe89e2582b336b5b074a7f47f819d6b3a57ff7bdb86",
-                "sha256:63563193aec44bce707e0c5ca64ff69fa72ed7cf34ce6e11d5127555756fd2f6",
-                "sha256:67b8cc9574bb518ec76dc8e705d4c39ae78bb96237cb533edac149352c1f39fe",
-                "sha256:6a685067d05e46641d5d1623d7c7fdf15a357546cbb2f71b0ebde91b175ffc3e",
-                "sha256:70f1d09c0d7748b73290b29219e854b3207aea922f839437870d8cc2168e31cc",
-                "sha256:750b446b2ffce1739e8578576092179160f6d26bd5e23eb1789c4d64d5af7dc7",
-                "sha256:7966951325782121e67c81299a031f4c115615e68046f79b85856b86ebffc4cd",
-                "sha256:7b8b8bf1189b3ba9b8de5c8db4d541b406611a71a955bbbd7385bbc45fcb786c",
-                "sha256:7f5d10bae5d78e4551b7be7a9b29643a95aded9d0f602aa2ba584f0388e7a557",
-                "sha256:805dfea4ca10411a5296bcc75638017215a93ffb584c9e344731eef0dcfb026a",
-                "sha256:81bf654678e575403736b85ba3a7867e31c2c30a69bc57fe88e3ace52fb17b89",
-                "sha256:82eb849f085624f6a607538ee7b83a6d8126df6d2f7d3b319cb837b289123078",
-                "sha256:85a32721ddde63c9df9ebb0d2045b9691d9750cb139c161c80e500d210f5e26e",
-                "sha256:86d1f65ac145e2c9ed71d8ffb1905e9bba3a91ae29ba55b4c46ae6fc31d7c0d4",
-                "sha256:86f63face3a527284f7bb8a9d4f78988e3c06823f7bea2bd6f0e0e9298ca0403",
-                "sha256:8eaf82f0eccd1505cf39a45a6bd0a8cf1c70dcfc30dba338207a969d91b965c0",
-                "sha256:93aa7eef6ee71c629b51ef873991d6911b906d7312c6e8e99790c0f33c576f89",
-                "sha256:96c2b49eb6a72c0e4991d62406e365d87067ca14c1a729a870d22354e6f68115",
-                "sha256:9cf3126b85822c4e53aa28c7ec9869b924d6fcfb76e77a45c44b83d91afd74f9",
-                "sha256:9fe359b2e3a7729010060fbca442ca225280c16e923b37db0e955ac2a2b72a05",
-                "sha256:a0ac5e7015a5920cfce654c06618ec40c33e12801711da6b4258af59a8eff00a",
-                "sha256:a3f93dab657839dfa61025056606600a11d0b696d79386f974e459a3fbc568ec",
-                "sha256:a4b71f4d1765639372a3b32d2638197f5cd5221b19531f9245fcc9ee62d38f56",
-                "sha256:aae32c93e0f64469f74ccc730a7cb21c7610af3a775157e50bbd38f816536b38",
-                "sha256:aaf7b34c5bc56b38c931a54f7952f1ff0ae77a2e82496583b247f7c969eb1479",
-                "sha256:abecce40dfebbfa6abf8e324e1860092eeca6f7375c8c4e655a8afb61af58f2c",
-                "sha256:abf0d9f45ea5fb95051c8bfe43cb40cda383772f7e5023a83cc481ca2604d74e",
-                "sha256:ac71b2977fb90c35d41c9453116e283fac47bb9096ad917b8819ca8b943abecd",
-                "sha256:ada214c6fa40f8d800e575de6b91a40d0548139e5dc457d2ebb61470abf50186",
-                "sha256:b09719a17a2301178fac4470d54b1680b18a5048b481cb8890e1ef820cb80455",
-                "sha256:b1121de0e9d6e6ca08289583d7491e7fcb18a439305b34a30b20d8215922d43c",
-                "sha256:b3b2316b25644b23b54a6f6401074cebcecd1244c0b8e80111c9a3f1c8e83d65",
-                "sha256:b3d9b48ee6e3967b7901c052b670c7dda6deb812c309439adaffdec55c6d7b78",
-                "sha256:b5bcf60a228acae568e9911f410f9d9e0d43197d030ae5799e20dca8df588287",
-                "sha256:b8f3307af845803fb0b060ab76cf6dd3a13adc15b6b451f54281d25911eb92df",
-                "sha256:c2af80fb58f0f24b3f3adcb9148e6203fa67dd3f61c4af146ecad033024dde43",
-                "sha256:c350354efb159b8767a6244c166f66e67506e06c8924ed74669b2c70bc8735b1",
-                "sha256:c5a74c359b2d47d26cdbbc7845e9662d6b08a1e915eb015d044729e92e7050b7",
-                "sha256:c71f16da1ed8949774ef79f4a0260d28b83b3a50c6576f8f4f0288d109777989",
-                "sha256:d47ecf253780c90ee181d4d871cd655a789da937454045b17b5798da9393901a",
-                "sha256:d7eff0f27edc5afa9e405f7165f85a6d782d308f3b6b9d96016c010597958e63",
-                "sha256:d97d85fa63f315a8bdaba2af9a6a686e0eceab77b3089af45133252618e70884",
-                "sha256:db756e48f9c5c607b5e33dd36b1d5872d0422e960145b08ab0ec7fd420e9d649",
-                "sha256:dc45229747b67ffc441b3de2f3ae5e62877a282ea828a5bdb67883c4ee4a8810",
-                "sha256:e0fc42822278451bc13a2e8626cf2218ba570f27856b536e00cfa53099724828",
-                "sha256:e39c7eb31e3f5b1f88caff88bcff1b7f8334975b46f6ac6e9fc725d829bc35d4",
-                "sha256:e46cd37076971c1040fc8c41273a8b3e2c624ce4f2be3f5dfcb7a430c1d3acc2",
-                "sha256:e5c1502d4ace69a179305abb3f0bb6141cbe4714bc9b31d427329a95acfc8bdd",
-                "sha256:edfe077ab09442d4ef3c52cb1f9dab89bff02f4524afc0acf2d46be17dc479f5",
-                "sha256:effe5406c9bd748a871dbcaf3ac69167c38d72db8c9baf3ff954c344f31c4cbe",
-                "sha256:f0d1e3732768fecb052d90d62b220af62ead5748ac51ef61e7b32c266cac9293",
-                "sha256:f5969baeaea61c97efa706b9b107dcba02784b1601c74ac84f2a532ea079403e",
-                "sha256:f8888e31e3a85943743f8fc15e71536bda1c81d5aa36d014a3c0c44481d7db6e",
-                "sha256:fc52b79d83a3fe3a360902d3f5d79073a993597d48114c29485e9431092905d8"
-            ],
-            "markers": "python_version >= '3.7'",
-            "version": "==3.3.0"
+        "chardet": {
+            "hashes": [
+                "sha256:84ab92ed1c4d4f16916e05906b6b75a6c0fb5db821cc65e70cbd64a3e2a5eaae",
+                "sha256:fc323ffcaeaed0e0a02bf4d117757b98aed530d9ed4531e3e15460124c106691"
+            ],
+            "version": "==3.0.4"
         },
         "click": {
             "hashes": [
@@ -960,7 +866,6 @@
             "version": "==1.1.2"
         },
         "google-api-core": {
-            "extras": [],
             "hashes": [
                 "sha256:6fb380f49d19ee1d09a9722d0379042b7edb06c0112e4796c7a395078a043e71",
                 "sha256:7421474c39d396a74dfa317dddbc69188f2336835f526087c7648f91105e32ff"
@@ -1392,12 +1297,20 @@
             "markers": "python_version >= '3.6'",
             "version": "==4.9"
         },
+        "setuptools": {
+            "hashes": [
+                "sha256:4ac1475276d2f1c48684874089fefcd83bd7162ddaafb81fac866ba0db282a87",
+                "sha256:b454a35605876da60632df1a60f736524eb73cc47bbc9f3f1ef1b644de74fd2a"
+            ],
+            "markers": "python_version >= '3.8'",
+            "version": "==68.2.2"
+        },
         "six": {
             "hashes": [
                 "sha256:1e61c37477a1626458e36f7b1d82aa5c9b094fa4802892072e49de9c60c4c926",
                 "sha256:8abb2f1d86890a2dfb989f9a77cfcfd3e47c2a354b01111771326f8aa26e0254"
             ],
-            "markers": "python_version >= '2.7' and python_version not in '3.0, 3.1, 3.2, 3.3'",
+            "markers": "python_version >= '2.7' and python_version not in '3.0, 3.1, 3.2'",
             "version": "==1.16.0"
         },
         "urllib3": {
