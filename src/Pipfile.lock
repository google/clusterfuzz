--- conflicted
+++ resolved
@@ -1,11 +1,7 @@
 {
     "_meta": {
         "hash": {
-<<<<<<< HEAD
-            "sha256": "2259277f309b921039f6be274afdb199f2facfd1ee97a6db32f5d69b96281fe3"
-=======
-            "sha256": "d42fbb2304650cdc7427794209b29f0f9f67a542e104928fa7bd954ed938d64e"
->>>>>>> bcffb457
+            "sha256": "049829a65fb82c472522fd09542f71659f5ca0dd9937cfa641a9be5f9a6f71ff"
         },
         "pipfile-spec": 6,
         "requires": {},
@@ -57,9 +53,6 @@
             "version": "==1.8.0"
         },
         "google-api-core": {
-            "extras": [
-                "grpc"
-            ],
             "hashes": [
                 "sha256:25d29e05a0058ed5f19c61c0a78b1b53adea4d9364b464d014fbda941f6d1c9a",
                 "sha256:d92a5a92dc36dd4f4b9ee4e55528a90e432b059f93aee6ad857f9de8cc7ae94a"
@@ -341,82 +334,6 @@
             ],
             "version": "==2.8"
         },
-<<<<<<< HEAD
-=======
-        "incremental": {
-            "hashes": [
-                "sha256:912feeb5e0f7e0188e6f42241d2f450002e11bbc0937c65865045854c24c0bd0",
-                "sha256:b864a1f30885ee72c5ac2835a761b8fe8aa9c28b9395cacf27286602688d3e51"
-            ],
-            "version": "==22.10.0"
-        },
-        "lxml": {
-            "hashes": [
-                "sha256:11ae552a78612620afd15625be9f1b82e3cc2e634f90d6b11709b10a100cba59",
-                "sha256:121fc6f71c692b49af6c963b84ab7084402624ffbe605287da362f8af0668ea3",
-                "sha256:124f09614f999551ac65e5b9875981ce4b66ac4b8e2ba9284572f741935df3d9",
-                "sha256:12ae2339d32a2b15010972e1e2467345b7bf962e155671239fba74c229564b7f",
-                "sha256:12d8d6fe3ddef629ac1349fa89a638b296a34b6529573f5055d1cb4e5245f73b",
-                "sha256:1a2a7659b8eb93c6daee350a0d844994d49245a0f6c05c747f619386fb90ba04",
-                "sha256:1ccbfe5d17835db906f2bab6f15b34194db1a5b07929cba3cf45a96dbfbfefc0",
-                "sha256:2f77556266a8fe5428b8759fbfc4bd70be1d1d9c9b25d2a414f6a0c0b0f09120",
-                "sha256:3534d7c468c044f6aef3c0aff541db2826986a29ea73f2ca831f5d5284d9b570",
-                "sha256:3884476a90d415be79adfa4e0e393048630d0d5bcd5757c4c07d8b4b00a1096b",
-                "sha256:3b95fb7e6f9c2f53db88f4642231fc2b8907d854e614710996a96f1f32018d5c",
-                "sha256:46515773570a33eae13e451c8fcf440222ef24bd3b26f40774dd0bd8b6db15b2",
-                "sha256:46f21f2600d001af10e847df9eb3b832e8a439f696c04891bcb8a8cedd859af9",
-                "sha256:473701599665d874919d05bb33b56180447b3a9da8d52d6d9799f381ce23f95c",
-                "sha256:4b9390bf973e3907d967b75be199cf1978ca8443183cf1e78ad80ad8be9cf242",
-                "sha256:4f415624cf8b065796649a5e4621773dc5c9ea574a944c76a7f8a6d3d2906b41",
-                "sha256:534032a5ceb34bba1da193b7d386ac575127cc39338379f39a164b10d97ade89",
-                "sha256:558485218ee06458643b929765ac1eb04519ca3d1e2dcc288517de864c747c33",
-                "sha256:57cf05466917e08f90e323f025b96f493f92c0344694f5702579ab4b7e2eb10d",
-                "sha256:59d77bfa3bea13caee95bc0d3f1c518b15049b97dd61ea8b3d71ce677a67f808",
-                "sha256:5d5254c815c186744c8f922e2ce861a2bdeabc06520b4b30b2f7d9767791ce6e",
-                "sha256:5ea121cb66d7e5cb396b4c3ca90471252b94e01809805cfe3e4e44be2db3a99c",
-                "sha256:60aeb14ff9022d2687ef98ce55f6342944c40d00916452bb90899a191802137a",
-                "sha256:642eb4cabd997c9b949a994f9643cd8ae00cf4ca8c5cd9c273962296fadf1c44",
-                "sha256:6548fc551de15f310dd0564751d9dc3d405278d45ea9b2b369ed1eccf142e1f5",
-                "sha256:68a851176c931e2b3de6214347b767451243eeed3bea34c172127bbb5bf6c210",
-                "sha256:6e84edecc3a82f90d44ddee2ee2a2630d4994b8471816e226d2b771cda7ac4ca",
-                "sha256:73e8614258404b2689a26cb5d002512b8bc4dfa18aca86382f68f959aee9b0c8",
-                "sha256:7679bb6e4d9a3978a46ab19a3560e8d2b7265ef3c88152e7fdc130d649789887",
-                "sha256:76b6c296e4f7a1a8a128aec42d128646897f9ae9a700ef6839cdc9b3900db9b5",
-                "sha256:7f00cc64b49d2ef19ddae898a3def9dd8fda9c3d27c8a174c2889ee757918e71",
-                "sha256:8021eeff7fabde21b9858ed058a8250ad230cede91764d598c2466b0ba70db8b",
-                "sha256:87f8f7df70b90fbe7b49969f07b347e3f978f8bd1046bb8ecae659921869202b",
-                "sha256:916d457ad84e05b7db52700bad0a15c56e0c3000dcaf1263b2fb7a56fe148996",
-                "sha256:925174cafb0f1179a7fd38da90302555d7445e34c9ece68019e53c946be7f542",
-                "sha256:9801bcd52ac9c795a7d81ea67471a42cffe532e46cfb750cd5713befc5c019c0",
-                "sha256:99cf827f5a783038eb313beee6533dddb8bdb086d7269c5c144c1c952d142ace",
-                "sha256:a21b78af7e2e13bec6bea12fc33bc05730197674f3e5402ce214d07026ccfebd",
-                "sha256:a52e8f317336a44836475e9c802f51c2dc38d612eaa76532cb1d17690338b63b",
-                "sha256:a702005e447d712375433ed0499cb6e1503fadd6c96a47f51d707b4d37b76d3c",
-                "sha256:a708c291900c40a7ecf23f1d2384ed0bc0604e24094dd13417c7e7f8f7a50d93",
-                "sha256:a7790a273225b0c46e5f859c1327f0f659896cc72eaa537d23aa3ad9ff2a1cc1",
-                "sha256:abcf7daa5ebcc89328326254f6dd6d566adb483d4d00178892afd386ab389de2",
-                "sha256:add017c5bd6b9ec3a5f09248396b6ee2ce61c5621f087eb2269c813cd8813808",
-                "sha256:af4139172ff0263d269abdcc641e944c9de4b5d660894a3ec7e9f9db63b56ac9",
-                "sha256:b4015baed99d046c760f09a4c59d234d8f398a454380c3cf0b859aba97136090",
-                "sha256:ba0006799f21d83c3717fe20e2707a10bbc296475155aadf4f5850f6659b96b9",
-                "sha256:bdb98f4c9e8a1735efddfaa995b0c96559792da15d56b76428bdfc29f77c4cdb",
-                "sha256:c34234a1bc9e466c104372af74d11a9f98338a3f72fae22b80485171a64e0144",
-                "sha256:c580c2a61d8297a6e47f4d01f066517dbb019be98032880d19ece7f337a9401d",
-                "sha256:ca9a40497f7e97a2a961c04fa8a6f23d790b0521350a8b455759d786b0bcb203",
-                "sha256:cab343b265e38d4e00649cbbad9278b734c5715f9bcbb72c85a1f99b1a58e19a",
-                "sha256:ce52aad32ec6e46d1a91ff8b8014a91538800dd533914bfc4a82f5018d971408",
-                "sha256:da07c7e7fc9a3f40446b78c54dbba8bfd5c9100dfecb21b65bfe3f57844f5e71",
-                "sha256:dc8a0dbb2a10ae8bb609584f5c504789f0f3d0d81840da4849102ec84289f952",
-                "sha256:e5b4b0d9440046ead3bd425eb2b852499241ee0cef1ae151038e4f87ede888c4",
-                "sha256:f33d8efb42e4fc2b31b3b4527940b25cdebb3026fb56a80c1c1c11a4271d2352",
-                "sha256:f6befb83bca720b71d6bd6326a3b26e9496ae6649e26585de024890fe50f49b8",
-                "sha256:fcc849b28f584ed1dbf277291ded5c32bb3476a37032df4a1d523b55faa5f944",
-                "sha256:ff44de36772b05c2eb74f2b4b6d1ae29b8f41ed5506310ce1258d44826ee38c1"
-            ],
-            "index": "pypi",
-            "version": "==4.6.5"
-        },
->>>>>>> bcffb457
         "mozfile": {
             "hashes": [
                 "sha256:3b0afcda2fa8b802ef657df80a56f21619008f61fcc14b756124028d7b7adf5c",
@@ -510,7 +427,7 @@
                 "sha256:c203ec8783bf771a155b207279b9bccb8dea02d8f0c9e5f8ead507bc3246ecc1",
                 "sha256:ef9d7589ef3c200abe66653d3f1ab1033c3c419ae9b9bdb1240a85b024efc88b"
             ],
-            "markers": "python_version >= '2.6' and python_version not in '3.0, 3.1, 3.2, 3.3'",
+            "markers": "python_version >= '2.6' and python_version not in '3.0, 3.1, 3.2'",
             "version": "==2.4.7"
         },
         "pytz": {
@@ -585,46 +502,8 @@
                 "sha256:1e61c37477a1626458e36f7b1d82aa5c9b094fa4802892072e49de9c60c4c926",
                 "sha256:8abb2f1d86890a2dfb989f9a77cfcfd3e47c2a354b01111771326f8aa26e0254"
             ],
-            "markers": "python_version >= '2.7' and python_version not in '3.0, 3.1, 3.2, 3.3'",
+            "markers": "python_version >= '2.7' and python_version not in '3.0, 3.1, 3.2'",
             "version": "==1.16.0"
-        },
-<<<<<<< HEAD
-        "tlslite-ng": {
-            "hashes": [
-                "sha256:6ab56f0e9629ce3d807eb528c9112defa9f2e00af2b2961254e8429ca5c1ff00"
-            ],
-            "index": "pypi",
-            "version": "==0.7.6"
-=======
-        "twisted": {
-            "hashes": [
-                "sha256:040eb6641125d2a9a09cf198ec7b83dd8858c6f51f6770325ed9959c00f5098f",
-                "sha256:147780b8caf21ba2aef3688628eaf13d7e7fe02a86747cd54bfaf2140538f042",
-                "sha256:158ddb80719a4813d292293ac44ba41d8b56555ed009d90994a278237ee63d2c",
-                "sha256:2182000d6ffc05d269e6c03bfcec8b57e20259ca1086180edaedec3f1e689292",
-                "sha256:25ffcf37944bdad4a99981bc74006d735a678d2b5c193781254fbbb6d69e3b22",
-                "sha256:3281d9ce889f7b21bdb73658e887141aa45a102baf3b2320eafcfba954fcefec",
-                "sha256:356e8d8dd3590e790e3dba4db139eb8a17aca64b46629c622e1b1597a4a92478",
-                "sha256:70952c56e4965b9f53b180daecf20a9595cf22b8d0935cd3bd664c90273c3ab2",
-                "sha256:7408c6635ee1b96587289283ebe90ee15dbf9614b05857b446055116bc822d29",
-                "sha256:7c547fd0215db9da8a1bc23182b309e84a232364cc26d829e9ee196ce840b114",
-                "sha256:894f6f3cfa57a15ea0d0714e4283913a5f2511dbd18653dd148eba53b3919797",
-                "sha256:94ac3d55a58c90e2075c5fe1853f2aa3892b73e3bf56395f743aefde8605eeaa",
-                "sha256:a58e61a2a01e5bcbe3b575c0099a2bcb8d70a75b1a087338e0c48dd6e01a5f15",
-                "sha256:c09c47ff9750a8e3aa60ad169c4b95006d455a29b80ad0901f031a103b2991cd",
-                "sha256:ca3a0b8c9110800e576d89b5337373e52018b41069bc879f12fa42b7eb2d0274",
-                "sha256:cd1dc5c85b58494138a3917752b54bb1daa0045d234b7c132c37a61d5483ebad",
-                "sha256:cdbc4c7f0cd7a2218b575844e970f05a1be1861c607b0e048c9bceca0c4d42f7",
-                "sha256:d267125cc0f1e8a0eed6319ba4ac7477da9b78a535601c49ecd20c875576433a",
-                "sha256:d72c55b5d56e176563b91d11952d13b01af8725c623e498db5507b6614fc1e10",
-                "sha256:d95803193561a243cb0401b0567c6b7987d3f2a67046770e1dccd1c9e49a9780",
-                "sha256:e92703bed0cc21d6cb5c61d66922b3b1564015ca8a51325bd164a5e33798d504",
-                "sha256:f058bd0168271de4dcdc39845b52dd0a4a2fecf5f1246335f13f5e96eaebb467",
-                "sha256:f3c19e5bd42bbe4bf345704ad7c326c74d3fd7a1b3844987853bef180be638d4"
-            ],
-            "index": "pypi",
-            "version": "==20.3.0"
->>>>>>> bcffb457
         },
         "uritemplate": {
             "hashes": [
@@ -641,45 +520,6 @@
             ],
             "markers": "python_version >= '2.7' and python_version not in '3.0, 3.1, 3.2, 3.3' and python_version < '4'",
             "version": "==1.24.3"
-<<<<<<< HEAD
-=======
-        },
-        "zope.interface": {
-            "hashes": [
-                "sha256:042f2381118b093714081fd82c98e3b189b68db38ee7d35b63c327c470ef8373",
-                "sha256:0ec9653825f837fbddc4e4b603d90269b501486c11800d7c761eee7ce46d1bbb",
-                "sha256:12175ca6b4db7621aedd7c30aa7cfa0a2d65ea3a0105393e05482d7a2d367446",
-                "sha256:1592f68ae11e557b9ff2bc96ac8fc30b187e77c45a3c9cd876e3368c53dc5ba8",
-                "sha256:23ac41d52fd15dd8be77e3257bc51bbb82469cf7f5e9a30b75e903e21439d16c",
-                "sha256:424d23b97fa1542d7be882eae0c0fc3d6827784105264a8169a26ce16db260d8",
-                "sha256:4407b1435572e3e1610797c9203ad2753666c62883b921318c5403fb7139dec2",
-                "sha256:48f4d38cf4b462e75fac78b6f11ad47b06b1c568eb59896db5b6ec1094eb467f",
-                "sha256:4c3d7dfd897a588ec27e391edbe3dd320a03684457470415870254e714126b1f",
-                "sha256:5171eb073474a5038321409a630904fd61f12dd1856dd7e9d19cd6fe092cbbc5",
-                "sha256:5a158846d0fca0a908c1afb281ddba88744d403f2550dc34405c3691769cdd85",
-                "sha256:6ee934f023f875ec2cfd2b05a937bd817efcc6c4c3f55c5778cbf78e58362ddc",
-                "sha256:790c1d9d8f9c92819c31ea660cd43c3d5451df1df61e2e814a6f99cebb292788",
-                "sha256:809fe3bf1a91393abc7e92d607976bbb8586512913a79f2bf7d7ec15bd8ea518",
-                "sha256:87b690bbee9876163210fd3f500ee59f5803e4a6607d1b1238833b8885ebd410",
-                "sha256:89086c9d3490a0f265a3c4b794037a84541ff5ffa28bb9c24cc9f66566968464",
-                "sha256:99856d6c98a326abbcc2363827e16bd6044f70f2ef42f453c0bd5440c4ce24e5",
-                "sha256:aab584725afd10c710b8f1e6e208dbee2d0ad009f57d674cb9d1b3964037275d",
-                "sha256:af169ba897692e9cd984a81cb0f02e46dacdc07d6cf9fd5c91e81f8efaf93d52",
-                "sha256:b39b8711578dcfd45fc0140993403b8a81e879ec25d53189f3faa1f006087dca",
-                "sha256:b3f543ae9d3408549a9900720f18c0194ac0fe810cecda2a584fd4dca2eb3bb8",
-                "sha256:d0583b75f2e70ec93f100931660328965bb9ff65ae54695fb3fa0a1255daa6f2",
-                "sha256:dfbbbf0809a3606046a41f8561c3eada9db811be94138f42d9135a5c47e75f6f",
-                "sha256:e538f2d4a6ffb6edfb303ce70ae7e88629ac6e5581870e66c306d9ad7b564a58",
-                "sha256:eba51599370c87088d8882ab74f637de0c4f04a6d08a312dce49368ba9ed5c2a",
-                "sha256:ee4b43f35f5dc15e1fec55ccb53c130adb1d11e8ad8263d68b1284b66a04190d",
-                "sha256:f2363e5fd81afb650085c6686f2ee3706975c54f331b426800b53531191fdf28",
-                "sha256:f299c020c6679cb389814a3b81200fe55d428012c5e76da7e722491f5d205990",
-                "sha256:f72f23bab1848edb7472309e9898603141644faec9fd57a823ea6b4d1c4c8995",
-                "sha256:fa90bac61c9dc3e1a563e5babb3fd2c0c1c80567e815442ddbe561eadc803b30"
-            ],
-            "markers": "python_version >= '3.7'",
-            "version": "==6.0"
->>>>>>> bcffb457
         }
     },
     "develop": {
@@ -927,9 +767,6 @@
             "version": "==1.1.2"
         },
         "google-api-core": {
-            "extras": [
-                "grpc"
-            ],
             "hashes": [
                 "sha256:25d29e05a0058ed5f19c61c0a78b1b53adea4d9364b464d014fbda941f6d1c9a",
                 "sha256:d92a5a92dc36dd4f4b9ee4e55528a90e432b059f93aee6ad857f9de8cc7ae94a"
@@ -1425,7 +1262,7 @@
                 "sha256:c203ec8783bf771a155b207279b9bccb8dea02d8f0c9e5f8ead507bc3246ecc1",
                 "sha256:ef9d7589ef3c200abe66653d3f1ab1033c3c419ae9b9bdb1240a85b024efc88b"
             ],
-            "markers": "python_version >= '2.6' and python_version not in '3.0, 3.1, 3.2, 3.3'",
+            "markers": "python_version >= '2.6' and python_version not in '3.0, 3.1, 3.2'",
             "version": "==2.4.7"
         },
         "python-dateutil": {
@@ -1497,10 +1334,9 @@
                 "sha256:1e61c37477a1626458e36f7b1d82aa5c9b094fa4802892072e49de9c60c4c926",
                 "sha256:8abb2f1d86890a2dfb989f9a77cfcfd3e47c2a354b01111771326f8aa26e0254"
             ],
-            "markers": "python_version >= '2.7' and python_version not in '3.0, 3.1, 3.2, 3.3'",
+            "markers": "python_version >= '2.7' and python_version not in '3.0, 3.1, 3.2'",
             "version": "==1.16.0"
         },
-<<<<<<< HEAD
         "uritemplate": {
             "hashes": [
                 "sha256:4346edfc5c3b79f694bccd6d6099a322bbeb628dbf2cd86eea55a456ce5124f0",
@@ -1509,8 +1345,6 @@
             "markers": "python_version >= '3.6'",
             "version": "==4.1.1"
         },
-=======
->>>>>>> bcffb457
         "urllib3": {
             "hashes": [
                 "sha256:2393a695cd12afedd0dcb26fe5d50d0cf248e5a66f75dbd89a3d4eb333a61af4",
