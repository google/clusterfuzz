--- conflicted
+++ resolved
@@ -1,11 +1,7 @@
 {
     "_meta": {
         "hash": {
-<<<<<<< HEAD
-            "sha256": "9f46ca5bf5b83dfbdcb55fae8f92bebf9f4bbbb172e66cd37dc745acc8f5445a"
-=======
-            "sha256": "e7b28ed98d178b6d6870ba525afe9c7fc671ca5b8e5cfa1ab393df3d535af0b0"
->>>>>>> e8f3129d
+            "sha256": "0c2174c5e199458600c66a7e12c2524ced6ca9052ff6d447a234042754702378"
         },
         "pipfile-spec": 6,
         "requires": {},
@@ -171,7 +167,9 @@
             "version": "==1.9.0"
         },
         "google-api-core": {
-            "extras": [],
+            "extras": [
+                "grpc"
+            ],
             "hashes": [
                 "sha256:6fb380f49d19ee1d09a9722d0379042b7edb06c0112e4796c7a395078a043e71",
                 "sha256:7421474c39d396a74dfa317dddbc69188f2336835f526087c7648f91105e32ff"
@@ -714,7 +712,7 @@
                 "sha256:90260d9058e514786967344d0ef75fa8727eed8a7d2e43ce9f4bcf1b536174f7",
                 "sha256:e38464a49c6c85d7f1351b0126661487a7e0a14a50f1675ec50eb34d4f20ef21"
             ],
-            "markers": "python_version >= '3.6'",
+            "markers": "python_version >= '3.6' and python_version < '4'",
             "version": "==4.9"
         },
         "sendgrid": {
@@ -988,7 +986,9 @@
             "version": "==1.1.2"
         },
         "google-api-core": {
-            "extras": [],
+            "extras": [
+                "grpc"
+            ],
             "hashes": [
                 "sha256:6fb380f49d19ee1d09a9722d0379042b7edb06c0112e4796c7a395078a043e71",
                 "sha256:7421474c39d396a74dfa317dddbc69188f2336835f526087c7648f91105e32ff"
@@ -1438,7 +1438,7 @@
                 "sha256:90260d9058e514786967344d0ef75fa8727eed8a7d2e43ce9f4bcf1b536174f7",
                 "sha256:e38464a49c6c85d7f1351b0126661487a7e0a14a50f1675ec50eb34d4f20ef21"
             ],
-            "markers": "python_version >= '3.6'",
+            "markers": "python_version >= '3.6' and python_version < '4'",
             "version": "==4.9"
         },
         "six": {
