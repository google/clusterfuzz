--- conflicted
+++ resolved
@@ -393,13 +393,8 @@
         'trustedAgreement') == TRUSTED_AGREEMENT_TEXT.strip()
 
     # Chrome is the only ClusterFuzz deployment where there are trusted bots
-<<<<<<< HEAD
-    # running utasks.
-    # This check also fails on oss-fuzz because of the way it abuses platform.
-=======
     # running utasks. This check also fails on oss-fuzz because of the way it
     # abuses platform.
->>>>>>> 77a34b5c
     if (not trusted_agreement_signed and utils.is_chromium() and
         task_utils.is_remotely_executing_utasks() and
         ((platform_id and platform_id != 'Linux') or
