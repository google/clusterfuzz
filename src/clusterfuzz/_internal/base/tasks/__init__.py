--- conflicted
+++ resolved
@@ -322,11 +322,7 @@
   messages = pubsub_puller.get_messages(max_messages=1)
   if not messages:
     return None
-<<<<<<< HEAD
-  task = get_task_from_message(messages[0], PREPROCESS_QUEUE)
-=======
-  task = get_task_from_message(messages[0], task_cls=PubSubTTask)
->>>>>>> 77a34b5c
+  task = get_task_from_message(messages[0], PREPROCESS_QUEUE, task_cls=PubSubTTask)
   if task:
     logs.info('Pulled from preprocess queue.')
   return task
@@ -531,9 +527,6 @@
     self._pubsub_message.ack()
 
 
-<<<<<<< HEAD
-def get_task_from_message(message, queue=None) -> Optional[PubSubTask]:
-=======
 class PubSubTTask(PubSubTask):
   """TTask that won't repeat on timeout."""
   TTASK_TIMEOUT = 30 * 60
@@ -566,9 +559,8 @@
     track_task_end()
 
 
-def get_task_from_message(message, can_defer=True,
+def get_task_from_message(message, queue=None, can_defer=True,
                           task_cls=None) -> Optional[PubSubTask]:
->>>>>>> 77a34b5c
   """Returns a task constructed from the first of |messages| if possible."""
   if message is None:
     return None
@@ -604,11 +596,7 @@
   bot."""
   tasks = []
   for message in messages:
-<<<<<<< HEAD
-    task = get_task_from_message(message, queue)
-=======
-    task = get_task_from_message(message, can_defer=False)
->>>>>>> 77a34b5c
+    task = get_task_from_message(message, queue, can_defer=False)
     if task is None:
       continue
     tasks.append(task)
