# Copyright 2019 Google LLC
#
# Licensed under the Apache License, Version 2.0 (the "License");
# you may not use this file except in compliance with the License.
# You may obtain a copy of the License at
#
#      http://www.apache.org/licenses/LICENSE-2.0
#
# Unless required by applicable law or agreed to in writing, software
# distributed under the License is distributed on an "AS IS" BASIS,
# WITHOUT WARRANTIES OR CONDITIONS OF ANY KIND, either express or implied.
# See the License for the specific language governing permissions and
# limitations under the License.
"""libFuzzer engine interface."""

import os
import re
import tempfile

from clusterfuzz._internal.base import utils
from clusterfuzz._internal.bot.fuzzers import dictionary_manager
from clusterfuzz._internal.bot.fuzzers import engine_common
from clusterfuzz._internal.bot.fuzzers import libfuzzer
from clusterfuzz._internal.bot.fuzzers import options as fuzzer_options
from clusterfuzz._internal.bot.fuzzers import strategy_selection
from clusterfuzz._internal.bot.fuzzers import utils as fuzzer_utils
from clusterfuzz._internal.bot.fuzzers.libFuzzer import constants
from clusterfuzz._internal.bot.fuzzers.libFuzzer import fuzzer
from clusterfuzz._internal.bot.fuzzers.libFuzzer import stats
from clusterfuzz._internal.fuzzing import strategy
from clusterfuzz._internal.metrics import logs
from clusterfuzz._internal.metrics import profiler
from clusterfuzz._internal.system import environment
from clusterfuzz._internal.system import shell
from clusterfuzz.fuzz import engine

ENGINE_ERROR_MESSAGE = 'libFuzzer: engine encountered an error'
DICT_PARSING_FAILED_REGEX = re.compile(
    r'ParseDictionaryFile: error in line (\d+)')
MULTISTEP_MERGE_SUPPORT_TOKEN = b'fuzz target overwrites its const input'


def _is_multistep_merge_supported(target_path):
  """Checks whether a particular binary support multistep merge."""
  # TODO(Dor1s): implementation below a temporary workaround, do not tell any
  # body that we are doing this. The real solution would be to execute a
  # fuzz target with '-help=1' and check the output for the presence of
  # multistep merge support added in https://reviews.llvm.org/D71423.
  # The temporary implementation checks that the version of libFuzzer is at
  # least https://github.com/llvm/llvm-project/commit/da3cf61, which supports
  # multi step merge: https://github.com/llvm/llvm-project/commit/f054067.
  if os.path.exists(target_path):
    with open(target_path, 'rb') as file_handle:
      return utils.search_bytes_in_file(MULTISTEP_MERGE_SUPPORT_TOKEN,
                                        file_handle)

  return False


class MergeError(engine.Error):
  """Merge error."""


class LibFuzzerOptions(engine.FuzzOptions):
  """LibFuzzer engine options."""

  def __init__(self, corpus_dir, arguments, strategies, fuzz_corpus_dirs,
               extra_env, use_dataflow_tracing, is_mutations_run):
    super().__init__(corpus_dir, arguments, strategies)
    self.fuzz_corpus_dirs = fuzz_corpus_dirs
    self.extra_env = extra_env
    self.use_dataflow_tracing = use_dataflow_tracing
    self.is_mutations_run = is_mutations_run
    self.merge_back_new_testcases = True


class Engine(engine.Engine):
  """LibFuzzer engine implementation."""

  @property
  def name(self):
    return 'libFuzzer'

  def fuzz_additional_processing_timeout(self, options):
    """Return the maximum additional timeout in seconds for additional
    operations in fuzz() (e.g. merging back new items).

    Args:
      options: A FuzzOptions object.

    Returns:
      An int representing the number of seconds required.
    """
    fuzz_timeout = libfuzzer.get_fuzz_timeout(
        options.is_mutations_run, total_timeout=0)
    # get_fuzz_timeout returns a negative value.
    return -fuzz_timeout

  def prepare(self, corpus_dir, target_path, build_dir):
    """Prepare for a fuzzing session, by generating options. Returns a
    FuzzOptions object.

    Args:
      corpus_dir: The main corpus directory.
      target_path: Path to the target.
      build_dir: Path to the build directory.

    Returns:
      A FuzzOptions object.
    """
    del build_dir
    arguments = fuzzer.get_arguments(target_path)
    grammar = fuzzer.get_grammar(target_path)
    extra_env = fuzzer.get_extra_env(target_path)

    if self.do_strategies:
      strategy_pool = strategy_selection.generate_weighted_strategy_pool(
          strategy_list=strategy.LIBFUZZER_STRATEGY_LIST,
          use_generator=True,
          engine_name=self.name)
    else:
      strategy_pool = strategy_selection.StrategyPool()

    strategy_info = libfuzzer.pick_strategies(strategy_pool, target_path,
                                              corpus_dir, arguments, grammar)
    if (strategy.USE_EXTRA_SANITIZERS_STRATEGY.name in
        strategy_info.fuzzing_strategies):
      environment.set_value('USE_EXTRA_SANITIZERS', True)
      environment.disable_lsan()
    else:
      environment.set_value('USE_EXTRA_SANITIZERS', False)

    arguments.extend(strategy_info.arguments)
    # Update strategy info with environment variables from fuzzer's options.
    if extra_env is not None:
      for env_var_name, value in extra_env.items():
        if env_var_name not in strategy_info.extra_env:
          strategy_info.extra_env[env_var_name] = value

    # Check for seed corpus and add it into corpus directory.
    engine_common.unpack_seed_corpus_if_needed(target_path, corpus_dir)

    # Pick a few testcases from our corpus to use as the initial corpus.
    subset_size = engine_common.random_choice(
        engine_common.CORPUS_SUBSET_NUM_TESTCASES)

    if (not strategy_info.use_dataflow_tracing and
        strategy_pool.do_strategy(strategy.CORPUS_SUBSET_STRATEGY) and
        shell.get_directory_file_count(corpus_dir) > subset_size):
      # Copy |subset_size| testcases into 'subset' directory.
      corpus_subset_dir = self._create_temp_corpus_dir('subset')
      libfuzzer.copy_from_corpus(corpus_subset_dir, corpus_dir, subset_size)
      strategy_info.fuzzing_strategies.append(
          strategy.CORPUS_SUBSET_STRATEGY.name + '_' + str(subset_size))
      strategy_info.additional_corpus_dirs.append(corpus_subset_dir)
    else:
      strategy_info.additional_corpus_dirs.append(corpus_dir)

    # Check dict argument to make sure that it's valid.
    dict_path = arguments.get(
        constants.DICT_FLAGNAME, default=None, constructor=str)
    if dict_path and not os.path.exists(dict_path):
      logs.log_error(f'Invalid dict {dict_path} for {target_path}.')
      del arguments[constants.DICT_FLAGNAME]

    # If there's no dict argument, check for %target_binary_name%.dict file.
    dict_path = arguments.get(
        constants.DICT_FLAGNAME, default=None, constructor=str)
    if not dict_path:
      dict_path = dictionary_manager.get_default_dictionary_path(target_path)
      if os.path.exists(dict_path):
        arguments[constants.DICT_FLAGNAME] = dict_path

    # If we have a dictionary, correct any items that are not formatted properly
    # (e.g. quote items that are missing them).
    dictionary_manager.correct_if_needed(dict_path)

    strategies = stats.process_strategies(
        strategy_info.fuzzing_strategies, name_modifier=lambda x: x)
    return LibFuzzerOptions(
        corpus_dir, arguments.list(), strategies,
        strategy_info.additional_corpus_dirs, strategy_info.extra_env,
        strategy_info.use_dataflow_tracing, strategy_info.is_mutations_run)

  def _create_empty_testcase_file(self, reproducers_dir):
    """Create an empty testcase file in temporary directory."""
    _, path = tempfile.mkstemp(dir=reproducers_dir)
    return path

  def _create_temp_corpus_dir(self, name):
    """Create temporary corpus directory."""
    new_corpus_directory = os.path.join(fuzzer_utils.get_temp_dir(), name)
    engine_common.recreate_directory(new_corpus_directory)
    return new_corpus_directory

  def _create_merge_corpus_dir(self):
    """Create merge corpus directory."""
    return self._create_temp_corpus_dir('merge-corpus')

  def _merge_new_units(self, target_path, corpus_dir, new_corpus_dir,
                       fuzz_corpus_dirs, arguments, stat_overrides):
    """Merge new units."""
    # Make a decision on whether merge step is needed at all. If there are no
    # new units added by libFuzzer run, then no need to do merge at all.
    new_units_added = shell.get_directory_file_count(new_corpus_dir)
    if not new_units_added:
      stat_overrides['new_units_added'] = 0
      logs.log('Skipped corpus merge since no new units added by fuzzing.')
      return

    # If this times out, it's possible that we will miss some units. However, if
    # we're taking >10 minutes to load/merge the corpus something is going very
    # wrong and we probably don't want to make things worse by adding units
    # anyway.
    merge_corpus = self._create_merge_corpus_dir()

    merge_dirs = fuzz_corpus_dirs[:]

    # Merge the new units with the initial corpus.
    if corpus_dir not in merge_dirs:
      merge_dirs.append(corpus_dir)

    old_corpus_len = shell.get_directory_file_count(corpus_dir)

    new_units_added = 0
    try:
      result = self._minimize_corpus_two_step(
          target_path=target_path,
          arguments=arguments,
          existing_corpus_dirs=merge_dirs,
          new_corpus_dir=new_corpus_dir,
          output_corpus_dir=merge_corpus,
          reproducers_dir=None,
          max_time=engine_common.get_merge_timeout(
              libfuzzer.DEFAULT_MERGE_TIMEOUT))

      libfuzzer.move_mergeable_units(merge_corpus, corpus_dir)
      new_corpus_len = shell.get_directory_file_count(corpus_dir)
      new_units_added = new_corpus_len - old_corpus_len

      stat_overrides.update(result.stats)
    except (MergeError, TimeoutError) as e:
      logs.log_warn('Merge failed.', error=repr(e))

    stat_overrides['new_units_added'] = new_units_added

    # Record the stats to make them easily searchable in stackdriver.
    logs.log('Stats calculated.', stats=stat_overrides)
    if new_units_added:
      logs.log(f'New units added to corpus: {new_units_added}.')
    else:
      logs.log('No new units found.')

  def _fuzz_output_contains_trusty_kernel_panic(self, log_lines):
    for line in log_lines:
      if 'panic notifier - trusty version' in line:
        return True
    return False

  def fuzz(self, target_path, options, reproducers_dir, max_time):
    """Run a fuzz session.

    Args:
      target_path: Path to the target.
      options: The FuzzOptions object returned by prepare().
      reproducers_dir: The directory to put reproducers in when crashes
          are found.
      max_time: Maximum allowed time for the fuzzing to run.

    Returns:
      A FuzzResult object.
    """
<<<<<<< HEAD
=======
    profiler.start_if_needed('libfuzzer_fuzz')
    runner = libfuzzer.get_runner(target_path)
>>>>>>> 513fb3cb
    libfuzzer.set_sanitizer_options(target_path, fuzz_options=options)
    runner = libfuzzer.get_runner(target_path)

    # Directory to place new units.
    if options.merge_back_new_testcases:
      new_corpus_dir = self._create_temp_corpus_dir('new')
      corpus_directories = [new_corpus_dir] + options.fuzz_corpus_dirs
    else:
      corpus_directories = options.fuzz_corpus_dirs

    fuzz_result = runner.fuzz(
        corpus_directories,
        fuzz_timeout=max_time,
        additional_args=options.arguments,
        artifact_prefix=reproducers_dir,
        extra_env=options.extra_env)

    project_qualified_fuzzer_name = (
        engine_common.get_project_qualified_fuzzer_name(target_path))
    dict_error_match = DICT_PARSING_FAILED_REGEX.search(fuzz_result.output)
    if dict_error_match:
      logs.log_error(
          'Dictionary parsing failed '
          f'(target={project_qualified_fuzzer_name}, '
          f'line={dict_error_match.group(1)}).',
          engine_output=fuzz_result.output)
    elif (not environment.get_value('USE_MINIJAIL') and
          fuzz_result.return_code == constants.LIBFUZZER_ERROR_EXITCODE):
      # Minijail returns 1 if the exit code is nonzero.
      # Otherwise: we can assume that a return code of 1 means that libFuzzer
      # itself ran into an error.
      logs.log_error(
          ENGINE_ERROR_MESSAGE + f' (target={project_qualified_fuzzer_name}).',
          engine_output=fuzz_result.output)

    log_lines = fuzz_result.output.splitlines()
    # Output can be large, so save some memory by removing reference to the
    # original output which is no longer needed.
    fuzz_result.output = None

    # Check if we crashed, and get the crash testcase path.
    crash_testcase_file_path = runner.get_testcase_path(log_lines)

    # If we exited with a non-zero return code with no crash file in output from
    # libFuzzer, this is most likely a startup crash. Alternatively, this case
    # may occur if Trusty fuzzing exited due to a kernel panic.
    # Use an empty testcase to store these exit types as a crash.
    if (not crash_testcase_file_path and
        fuzz_result.return_code not in constants.NONCRASH_RETURN_CODES
       ) or self._fuzz_output_contains_trusty_kernel_panic(log_lines):
      crash_testcase_file_path = self._create_empty_testcase_file(
          reproducers_dir)

    # Parse stats information based on libFuzzer output.
    parsed_stats = libfuzzer.parse_log_stats(log_lines)

    # Extend parsed stats by additional performance features.
    parsed_stats.update(
        stats.parse_performance_features(log_lines, options.strategies,
                                         options.arguments))

    args = fuzzer_options.FuzzerArguments.from_list(options.arguments)
    # Set some initial stat overrides.
    timeout_limit = args.get(
        constants.TIMEOUT_FLAGNAME, default=None, constructor=int)

    actual_duration = int(fuzz_result.time_executed)
    fuzzing_time_percent = 100 * actual_duration / float(max_time)
    parsed_stats.update({
        'timeout_limit': timeout_limit,
        'expected_duration': int(max_time),
        'actual_duration': actual_duration,
        'fuzzing_time_percent': fuzzing_time_percent,
    })

    # Remove fuzzing arguments before merge and dictionary analysis step.
    non_fuzz_arguments = libfuzzer.strip_fuzzing_arguments(
        args.list(), is_merge=True)

    if options.merge_back_new_testcases:
      self._merge_new_units(target_path, options.corpus_dir, new_corpus_dir,
                            options.fuzz_corpus_dirs, non_fuzz_arguments,
                            parsed_stats)

    fuzz_logs = '\n'.join(log_lines)
    crashes = []
    if crash_testcase_file_path:
      reproduce_arguments = libfuzzer.strip_fuzzing_arguments(options.arguments)

      # Use higher timeout for reproduction.
      reproduce_arguments = libfuzzer.fix_timeout_argument_for_reproduction(
          reproduce_arguments)

      # Write the new testcase.
      # Copy crash testcase contents into the main testcase path.
      crashes.append(
          engine.Crash(crash_testcase_file_path, fuzz_logs, reproduce_arguments,
                       actual_duration))

    return engine.FuzzResult(fuzz_logs, fuzz_result.command, crashes,
                             parsed_stats, fuzz_result.time_executed,
                             fuzz_result.timed_out)

  def reproduce(self, target_path, input_path, arguments, max_time):
    """Reproduce a crash given an input.

    Args:
      target_path: Path to the target.
      input_path: Path to the reproducer input.
      arguments: Additional arguments needed for reproduction.
      max_time: Maximum allowed time for the reproduction.

    Returns:
      A ReproduceResult.

    Raises:
      TimeoutError: If the reproduction exceeds max_time.
    """
    runner = libfuzzer.get_runner(target_path)
    libfuzzer.set_sanitizer_options(target_path)

    # Remove fuzzing specific arguments. This is only really needed for legacy
    # testcases, and can be removed in the distant future.
    arguments = libfuzzer.strip_fuzzing_arguments(arguments)
    arguments = fuzzer_options.FuzzerArguments.from_list(arguments)

    arguments[constants.RUNS_FLAGNAME] = int(constants.RUNS_TO_REPRODUCE)

    result = runner.run_single_testcase(
        input_path, timeout=max_time, additional_args=arguments.list())

    if result.timed_out:
      logs.log_warn('Reproducing timed out.', fuzzer_output=result.output)
      raise TimeoutError('Reproducing timed out.')

    return engine.ReproduceResult(result.command, result.return_code,
                                  result.time_executed, result.output)

  def _minimize_corpus_two_step(self, target_path, arguments,
                                existing_corpus_dirs, new_corpus_dir,
                                output_corpus_dir, reproducers_dir, max_time):
    """Optional (but recommended): run corpus minimization.

    Args:
      target_path: Path to the target.
      arguments: Additional arguments needed for corpus minimization.
      existing_corpus_dirs: Input corpora that existed before the fuzzing run.
      new_corpus_dir: Input corpus that was generated during the fuzzing run.
          Must have at least one new file.
      output_corpus_dir: Output directory to place minimized corpus.
      reproducers_dir: The directory to put reproducers in when crashes are
          found.
      max_time: Maximum allowed time for the minimization.

    Returns:
      A Result object.
    """
    if not _is_multistep_merge_supported(target_path):
      # Fallback to the old single step merge. It does not support incremental
      # stats and provides only `edge_coverage` and `feature_coverage` stats.
      logs.log('Old version of libFuzzer is used. Using single step merge.')
      return self.minimize_corpus(target_path, arguments,
                                  existing_corpus_dirs + [new_corpus_dir],
                                  output_corpus_dir, reproducers_dir, max_time)

    # The dir where merge control file is located must persist for both merge
    # steps. The second step re-uses the MCF produced during the first step.
    merge_control_file_dir = self._create_temp_corpus_dir('mcf_tmp_dir')
    self._merge_control_file = os.path.join(merge_control_file_dir, 'MCF')

    # Two step merge process to obtain accurate stats for the new corpus units.
    # See https://reviews.llvm.org/D66107 for a more detailed description.
    merge_stats = {}

    # Step 1. Use only existing corpus and collect "initial" stats.
    result_1 = self.minimize_corpus(target_path, arguments,
                                    existing_corpus_dirs, output_corpus_dir,
                                    reproducers_dir, max_time)
    merge_stats['initial_edge_coverage'] = result_1.stats['edge_coverage']
    merge_stats['initial_feature_coverage'] = result_1.stats['feature_coverage']

    # Clear the output dir as it does not have any new units at this point.
    engine_common.recreate_directory(output_corpus_dir)

    # Adjust the time limit for the time we spent on the first merge step.
    max_time -= result_1.time_executed
    if max_time <= 0:
      logs.log_error(
          'Merging new testcases timed out.', fuzzer_output=result_1.logs)
      raise TimeoutError('Merging new testcases timed out.')

    # Step 2. Process the new corpus units as well.
    result_2 = self.minimize_corpus(
        target_path, arguments, existing_corpus_dirs + [new_corpus_dir],
        output_corpus_dir, reproducers_dir, max_time)
    merge_stats['edge_coverage'] = result_2.stats['edge_coverage']
    merge_stats['feature_coverage'] = result_2.stats['feature_coverage']

    # Diff the stats to obtain accurate values for the new corpus units.
    merge_stats['new_edges'] = (
        merge_stats['edge_coverage'] - merge_stats['initial_edge_coverage'])
    merge_stats['new_features'] = (
        merge_stats['feature_coverage'] -
        merge_stats['initial_feature_coverage'])

    output = result_1.logs + '\n\n' + result_2.logs
    if (merge_stats['new_edges'] < 0 or merge_stats['new_features'] < 0):
      logs.log_error(
          'Two step merge failed.', merge_stats=merge_stats, output=output)
      merge_stats['new_edges'] = 0
      merge_stats['new_features'] = 0

    self._merge_control_file = None

    # TODO(ochang): Get crashes found during merge.
    return engine.FuzzResult(output, result_2.command, [], merge_stats,
                             result_1.time_executed + result_2.time_executed)

  def minimize_corpus(self, target_path, arguments, input_dirs, output_dir,
                      reproducers_dir, max_time):
    """Optional (but recommended): run corpus minimization.

    Args:
      target_path: Path to the target.
      arguments: Additional arguments needed for corpus minimization.
      input_dirs: Input corpora.
      output_dir: Output directory to place minimized corpus.
      reproducers_dir: The directory to put reproducers in when crashes are
          found.
      max_time: Maximum allowed time for the minimization.

    Returns:
      A Result object.

    Raises:
      TimeoutError: If the corpus minimization exceeds max_time.
      Error: If the merge failed in some other way.
    """
    runner = libfuzzer.get_runner(target_path)
    libfuzzer.set_sanitizer_options(target_path)
    merge_tmp_dir = self._create_temp_corpus_dir('merge-workdir')

    result = runner.merge(
        [output_dir] + input_dirs,
        merge_timeout=max_time,
        tmp_dir=merge_tmp_dir,
        additional_args=arguments,
        artifact_prefix=reproducers_dir,
        merge_control_file=getattr(self, '_merge_control_file', None))

    if result.timed_out:
      logs.log_error(
          'Merging new testcases timed out.', fuzzer_output=result.output)
      raise TimeoutError('Merging new testcases timed out.')

    if result.return_code != 0:
      logs.log_error(
          'Merging new testcases timed out.', fuzzer_output=result.output)
      raise MergeError('Merging new testcases failed.')

    merge_output = result.output
    merge_stats = stats.parse_stats_from_merge_log(merge_output.splitlines())

    return engine.FuzzResult(merge_output, result.command, [], merge_stats,
                             result.time_executed)

  def minimize_testcase(self, target_path, arguments, input_path, output_path,
                        max_time):
    """Optional (but recommended): Minimize a testcase.

    Args:
      target_path: Path to the target.
      arguments: Additional arguments needed for testcase minimization.
      input_path: Path to the reproducer input.
      output_path: Path to the minimized output.
      max_time: Maximum allowed time for the minimization.

    Returns:
      A ReproduceResult.

    Raises:
      TimeoutError: If the testcase minimization exceeds max_time.
    """
    runner = libfuzzer.get_runner(target_path)
    libfuzzer.set_sanitizer_options(target_path)

    minimize_tmp_dir = self._create_temp_corpus_dir('minimize-workdir')
    result = runner.minimize_crash(
        input_path,
        output_path,
        max_time,
        artifact_prefix=minimize_tmp_dir,
        additional_args=arguments)

    if result.timed_out:
      logs.log_error('Minimization timed out.', fuzzer_output=result.output)
      raise TimeoutError('Minimization timed out.')

    return engine.ReproduceResult(result.command, result.return_code,
                                  result.time_executed, result.output)

  def cleanse(self, target_path, arguments, input_path, output_path, max_time):
    """Optional (but recommended): Cleanse a testcase.

    Args:
      target_path: Path to the target.
      arguments: Additional arguments needed for testcase cleanse.
      input_path: Path to the reproducer input.
      output_path: Path to the cleansed output.
      max_time: Maximum allowed time for the cleanse.

    Returns:
      A ReproduceResult.

    Raises:
      TimeoutError: If the cleanse exceeds max_time.
    """
    runner = libfuzzer.get_runner(target_path)
    libfuzzer.set_sanitizer_options(target_path)

    cleanse_tmp_dir = self._create_temp_corpus_dir('cleanse-workdir')
    result = runner.cleanse_crash(
        input_path,
        output_path,
        max_time,
        artifact_prefix=cleanse_tmp_dir,
        additional_args=arguments)

    if result.timed_out:
      logs.log_error('Cleanse timed out.', fuzzer_output=result.output)
      raise TimeoutError('Cleanse timed out.')

    return engine.ReproduceResult(result.command, result.return_code,
                                  result.time_executed, result.output)<|MERGE_RESOLUTION|>--- conflicted
+++ resolved
@@ -270,11 +270,7 @@
     Returns:
       A FuzzResult object.
     """
-<<<<<<< HEAD
-=======
     profiler.start_if_needed('libfuzzer_fuzz')
-    runner = libfuzzer.get_runner(target_path)
->>>>>>> 513fb3cb
     libfuzzer.set_sanitizer_options(target_path, fuzz_options=options)
     runner = libfuzzer.get_runner(target_path)
 
