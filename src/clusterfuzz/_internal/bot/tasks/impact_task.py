--- conflicted
+++ resolved
@@ -14,17 +14,11 @@
 """Impact task.
    Determine whether or not a test case affects production branches."""
 
-<<<<<<< HEAD
-import six
-
-from clusterfuzz._internal.base import utils
-=======
 from clusterfuzz._internal.base import tasks
 from clusterfuzz._internal.base import utils
 from clusterfuzz._internal.bot import testcase_manager
 from clusterfuzz._internal.bot.tasks import setup
 from clusterfuzz._internal.bot.tasks.utasks import uworker_handle_errors
->>>>>>> 992274eb
 from clusterfuzz._internal.build_management import build_manager
 from clusterfuzz._internal.build_management import revisions
 from clusterfuzz._internal.chrome import build_info
@@ -326,7 +320,6 @@
     return
 
   logs.log('Preparing to calculate impact.')
-<<<<<<< HEAD
   # Formerly ClusterFuzz had buckets containing builds for stable,
   # beta and dev builds, and attempted reproduction on them. That had
   # the advantage that we would test against the exact thing shipped on each
@@ -339,46 +332,6 @@
         testcase, data_types.TaskState.FINISHED,
         'Cannot run without regression range, will re-run once regression '
         'task finishes')
-=======
-  # If we don't have a stable or beta build url pattern, we try to use build
-  # information url to make a guess.
-  if not build_manager.has_production_builds():
-    if not is_valid_regression_range(testcase.regression, testcase.job_type):
-      data_handler.update_testcase_comment(
-          testcase, data_types.TaskState.FINISHED,
-          'Cannot run without regression range, will re-run once regression '
-          'task finishes')
-      return
-
-    logs.log('No production builds; calculating impact from URL.')
-    impacts = get_impacts_from_url(testcase.regression, testcase.job_type)
-    testcase = data_handler.get_testcase_by_id(testcase_id)
-    set_testcase_with_impacts(testcase, impacts)
-    data_handler.update_testcase_comment(testcase,
-                                         data_types.TaskState.FINISHED)
-    return
-
-  # Setup testcase and its dependencies.
-  _, testcase_file_path, error = setup.setup_testcase(testcase, job_type)
-  if error:
-    uworker_handle_errors.handle(error)
-    return
-
-  # Setup extended stable, stable, beta builds
-  # and get impact and crash stacktrace.
-  logs.log('Have production builds; calculating impact by reproduction.')
-  try:
-    impacts = get_impacts_on_prod_builds(testcase, testcase_file_path)
-  except BuildFailedException as error:
-    testcase = data_handler.get_testcase_by_id(testcase_id)
-    data_handler.update_testcase_comment(testcase, data_types.TaskState.ERROR,
-                                         str(error))
-    tasks.add_task(
-        'impact',
-        testcase_id,
-        job_type,
-        wait_time=environment.get_value('FAIL_WAIT'))
->>>>>>> 992274eb
     return
 
   logs.log('Calculating impact from URL.')
