--- conflicted
+++ resolved
@@ -225,11 +225,7 @@
       data_handler.update_testcase_comment(testcase, data_types.TaskState.ERROR,
                                            error_message)
       return None, None, uworker_io.UworkerOutput(
-<<<<<<< HEAD
           error=uworker_errors.Type.NOOP_HANDLER)
-=======
-          error=uworker_errors.Type.NO_FUZZER)
->>>>>>> ef4cd777
 
     if not update_successful:
       error_message = f'Unable to setup fuzzer {fuzzer_name}'
