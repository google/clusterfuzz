# Copyright 2019 Google LLC
#
# Licensed under the Apache License, Version 2.0 (the "License");
# you may not use this file except in compliance with the License.
# You may obtain a copy of the License at
#
#      http://www.apache.org/licenses/LICENSE-2.0
#
# Unless required by applicable law or agreed to in writing, software
# distributed under the License is distributed on an "AS IS" BASIS,
# WITHOUT WARRANTIES OR CONDITIONS OF ANY KIND, either express or implied.
# See the License for the specific language governing permissions and
# limitations under the License.
"""Common helper functions for setup at the start of tasks."""

import datetime
import os
import shlex
import time
from typing import Optional
import zipfile

from clusterfuzz._internal.base import dates
from clusterfuzz._internal.base import errors
from clusterfuzz._internal.base import task_utils
from clusterfuzz._internal.base import tasks
from clusterfuzz._internal.base import utils
from clusterfuzz._internal.bot import testcase_manager
from clusterfuzz._internal.bot.tasks.utasks import uworker_handle_errors
from clusterfuzz._internal.bot.tasks.utasks import uworker_io
from clusterfuzz._internal.build_management import revisions
from clusterfuzz._internal.datastore import data_handler
from clusterfuzz._internal.datastore import data_types
from clusterfuzz._internal.datastore import ndb_utils
from clusterfuzz._internal.fuzzing import corpus_manager
from clusterfuzz._internal.fuzzing import leak_blacklist
from clusterfuzz._internal.google_cloud_utils import blobs
from clusterfuzz._internal.google_cloud_utils import storage
from clusterfuzz._internal.metrics import fuzzer_logs
from clusterfuzz._internal.metrics import logs
from clusterfuzz._internal.platforms import android
from clusterfuzz._internal.protos import uworker_msg_pb2
from clusterfuzz._internal.system import archive
from clusterfuzz._internal.system import environment
from clusterfuzz._internal.system import shell

_BOT_DIR = 'bot'
_DATA_BUNDLE_CACHE_COUNT = 10
_DATA_BUNDLE_SYNC_INTERVAL_IN_SECONDS = 6 * 60 * 60
_SYNC_FILENAME = '.sync'
_TESTCASE_ARCHIVE_EXTENSION = '.zip'


def _set_timeout_value_from_user_upload(testcase_id, uworker_env):
  """Get the timeout associated with this testcase."""
  metadata = data_types.TestcaseUploadMetadata.query(
      data_types.TestcaseUploadMetadata.testcase_id == int(testcase_id)).get()
  if metadata and metadata.timeout:
    uworker_env['TEST_TIMEOUT'] = str(metadata.timeout)


def _copy_testcase_to_device_and_setup_environment(testcase,
                                                   testcase_file_path):
  """Android specific setup steps for testcase."""
  # Copy test(s) to device.
  android.device.push_testcases_to_device()

  # The following steps need privileged job access.
  job_type_has_privileged_access = environment.get_value('PRIVILEGED_ACCESS')
  if not job_type_has_privileged_access:
    return

  # Install testcase if it is an app.
  package_name = android.app.get_package_name(testcase_file_path)
  if package_name:
    # Set the package name for later use.
    environment.set_value('PKG_NAME', package_name)

    # Install the application apk.
    android.device.install_application_if_needed(
        testcase_file_path, force_update=True)

  # Set app launch command if available from upload.
  app_launch_command = testcase.get_metadata('app_launch_command')
  if app_launch_command:
    environment.set_value('APP_LAUNCH_COMMAND', app_launch_command)

  # Set executable bit on the testcase (to allow binary executable testcases
  # to work in app launch command, e.g. shell %TESTCASE%).
  local_testcases_directory = environment.get_value('FUZZ_INPUTS')
  if (testcase_file_path and
      testcase_file_path.startswith(local_testcases_directory)):
    relative_testcase_file_path = (
        testcase_file_path[len(local_testcases_directory) + 1:])
    device_testcase_file_path = os.path.join(
        android.constants.DEVICE_TESTCASES_DIR, relative_testcase_file_path)
    android.adb.run_shell_command(['chmod', '0755', device_testcase_file_path])


def _get_application_arguments(testcase, job_type, task_name):
  """Get application arguments to use for setting up |testcase|. Use minimized
   arguments if available. For variant task, where we run a testcase against
   another job type, use both minimized arguments and application arguments
   from job."""
  testcase_args = testcase.minimized_arguments
  if not testcase_args:
    return None

  if task_name != 'variant':
    return testcase_args

  # TODO(aarya): Use %TESTCASE% explicitly since it will not exist with new
  # engine impl libFuzzer testcases and AFL's launcher.py requires it as the
  # first argument. Remove once AFL is migrated to the new engine impl.
  if environment.is_afl_job(job_type):
    return '%TESTCASE%'

  job_args = data_handler.get_value_from_job_definition(
      job_type, 'APP_ARGS', default='')
  job_args_list = shlex.split(job_args)
  testcase_args_list = shlex.split(testcase_args)
  testcase_args_filtered_list = [
      arg for arg in testcase_args_list if arg not in job_args_list
  ]

  app_args = ' '.join(testcase_args_filtered_list)
  if job_args:
    if app_args:
      app_args += ' '
    app_args += job_args

  return app_args


def _setup_memory_tools_environment(testcase):
  """Set up environment for various memory tools used."""
  env = testcase.get_metadata('env')
  if not env:
    environment.reset_current_memory_tool_options(
        redzone_size=testcase.redzone, disable_ubsan=testcase.disable_ubsan)
    return

  for options_name, options_value in env.items():
    if not options_value:
      environment.remove_key(options_name)
      continue
    environment.set_memory_tool_options(options_name, options_value)


def prepare_environment_for_testcase(testcase):
  """Set various environment variables based on the test case."""
  _setup_memory_tools_environment(testcase)

  # Setup environment variable for windows size and location properties.
  # Explicit override to avoid using the default one from job definition since
  # that contains unsubsituted vars like $WIDTH, etc.
  environment.set_value('WINDOW_ARG', testcase.window_argument)

  # Adjust timeout based on the stored multiplier (if available).
  if testcase.timeout_multiplier:
    test_timeout = environment.get_value('TEST_TIMEOUT')
    environment.set_value('TEST_TIMEOUT',
                          int(test_timeout * testcase.timeout_multiplier))

  # Add FUZZ_TARGET to environment if this is a fuzz target testcase.
  fuzz_target = testcase.get_metadata('fuzzer_binary_name')
  if fuzz_target:
    environment.set_value('FUZZ_TARGET', fuzz_target)


def handle_setup_testcase_error(uworker_output: uworker_msg_pb2.Output):  # pylint: disable=no-member
  """Error handler for setup_testcase that is called by uworker_postprocess."""
  # Get the testcase again because it is too hard to set the testcase for
  # partially migrated tasks.
  # TODO(metzman): Experiment with making this unnecessary.
  # First update comment.
  testcase = data_handler.get_testcase_by_id(
      uworker_output.uworker_input.testcase_id)
  data_handler.update_testcase_comment(testcase, data_types.TaskState.ERROR,
                                       uworker_output.error_message)

  # Then reschedule the task.
  command = task_utils.get_command_from_module(
      uworker_output.uworker_input.module_name)

  testcase_fail_wait = environment.get_value('FAIL_WAIT')
  tasks.add_task(
      command,
      uworker_output.uworker_input.testcase_id,
      uworker_output.uworker_input.job_type,
      wait_time=testcase_fail_wait)


ERROR_HANDLER = uworker_handle_errors.CompositeErrorHandler({
    uworker_msg_pb2.ErrorType.TESTCASE_SETUP: handle_setup_testcase_error,  # pylint: disable=no-member
})


def preprocess_setup_testcase(testcase,
                              uworker_env,
                              fuzzer_override=None,
                              with_deps=True):
  """Preprocessing for setup_testcase function."""
  fuzzer_name = fuzzer_override or testcase.fuzzer_name
  testcase_id = testcase.key.id()
  if fuzzer_name and not with_deps:
    logs.info(f'Skipping fuzzer preprocess: {fuzzer_name}.')
  if fuzzer_name and with_deps:
    # This branch is taken when we assume fuzzer needs to be set up for a
    # testcase to be executed (i.e. when a testcase was found by a fuzzer).
    # It's not the case for testcases uploaded by users.
    try:
      setup_input = preprocess_update_fuzzer_and_data_bundles(fuzzer_name)
    except errors.InvalidFuzzerError:
      # Close testcase and don't recreate tasks if this fuzzer is invalid.
      logs.error('Closed testcase %d with invalid fuzzer %s.' % (testcase_id,
                                                                 fuzzer_name))
      error_message = f'Fuzzer {fuzzer_name} no longer exists.'
      # First update comment.
      testcase = data_handler.get_testcase_by_id(testcase_id)
      data_handler.update_testcase_comment(testcase, data_types.TaskState.ERROR,
                                           error_message)
      testcase.open = False
      testcase.fixed = 'NA'
      testcase.set_metadata('fuzzer_was_deleted', True)
      testcase.put()
      raise
  else:
    setup_input = uworker_msg_pb2.SetupInput()  # pylint: disable=no-member
  setup_input.testcase_download_url = get_signed_testcase_download_url(testcase)
  if environment.get_value('LSAN'):
    setup_input.global_blacklisted_functions.extend(
        leak_blacklist.get_global_blacklisted_functions())
  if testcase.uploader_email:
    _set_timeout_value_from_user_upload(testcase_id, uworker_env)

  # Override APP_ARGS with minimized arguments (if available). Don't do this
  # for variant task since other job types can have its own set of required
  # arguments, so use the full set of arguments of that job.
  app_args = _get_application_arguments(testcase, uworker_env['JOB_NAME'],
                                        uworker_env['TASK_NAME'])
  if app_args:
    environment.set_value('APP_ARGS', app_args, uworker_env)
  return setup_input


def setup_testcase(testcase: data_types.Testcase, job_type: str,
                   setup_input: uworker_msg_pb2.SetupInput):  # pylint: disable=no-member
  """Sets up the testcase and needed dependencies like fuzzer, data bundle,
  etc."""
  testcase_id = testcase.key.id()
  # Prepare an error result to return in case of error.
  # Only include uworker_input for callers that aren't deserializing the output
  # and thus, uworker_io is not adding the input to.
  # TODO(metzman): Remove the input when the consolidation is complete.
  uworker_error_input = uworker_msg_pb2.Input(  # pylint: disable=no-member
      testcase_id=str(testcase_id),
      job_type=job_type)
  uworker_error_output = uworker_msg_pb2.Output(  # pylint: disable=no-member
      uworker_input=uworker_error_input,
      error_type=uworker_msg_pb2.ErrorType.TESTCASE_SETUP)  # pylint: disable=no-member

  testcase_setup_error_result = (None, None, uworker_error_output)

  # Clear testcase directories.
  shell.clear_testcase_directories()

  # Update the fuzzer if necessary in order to get the updated data bundle.
  if setup_input.fuzzer_name:
    update_successful = update_fuzzer_and_data_bundles(setup_input)
    if not update_successful:
      error_message = f'Unable to setup fuzzer {setup_input.fuzzer_name}'
      uworker_error_output.error_message = error_message
      return testcase_setup_error_result

  # Extract the testcase and any of its resources to the input directory.
  file_list, testcase_file_path = unpack_testcase(
      testcase, setup_input.testcase_download_url)
  if not file_list:
    error_message = f'Unable to setup testcase {testcase_file_path}'
    uworker_error_output.error_message = error_message
    return testcase_setup_error_result

  # For Android/Fuchsia, we need to sync our local testcases directory with the
  # one on the device.
  if environment.is_android():
    _copy_testcase_to_device_and_setup_environment(testcase, testcase_file_path)

  # Push testcases to worker.
  if environment.is_trusted_host():
    from clusterfuzz._internal.bot.untrusted_runner import file_host
    file_host.push_testcases_to_worker()

  # Copy global blacklist into local blacklist.
  if setup_input.global_blacklisted_functions:
    # Get local blacklist without this testcase's entry.
    leak_blacklist.copy_global_to_local_blacklist(
        setup_input.global_blacklisted_functions, excluded_testcase=testcase)

  prepare_environment_for_testcase(testcase)

  return file_list, testcase_file_path, None


def _get_testcase_file_and_path(testcase):
  """Figure out the relative path and input directory for this testcase."""
  testcase_absolute_path = testcase.absolute_path

  # This hack is needed so that we can run a testcase generated on windows, on
  # linux. os.path.isabs return false on paths like c:\a\b\c.
  testcase_path_is_absolute = (
      testcase_absolute_path[1:3] == ':\\' or
      os.path.isabs(testcase_absolute_path))

  # Fix os.sep in testcase path if we are running this on non-windows platform.
  # It is unusual to have '\\' on linux paths, so substitution should be safe.
  if environment.platform() != 'WINDOWS' and '\\' in testcase_absolute_path:
    testcase_absolute_path = testcase_absolute_path.replace('\\', os.sep)

  # Default directory for testcases.
  input_directory = environment.get_value('FUZZ_INPUTS')
  if not testcase_path_is_absolute:
    testcase_path = os.path.join(input_directory, testcase_absolute_path)
    return input_directory, testcase_path

  # Root directory can be different on bots. Fix the path to account for this.
  root_directory = environment.get_value('ROOT_DIR')
  search_string = '%s%s%s' % (os.sep, _BOT_DIR, os.sep)
  search_index = testcase_absolute_path.find(search_string)
  relative_path = testcase_absolute_path[search_index + len(search_string):]
  testcase_path = os.path.join(root_directory, _BOT_DIR, relative_path)

  return input_directory, testcase_path


def get_signed_testcase_download_url(testcase):
  """Returns a signed download URL for the testcase."""
  key, _ = _get_testcase_key_and_archive_status(testcase)
  return blobs.get_signed_download_url(key)


def _get_testcase_key_and_archive_status(testcase):
  """Returns the testcase's key and whether or not it is archived."""
  if _is_testcase_minimized(testcase):
    key = testcase.minimized_keys
    archived = bool(testcase.archive_state & data_types.ArchiveStatus.MINIMIZED)
    return key, archived

  key = testcase.fuzzed_keys
  archived = bool(testcase.archive_state & data_types.ArchiveStatus.FUZZED)
  return key, archived


def _is_testcase_minimized(testcase):
  return testcase.minimized_keys and testcase.minimized_keys != 'NA'


def download_testcase(testcase_download_url, dst):
  logs.info(f'Downloading testcase from: {testcase_download_url}')
  return storage.download_signed_url_to_file(testcase_download_url, dst)


def unpack_testcase(testcase, testcase_download_url):
  """Unpacks a testcase and returns all files it is composed of."""
  # Figure out where the testcase file should be stored.
  input_directory, testcase_file_path = _get_testcase_file_and_path(testcase)

  key, archived = _get_testcase_key_and_archive_status(testcase)
  if _is_testcase_minimized(testcase) and archived:
    temp_filename = (
        os.path.join(input_directory,
                     str(testcase.key.id()) + _TESTCASE_ARCHIVE_EXTENSION))
  elif archived:
    temp_filename = os.path.join(input_directory, testcase.archive_filename)
  else:
    temp_filename = testcase_file_path

  if not download_testcase(testcase_download_url, temp_filename):
    logs.info(f'Couldn\'t download testcase {key} {testcase_download_url}.')
    return None, testcase_file_path

  file_list = []
  if archived:
    with archive.open(temp_filename) as reader:
      reader.extract_all(input_directory)
      file_list = [f.name for f in reader.list_members()]

    shell.remove_file(temp_filename)

    file_exists = False
    for file_name in file_list:
      if os.path.basename(file_name) == os.path.basename(testcase_file_path):
        file_exists = True
        break

    if not file_exists:
      logs.error(
          'Expected file to run %s is not in archive. Base directory is %s and '
          'files in archive are [%s].' % (testcase_file_path, input_directory,
                                          ','.join(file_list)))
      return None, testcase_file_path
  else:
    file_list.append(testcase_file_path)

  return file_list, testcase_file_path


def _get_data_bundle_update_lock_name(data_bundle_name):
  """Return the lock key name for the given data bundle."""
  return f'update:data_bundle:{data_bundle_name}'


def _get_data_bundle_sync_file_path(data_bundle_directory):
  """Return path to data bundle sync file."""
  return os.path.join(data_bundle_directory, _SYNC_FILENAME)


def _clear_old_data_bundles_if_needed():
  """Clear old data bundles so as to keep the disk cache restricted to
  |_DATA_BUNDLE_CACHE_COUNT| data bundles and prevent potential out-of-disk
  spaces."""
  data_bundles_directory = environment.get_value('DATA_BUNDLES_DIR')

  dirs = []
  for filename in os.listdir(data_bundles_directory):
    file_path = os.path.join(data_bundles_directory, filename)
    if not os.path.isdir(file_path):
      continue
    dirs.append(file_path)

  dirs_to_remove = sorted(
      dirs, key=os.path.getmtime, reverse=True)[_DATA_BUNDLE_CACHE_COUNT:]
  for dir_to_remove in dirs_to_remove:
    logs.info('Removing data bundle directory to keep disk cache small: %s' %
              dir_to_remove)
    shell.remove_directory(dir_to_remove)


def _should_update_data_bundle(data_bundle, data_bundle_directory):
  """Returns True if the data bundle should be updated because it is out of
  date."""
  # Check if data bundle is up to date. If yes, skip the update.
  if _is_data_bundle_up_to_date(data_bundle, data_bundle_directory):
    logs.info('Data bundle was recently synced, skip.')
    return False

  # Re-check if another bot did the sync already. If yes, skip.
  # TODO(metzman): Figure out if is this even needed without NFS?
  if _is_data_bundle_up_to_date(data_bundle, data_bundle_directory):
    logs.info('Another bot finished the sync, skip.')
    return False

  return True


def _prepare_update_data_bundle(fuzzer, data_bundle):
  """Create necessary directories to download the data bundle."""
  data_bundle_directory = get_data_bundle_directory(fuzzer, data_bundle)
  if not data_bundle_directory:
    logs.error('Failed to setup data bundle %s.' % data_bundle.name)
    return None

  if not shell.create_directory(
      data_bundle_directory, create_intermediates=True):
    logs.error('Failed to create data bundle %s directory.' % data_bundle.name)
    return None

  return data_bundle_directory


def update_data_bundle(
    fuzzer: data_types.Fuzzer,
    data_bundle_corpus: uworker_msg_pb2.DataBundleCorpus) -> bool:  # pylint: disable=no-member
  """Updates a data bundle to the latest version."""
  data_bundle = uworker_io.entity_from_protobuf(data_bundle_corpus.data_bundle,
                                                data_types.DataBundle)
  logs.info('Setting up data bundle %s.' % data_bundle)

  data_bundle_directory = _prepare_update_data_bundle(fuzzer, data_bundle)

  if not _should_update_data_bundle(data_bundle, data_bundle_directory):
    return True

  time_before_sync_start = time.time()

  # No need to sync anything if this is a search index data bundle. In that
  # case, the fuzzer will generate testcases from a gcs bucket periodically.
  if not _is_search_index_data_bundle(data_bundle.name):

    if not (environment.is_trusted_host() and data_bundle.sync_to_worker):
      result = corpus_manager.sync_data_bundle_corpus_to_disk(
          data_bundle_corpus, data_bundle_directory)
    else:
      from clusterfuzz._internal.bot.untrusted_runner import \
          corpus_manager as untrusted_corpus_manager
      from clusterfuzz._internal.bot.untrusted_runner import file_host
      worker_data_bundle_directory = file_host.rebase_to_worker_root(
          data_bundle_directory)

      file_host.create_directory(
          worker_data_bundle_directory, create_intermediates=True)
      result = untrusted_corpus_manager.RemoteGSUtilRunner().rsync(
          data_bundle_corpus.gcs_url,
          worker_data_bundle_directory,
          delete=False)
      result = result.return_code == 0

    if not result:
      logs.error(f'Failed to sync data bundle {data_bundle.name}.')
      return False

  # Update the testcase list file.
  testcase_manager.create_testcase_list_file(data_bundle_directory)
  logs.info('Synced data bundle.')

  #  Write last synced time in the sync file.
  sync_file_path = _get_data_bundle_sync_file_path(data_bundle_directory)
  utils.write_data_to_file(time_before_sync_start, sync_file_path)
  if environment.is_trusted_host() and data_bundle.sync_to_worker:
    from clusterfuzz._internal.bot.untrusted_runner import file_host
    worker_sync_file_path = file_host.rebase_to_worker_root(sync_file_path)
    file_host.copy_file_to_worker(sync_file_path, worker_sync_file_path)

  return True


def _set_fuzzer_env_vars(fuzzer):
  """Sets fuzzer env vars for fuzzer set up."""
  environment.set_value('UNTRUSTED_CONTENT', fuzzer.untrusted_content)
  # Adjust the test timeout, if user has provided one.
  if fuzzer.timeout:
    environment.set_value('TEST_TIMEOUT', fuzzer.timeout)

    # Increase fuzz test timeout if the fuzzer timeout is higher than its
    # current value.
    fuzz_test_timeout = environment.get_value('FUZZ_TEST_TIMEOUT')
    if fuzz_test_timeout and fuzz_test_timeout < fuzzer.timeout:
      environment.set_value('FUZZ_TEST_TIMEOUT', fuzzer.timeout)

  # Adjust the max testcases if this fuzzer has specified a lower limit.
  max_testcases = environment.get_value('MAX_TESTCASES')
  if fuzzer.max_testcases and fuzzer.max_testcases < max_testcases:
    environment.set_value('MAX_TESTCASES', fuzzer.max_testcases)

  # If the fuzzer generates large testcases or a large number of small ones
  # that don't fit on tmpfs, then use the larger disk directory.
  if fuzzer.has_large_testcases:
    testcase_disk_directory = environment.get_value('FUZZ_INPUTS_DISK')
    environment.set_value('FUZZ_INPUTS', testcase_disk_directory)


def preprocess_get_data_bundles(data_bundle_name, setup_input):
  data_bundles = list(
      ndb_utils.get_all_from_query(
          data_types.DataBundle.query(
              data_types.DataBundle.name == data_bundle_name)))
  logs.info(f'Data bundles: {data_bundles}')
  setup_input.data_bundle_corpuses.extend([
      corpus_manager.get_proto_data_bundle_corpus(bundle_entity)
      for bundle_entity in data_bundles
  ])


def preprocess_update_fuzzer_and_data_bundles(
    fuzzer_name: str) -> uworker_msg_pb2.SetupInput:  # pylint: disable=no-member
  """Does preprocessing for calls to update_fuzzer_and_data_bundles in
  uworker_main. Returns a SetupInput object."""
  fuzzer = data_types.Fuzzer.query(data_types.Fuzzer.name == fuzzer_name).get()
  if not fuzzer:
    logs.error('No fuzzer exists with name %s.' % fuzzer_name)
    raise errors.InvalidFuzzerError

  update_input = uworker_msg_pb2.SetupInput(  # pylint: disable=no-member
      fuzzer_name=fuzzer_name,
      fuzzer=uworker_io.entity_to_protobuf(fuzzer))
  preprocess_get_data_bundles(fuzzer.data_bundle_name, update_input)
  update_input.fuzzer_log_upload_url = storage.get_signed_upload_url(
      fuzzer_logs.get_logs_gcs_path(fuzzer_name=fuzzer_name))
  if not fuzzer.builtin:
    update_input.fuzzer_download_url = blobs.get_signed_download_url(
        fuzzer.blobstore_key)

  # TODO(https://github.com/google/clusterfuzz/issues/3008): Finish migrating
  # update data bundles.

  return update_input


def _update_fuzzer(
    update_input: uworker_msg_pb2.SetupInput,  # pylint: disable=no-member
    fuzzer_directory: str,
    version_file: str) -> bool:
  """Updates the fuzzer. Helper for update_fuzzer_and_data_bundles."""
  fuzzer = uworker_io.entity_from_protobuf(update_input.fuzzer,
                                           data_types.Fuzzer)
  fuzzer_name = update_input.fuzzer_name
  if fuzzer.builtin:
    return True

  if not revisions.needs_update(version_file, fuzzer.revision):
    return True

  logs.info('Fuzzer update was found, updating.')

  # Clear the old fuzzer directory if it exists.
  if not shell.remove_directory(fuzzer_directory, recreate=True):
    logs.error('Failed to clear fuzzer directory.')
    return False

  # Copy the archive to local disk and unpack it.
  archive_path = os.path.join(fuzzer_directory, fuzzer.filename)
  if not storage.download_signed_url_to_file(update_input.fuzzer_download_url,
                                             archive_path):
    logs.error('Failed to copy fuzzer archive.')
    return False

  try:
    with archive.open(archive_path) as reader:
      reader.extract_all(fuzzer_directory)
  except Exception:
    error_message = (f'Failed to unpack fuzzer archive {fuzzer.filename} '
                     '(bad archive or unsupported format).')
    logs.error(error_message)
    fuzzer_logs.upload_script_log(
        'Fatal error: ' + error_message,
        signed_upload_url=update_input.fuzzer_log_upload_url)

    return False

  fuzzer_path = os.path.join(fuzzer_directory, fuzzer.executable_path)
  if not os.path.exists(fuzzer_path):
    error_message = ('Fuzzer executable %s not found. '
                     'Check fuzzer configuration.') % fuzzer.executable_path
    logs.error(error_message)
    fuzzer_logs.upload_script_log(
        'Fatal error: ' + error_message,
        fuzzer_name=fuzzer_name,
        signed_upload_url=update_input.fuzzer_log_upload_url)
    return False

  # Make fuzzer executable.
  os.chmod(fuzzer_path, 0o750)

  # Cleanup unneeded archive.
  shell.remove_file(archive_path)

  # Save the current revision of this fuzzer in a file for later checks.
  revisions.write_revision_to_revision_file(version_file, fuzzer.revision)
  logs.info('Updated fuzzer to revision %d.' % fuzzer.revision)
  return True


def _set_up_data_bundles(update_input: uworker_msg_pb2.SetupInput):  # pylint: disable=no-member
  """Sets up data bundles. Helper for update_fuzzer_and_data_bundles."""
  # Setup data bundles associated with this fuzzer.
  logs.info('Setting up data bundles.')
  fuzzer = uworker_io.entity_from_protobuf(update_input.fuzzer,
                                           data_types.Fuzzer)
  for data_bundle_corpus in update_input.data_bundle_corpuses:
    if not update_data_bundle(fuzzer, data_bundle_corpus):
      return False

  return True


def update_fuzzer_and_data_bundles(
    update_input: uworker_msg_pb2.SetupInput) -> Optional[data_types.Fuzzer]:  # pylint: disable=no-member
  """Updates the fuzzer specified by |update_input| and its data bundles."""
  fuzzer = uworker_io.entity_from_protobuf(update_input.fuzzer,
                                           data_types.Fuzzer)

  _set_fuzzer_env_vars(fuzzer)
  # Set some helper environment variables.
  fuzzer_directory = get_fuzzer_directory(update_input.fuzzer_name)
  environment.set_value('FUZZER_DIR', fuzzer_directory)

  # Check for updates to this fuzzer.
  version_file = os.path.join(fuzzer_directory,
                              f'.{update_input.fuzzer_name}_version')
  if not _update_fuzzer(update_input, fuzzer_directory, version_file):
    return None
  _clear_old_data_bundles_if_needed()
  if not _set_up_data_bundles(update_input):
    return None

  # Setup environment variable for launcher script path.
  if fuzzer.launcher_script:
    fuzzer_launcher_path = os.path.join(fuzzer_directory,
                                        fuzzer.launcher_script)
    environment.set_value('LAUNCHER_PATH', fuzzer_launcher_path)

    # For launcher script usecase, we need the entire fuzzer directory on the
    # worker.
    if environment.is_trusted_host():
      from clusterfuzz._internal.bot.untrusted_runner import file_host
      worker_fuzzer_directory = file_host.rebase_to_worker_root(
          fuzzer_directory)
      file_host.copy_directory_to_worker(
          fuzzer_directory, worker_fuzzer_directory, replace=True)

  return fuzzer


def _is_search_index_data_bundle(data_bundle_name):
  """Return true on if this is a search index data bundle, false otherwise."""
  return data_bundle_name.startswith(
      testcase_manager.SEARCH_INDEX_BUNDLE_PREFIX)


def _is_data_bundle_up_to_date(data_bundle, data_bundle_directory):
  """Return true if the data bundle is up to date, false otherwise."""
  sync_file_path = _get_data_bundle_sync_file_path(data_bundle_directory)

  if environment.is_trusted_host() and data_bundle.sync_to_worker:
    from clusterfuzz._internal.bot.untrusted_runner import file_host
    worker_sync_file_path = file_host.rebase_to_worker_root(sync_file_path)
    shell.remove_file(sync_file_path)
    file_host.copy_file_from_worker(worker_sync_file_path, sync_file_path)

  if not os.path.exists(sync_file_path):
    return False

  last_sync_time = datetime.datetime.utcfromtimestamp(
      utils.read_data_from_file(sync_file_path))

  # Check if we recently synced.
  if not dates.time_has_expired(
      last_sync_time, seconds=_DATA_BUNDLE_SYNC_INTERVAL_IN_SECONDS):
    return True

  # For search index data bundle, we don't sync them from bucket. Instead, we
  # rely on the fuzzer to generate testcases periodically.
  if _is_search_index_data_bundle(data_bundle.name):
    return False

  # Check when the bucket url had last updates. If no new updates, no need to
  # update directory.
  bucket_url = data_handler.get_data_bundle_bucket_url(data_bundle.name)
  last_updated_time = storage.last_updated(bucket_url)
  if last_updated_time and last_sync_time > last_updated_time:
    logs.info(
        'Data bundle %s has no new content from last sync.' % data_bundle.name)
    return True

  return False


def trusted_get_data_bundle_directory(fuzzer):
  """For fuzz_task which doesn't get data bundles in an untrusted manner."""
  # TODO(metzman): Delete this when fuzz_task is migrated.
  # Check if we have a fuzzer-specific data bundle. Use it to calculate the
  # data directory we will fetch our testcases from.
  data_bundle = data_types.DataBundle.query(
      data_types.DataBundle.name == fuzzer.data_bundle_name).get()
  return get_data_bundle_directory(fuzzer, data_bundle)


def get_data_bundle_directory(fuzzer, data_bundle):
  """Return data bundle data directory."""
  # Store corpora for built-in fuzzers like libFuzzer in the same directory
  # as other local data bundles. This makes it easy to clear them when we run
  # out of disk space.
  local_data_bundles_directory = environment.get_value('DATA_BUNDLES_DIR')
  if fuzzer.builtin:
    return local_data_bundles_directory

  if not data_bundle:
    # Generic data bundle directory. Available to all fuzzers if they don't
    # have their own data bundle.
    return environment.get_value('FUZZ_DATA')

  local_data_bundle_directory = os.path.join(local_data_bundles_directory,
                                             data_bundle.name)

  return local_data_bundle_directory


def get_fuzzer_directory(fuzzer_name):
  """Return directory used by a fuzzer."""
  fuzzer_directory = environment.get_value('FUZZERS_DIR')
  fuzzer_directory = os.path.join(fuzzer_directory, fuzzer_name)
  return fuzzer_directory


def archive_testcase_and_dependencies_in_gcs(resource_list, testcase_path: str,
                                             upload_url: str):
  """Archive testcase and its dependencies, and store in blobstore. Returns
  whether it is archived, the absolute_filename, and the zip_filename."""
  if not os.path.exists(testcase_path):
<<<<<<< HEAD
    logs.error('Unable to find testcase %s.' % testcase_path)
    return None, None, None, None
=======
    logs.log_error('Unable to find testcase %s.' % testcase_path)
    return None, None, None
>>>>>>> e1458f28

  absolute_filename = testcase_path
  archived = False
  zip_filename = None
  zip_path = None

  if not resource_list:
    resource_list = []

  # Add resource dependencies based on testcase path. These include
  # stuff like extensions directory, dependency files, etc.
  resource_list.extend(
      testcase_manager.get_resource_dependencies(testcase_path))

  # Filter out duplicates, directories, and files that do not exist.
  resource_list = utils.filter_file_list(resource_list)

  logs.info('Testcase and related files :\n%s' % str(resource_list))

  if len(resource_list) <= 1:
    # If this does not have any resources, just save the testcase.
    # TODO(flowerhack): Update this when we teach CF how to download testcases.
    try:
      file_handle = open(testcase_path, 'rb')
    except OSError:
<<<<<<< HEAD
      logs.error('Unable to open testcase %s.' % testcase_path)
      return None, None, None, None
=======
      logs.log_error('Unable to open testcase %s.' % testcase_path)
      return None, None, None
>>>>>>> e1458f28
  else:
    # If there are resources, create an archive.

    # Find the common root directory for all of the resources.
    # Assumption: resource_list[0] is the testcase path.
    base_directory_list = resource_list[0].split(os.path.sep)
    for list_index in range(1, len(resource_list)):
      current_directory_list = resource_list[list_index].split(os.path.sep)
      length = min(len(base_directory_list), len(current_directory_list))
      for directory_index in range(length):
        if (current_directory_list[directory_index] !=
            base_directory_list[directory_index]):
          base_directory_list = base_directory_list[0:directory_index]
          break

    base_directory = os.path.sep.join(base_directory_list)
    logs.info('Subresource common base directory: %s' % base_directory)
    if base_directory:
      # Common parent directory, archive sub-paths only.
      base_len = len(base_directory) + len(os.path.sep)
    else:
      # No common parent directory, archive all paths as it-is.
      base_len = 0

    # Prepare the filename for the archive.
    zip_filename, _ = os.path.splitext(os.path.basename(testcase_path))
    zip_filename += _TESTCASE_ARCHIVE_EXTENSION

    # Create the archive.
    zip_path = os.path.join(environment.get_value('INPUT_DIR'), zip_filename)
    zip_file = zipfile.ZipFile(zip_path, 'w')
    for file_name in resource_list:
      if os.path.exists(file_name):
        relative_filename = file_name[base_len:]
        zip_file.write(file_name, relative_filename, zipfile.ZIP_DEFLATED)
    zip_file.close()

    try:
      file_handle = open(zip_path, 'rb')
    except OSError:
<<<<<<< HEAD
      logs.error('Unable to open testcase archive %s.' % zip_path)
      return None, None, None, None
=======
      logs.log_error('Unable to open testcase archive %s.' % zip_path)
      return None, None, None
>>>>>>> e1458f28

    archived = True
    absolute_filename = testcase_path[base_len:]

  if not storage.upload_signed_url(file_handle, upload_url):
    logs.log_error('Failed to upload testcase.')
    return None, None, None

  file_handle.close()

  # Don't need the archive after writing testcase to blobstore.
  if zip_path:
    shell.remove_file(zip_path)

  return archived, absolute_filename, zip_filename<|MERGE_RESOLUTION|>--- conflicted
+++ resolved
@@ -787,13 +787,8 @@
   """Archive testcase and its dependencies, and store in blobstore. Returns
   whether it is archived, the absolute_filename, and the zip_filename."""
   if not os.path.exists(testcase_path):
-<<<<<<< HEAD
     logs.error('Unable to find testcase %s.' % testcase_path)
-    return None, None, None, None
-=======
-    logs.log_error('Unable to find testcase %s.' % testcase_path)
     return None, None, None
->>>>>>> e1458f28
 
   absolute_filename = testcase_path
   archived = False
@@ -819,13 +814,8 @@
     try:
       file_handle = open(testcase_path, 'rb')
     except OSError:
-<<<<<<< HEAD
       logs.error('Unable to open testcase %s.' % testcase_path)
-      return None, None, None, None
-=======
-      logs.log_error('Unable to open testcase %s.' % testcase_path)
       return None, None, None
->>>>>>> e1458f28
   else:
     # If there are resources, create an archive.
 
@@ -866,13 +856,8 @@
     try:
       file_handle = open(zip_path, 'rb')
     except OSError:
-<<<<<<< HEAD
       logs.error('Unable to open testcase archive %s.' % zip_path)
-      return None, None, None, None
-=======
-      logs.log_error('Unable to open testcase archive %s.' % zip_path)
       return None, None, None
->>>>>>> e1458f28
 
     archived = True
     absolute_filename = testcase_path[base_len:]
