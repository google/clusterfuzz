# Copyright 2019 Google LLC
#
# Licensed under the Apache License, Version 2.0 (the "License");
# you may not use this file except in compliance with the License.
# You may obtain a copy of the License at
#
#      http://www.apache.org/licenses/LICENSE-2.0
#
# Unless required by applicable law or agreed to in writing, software
# distributed under the License is distributed on an "AS IS" BASIS,
# WITHOUT WARRANTIES OR CONDITIONS OF ANY KIND, either express or implied.
# See the License for the specific language governing permissions and
# limitations under the License.
"""Common helper functions for setup at the start of tasks."""

import datetime
import os
import shlex
import time
from typing import Optional
import zipfile

from clusterfuzz._internal.base import dates
from clusterfuzz._internal.base import errors
from clusterfuzz._internal.base import tasks
from clusterfuzz._internal.base import utils
from clusterfuzz._internal.base.tasks import task_utils
from clusterfuzz._internal.bot import testcase_manager
from clusterfuzz._internal.bot.tasks.utasks import uworker_handle_errors
from clusterfuzz._internal.bot.tasks.utasks import uworker_io
from clusterfuzz._internal.build_management import revisions
from clusterfuzz._internal.datastore import data_handler
from clusterfuzz._internal.datastore import data_types
from clusterfuzz._internal.datastore import ndb_utils
from clusterfuzz._internal.fuzzing import corpus_manager
from clusterfuzz._internal.fuzzing import leak_blacklist
from clusterfuzz._internal.google_cloud_utils import blobs
from clusterfuzz._internal.google_cloud_utils import storage
from clusterfuzz._internal.metrics import fuzzer_logs
from clusterfuzz._internal.metrics import logs
from clusterfuzz._internal.platforms import android
from clusterfuzz._internal.protos import uworker_msg_pb2
from clusterfuzz._internal.system import archive
from clusterfuzz._internal.system import environment
from clusterfuzz._internal.system import shell

_BOT_DIR = 'bot'
_DATA_BUNDLE_CACHE_COUNT = 10
_DATA_BUNDLE_SYNC_INTERVAL_IN_SECONDS = 6 * 60 * 60
_SYNC_FILENAME = '.sync'
_TESTCASE_ARCHIVE_EXTENSION = '.zip'


def _set_timeout_value_from_user_upload(testcase_id, uworker_env):
  """Get the timeout associated with this testcase."""
  metadata = data_types.TestcaseUploadMetadata.query(
      data_types.TestcaseUploadMetadata.testcase_id == int(testcase_id)).get()
  if metadata and metadata.timeout:
    uworker_env['TEST_TIMEOUT'] = str(metadata.timeout)


def _copy_testcase_to_device_and_setup_environment(testcase,
                                                   testcase_file_path):
  """Android specific setup steps for testcase."""
  # Copy test(s) to device.
  android.device.push_testcases_to_device()

  # The following steps need privileged job access.
  job_type_has_privileged_access = environment.get_value('PRIVILEGED_ACCESS')
  if not job_type_has_privileged_access:
    return

  # Install testcase if it is an app.
  package_name = android.app.get_package_name(testcase_file_path)
  if package_name:
    # Set the package name for later use.
    environment.set_value('PKG_NAME', package_name)

    # Install the application apk.
    android.device.install_application_if_needed(
        testcase_file_path, force_update=True)

  # Set app launch command if available from upload.
  app_launch_command = testcase.get_metadata('app_launch_command')
  if app_launch_command:
    environment.set_value('APP_LAUNCH_COMMAND', app_launch_command)

  # Set executable bit on the testcase (to allow binary executable testcases
  # to work in app launch command, e.g. shell %TESTCASE%).
  local_testcases_directory = environment.get_value('FUZZ_INPUTS')
  if (testcase_file_path and
      testcase_file_path.startswith(local_testcases_directory)):
    relative_testcase_file_path = (
        testcase_file_path[len(local_testcases_directory) + 1:])
    device_testcase_file_path = os.path.join(
        android.constants.DEVICE_TESTCASES_DIR, relative_testcase_file_path)
    android.adb.run_shell_command(['chmod', '0755', device_testcase_file_path])


def _get_application_arguments(testcase, job_type, task_name):
  """Get application arguments to use for setting up |testcase|. Use minimized
   arguments if available. For variant task, where we run a testcase against
   another job type, use both minimized arguments and application arguments
   from job."""
  testcase_args = testcase.minimized_arguments
  if not testcase_args:
    return None

  if task_name != 'variant':
    return testcase_args

  # TODO(aarya): Use %TESTCASE% explicitly since it will not exist with new
  # engine impl libFuzzer testcases and AFL's launcher.py requires it as the
  # first argument. Remove once AFL is migrated to the new engine impl.
  if environment.is_afl_job(job_type):
    return '%TESTCASE%'

  job_args = data_handler.get_value_from_job_definition(
      job_type, 'APP_ARGS', default='')
  job_args_list = shlex.split(job_args)
  testcase_args_list = shlex.split(testcase_args)
  testcase_args_filtered_list = [
      arg for arg in testcase_args_list if arg not in job_args_list
  ]

  app_args = ' '.join(testcase_args_filtered_list)
  if job_args:
    if app_args:
      app_args += ' '
    app_args += job_args

  return app_args


def _setup_memory_tools_environment(testcase):
  """Set up environment for various memory tools used."""
  env = testcase.get_metadata('env')
  if not env:
    environment.reset_current_memory_tool_options(
        redzone_size=testcase.redzone, disable_ubsan=testcase.disable_ubsan)
    return

  for options_name, options_value in env.items():
    if not options_value:
      environment.remove_key(options_name)
      continue
    environment.set_memory_tool_options(options_name, options_value)


def prepare_environment_for_testcase(testcase):
  """Set various environment variables based on the test case."""
  _setup_memory_tools_environment(testcase)

  # Setup environment variable for windows size and location properties.
  # Explicit override to avoid using the default one from job definition since
  # that contains unsubsituted vars like $WIDTH, etc.
  environment.set_value('WINDOW_ARG', testcase.window_argument)

  # Adjust timeout based on the stored multiplier (if available).
  if testcase.timeout_multiplier:
    test_timeout = environment.get_value('TEST_TIMEOUT')
    environment.set_value('TEST_TIMEOUT',
                          int(test_timeout * testcase.timeout_multiplier))

  # Add FUZZ_TARGET to environment if this is a fuzz target testcase.
  fuzz_target = testcase.get_metadata('fuzzer_binary_name')
  if fuzz_target:
    environment.set_value('FUZZ_TARGET', fuzz_target)


def handle_setup_testcase_error(uworker_output: uworker_msg_pb2.Output):  # pylint: disable=no-member
  """Error handler for setup_testcase that is called by uworker_postprocess."""
  # Get the testcase again because it is too hard to set the testcase for
  # partially migrated tasks.
  # TODO(metzman): Experiment with making this unnecessary.
  # First update comment.
  testcase = data_handler.get_testcase_by_id(
      uworker_output.uworker_input.testcase_id)
  data_handler.update_testcase_comment(testcase, data_types.TaskState.ERROR,
                                       uworker_output.error_message)

  # Then reschedule the task.
  command = task_utils.get_command_from_module(
      uworker_output.uworker_input.module_name)

  testcase_fail_wait = environment.get_value('FAIL_WAIT')
  tasks.add_task(
      command,
      uworker_output.uworker_input.testcase_id,
      uworker_output.uworker_input.job_type,
      wait_time=testcase_fail_wait)


ERROR_HANDLER = uworker_handle_errors.CompositeErrorHandler({
    uworker_msg_pb2.ErrorType.TESTCASE_SETUP: handle_setup_testcase_error,  # pylint: disable=no-member
})


def preprocess_setup_testcase(testcase,
                              uworker_env,
                              fuzzer_override=None,
                              with_deps=True):
  """Preprocessing for setup_testcase function."""
  fuzzer_name = fuzzer_override or testcase.fuzzer_name
  testcase_id = testcase.key.id()
  if fuzzer_name and not with_deps:
    logs.info(f'Skipping fuzzer preprocess: {fuzzer_name}.')
  if fuzzer_name and with_deps:
    # This branch is taken when we assume fuzzer needs to be set up for a
    # testcase to be executed (i.e. when a testcase was found by a fuzzer).
    # It's not the case for testcases uploaded by users.
    try:
      setup_input = preprocess_update_fuzzer_and_data_bundles(fuzzer_name)
    except errors.InvalidFuzzerError:
      # Close testcase and don't recreate tasks if this fuzzer is invalid.
      logs.error('Closed testcase %d with invalid fuzzer %s.' % (testcase_id,
                                                                 fuzzer_name))
      error_message = f'Fuzzer {fuzzer_name} no longer exists.'
      # First update comment.
      testcase = data_handler.get_testcase_by_id(testcase_id)
      data_handler.update_testcase_comment(testcase, data_types.TaskState.ERROR,
                                           error_message)
      testcase.open = False
      testcase.fixed = 'NA'
      testcase.set_metadata('fuzzer_was_deleted', True)
      testcase.put()
      raise
  else:
    setup_input = uworker_msg_pb2.SetupInput()  # pylint: disable=no-member
  setup_input.testcase_download_url = get_signed_testcase_download_url(testcase)
  if environment.get_value('LSAN'):
    setup_input.global_blacklisted_functions.extend(
        leak_blacklist.get_global_blacklisted_functions())
  if testcase.uploader_email:
    _set_timeout_value_from_user_upload(testcase_id, uworker_env)

  # Override APP_ARGS with minimized arguments (if available). Don't do this
  # for variant task since other job types can have its own set of required
  # arguments, so use the full set of arguments of that job.
  app_args = _get_application_arguments(testcase, uworker_env['JOB_NAME'],
                                        uworker_env['TASK_NAME'])
  if app_args:
    environment.set_value('APP_ARGS', app_args, uworker_env)
  return setup_input


def setup_testcase(testcase: data_types.Testcase, job_type: str,
                   setup_input: uworker_msg_pb2.SetupInput):  # pylint: disable=no-member
  """Sets up the testcase and needed dependencies like fuzzer, data bundle,
  etc."""
  testcase_id = testcase.key.id()
  # Prepare an error result to return in case of error.
  # Only include uworker_input for callers that aren't deserializing the output
  # and thus, uworker_io is not adding the input to.
  # TODO(metzman): Remove the input when the consolidation is complete.
  uworker_error_input = uworker_msg_pb2.Input(  # pylint: disable=no-member
      testcase_id=str(testcase_id),
      job_type=job_type)
  uworker_error_output = uworker_msg_pb2.Output(  # pylint: disable=no-member
      uworker_input=uworker_error_input,
      error_type=uworker_msg_pb2.ErrorType.TESTCASE_SETUP)  # pylint: disable=no-member

  testcase_setup_error_result = (None, None, uworker_error_output)

  # Clear testcase directories.
  shell.clear_testcase_directories()

  # Update the fuzzer if necessary in order to get the updated data bundle.
  if setup_input.fuzzer_name:
    update_successful = update_fuzzer_and_data_bundles(setup_input)
    if not update_successful:
      error_message = f'Unable to setup fuzzer {setup_input.fuzzer_name}'
      uworker_error_output.error_message = error_message
      return testcase_setup_error_result

  # Extract the testcase and any of its resources to the input directory.
  file_list, testcase_file_path = unpack_testcase(
      testcase, setup_input.testcase_download_url)
  if not file_list:
    error_message = f'Unable to setup testcase {testcase_file_path}'
    uworker_error_output.error_message = error_message
    return testcase_setup_error_result

  # For Android/Fuchsia, we need to sync our local testcases directory with the
  # one on the device.
  if environment.is_android():
    _copy_testcase_to_device_and_setup_environment(testcase, testcase_file_path)

  # Push testcases to worker.
  if take_trusted_host_path():
    from clusterfuzz._internal.bot.untrusted_runner import file_host
    file_host.push_testcases_to_worker()

  # Copy global blacklist into local blacklist.
  if setup_input.global_blacklisted_functions:
    # Get local blacklist without this testcase's entry.
    leak_blacklist.copy_global_to_local_blacklist(
        setup_input.global_blacklisted_functions, excluded_testcase=testcase)

  prepare_environment_for_testcase(testcase)

  return file_list, testcase_file_path, None


def _get_testcase_file_and_path(testcase):
  """Figure out the relative path and input directory for this testcase."""
  testcase_absolute_path = testcase.absolute_path

  # This hack is needed so that we can run a testcase generated on windows, on
  # linux. os.path.isabs return false on paths like c:\a\b\c.
  testcase_path_is_absolute = (
      testcase_absolute_path[1:3] == ':\\' or
      os.path.isabs(testcase_absolute_path))

  # Fix os.sep in testcase path if we are running this on non-windows platform.
  # It is unusual to have '\\' on linux paths, so substitution should be safe.
  if environment.platform() != 'WINDOWS' and '\\' in testcase_absolute_path:
    testcase_absolute_path = testcase_absolute_path.replace('\\', os.sep)

  # Default directory for testcases.
  input_directory = environment.get_value('FUZZ_INPUTS')
  if not testcase_path_is_absolute:
    testcase_path = os.path.join(input_directory, testcase_absolute_path)
    return input_directory, testcase_path

  # Root directory can be different on bots. Fix the path to account for this.
  root_directory = environment.get_value('ROOT_DIR')
  search_string = '%s%s%s' % (os.sep, _BOT_DIR, os.sep)
  search_index = testcase_absolute_path.find(search_string)
  relative_path = testcase_absolute_path[search_index + len(search_string):]
  testcase_path = os.path.join(root_directory, _BOT_DIR, relative_path)

  return input_directory, testcase_path


def get_signed_testcase_download_url(testcase):
  """Returns a signed download URL for the testcase."""
  key, _ = _get_testcase_key_and_archive_status(testcase)
  return blobs.get_signed_download_url(key)


def _get_testcase_key_and_archive_status(testcase):
  """Returns the testcase's key and whether or not it is archived."""
  if _is_testcase_minimized(testcase):
    key = testcase.minimized_keys
    archived = bool(testcase.archive_state & data_types.ArchiveStatus.MINIMIZED)
    return key, archived

  key = testcase.fuzzed_keys
  archived = bool(testcase.archive_state & data_types.ArchiveStatus.FUZZED)
  return key, archived


def _is_testcase_minimized(testcase):
  return testcase.minimized_keys and testcase.minimized_keys != 'NA'


def download_testcase(testcase_download_url, dst):
  return storage.download_signed_url_to_file(testcase_download_url, dst)


def unpack_testcase(testcase, testcase_download_url):
  """Unpacks a testcase and returns all files it is composed of."""
  # Figure out where the testcase file should be stored.
  input_directory, testcase_file_path = _get_testcase_file_and_path(testcase)

  key, archived = _get_testcase_key_and_archive_status(testcase)
  if _is_testcase_minimized(testcase) and archived:
    temp_filename = (
        os.path.join(input_directory,
                     str(testcase.key.id()) + _TESTCASE_ARCHIVE_EXTENSION))
  elif archived:
    temp_filename = os.path.join(input_directory, testcase.archive_filename)
  else:
    temp_filename = testcase_file_path

  if not download_testcase(testcase_download_url, temp_filename):
    logs.info(f'Couldn\'t download testcase {key} {testcase_download_url}.')
    return None, testcase_file_path

  file_list = []
  if archived:
    with archive.open(temp_filename) as reader:
      reader.extract_all(input_directory)
      file_list = [f.name for f in reader.list_members()]

    shell.remove_file(temp_filename)

    file_exists = False
    for file_name in file_list:
      if os.path.basename(file_name) == os.path.basename(testcase_file_path):
        file_exists = True
        break

    if not file_exists:
      logs.error(
          'Expected file to run %s is not in archive. Base directory is %s and '
          'files in archive are [%s].' % (testcase_file_path, input_directory,
                                          ','.join(file_list)))
      return None, testcase_file_path
  else:
    file_list.append(testcase_file_path)

  return file_list, testcase_file_path


def _get_data_bundle_update_lock_name(data_bundle_name):
  """Return the lock key name for the given data bundle."""
  return f'update:data_bundle:{data_bundle_name}'


def _get_data_bundle_sync_file_path(data_bundle_directory):
  """Return path to data bundle sync file."""
  return os.path.join(data_bundle_directory, _SYNC_FILENAME)


def _clear_old_data_bundles_if_needed():
  """Clear old data bundles so as to keep the disk cache restricted to
  |_DATA_BUNDLE_CACHE_COUNT| data bundles and prevent potential out-of-disk
  spaces."""
  data_bundles_directory = environment.get_value('DATA_BUNDLES_DIR')

  dirs = []
  for filename in os.listdir(data_bundles_directory):
    file_path = os.path.join(data_bundles_directory, filename)
    if not os.path.isdir(file_path):
      continue
    dirs.append(file_path)

  dirs_to_remove = sorted(
      dirs, key=os.path.getmtime, reverse=True)[_DATA_BUNDLE_CACHE_COUNT:]
  for dir_to_remove in dirs_to_remove:
    logs.info('Removing data bundle directory to keep disk cache small: %s' %
              dir_to_remove)
    shell.remove_directory(dir_to_remove)


def _should_update_data_bundle(data_bundle, data_bundle_directory):
  """Returns True if the data bundle should be updated because it is out of
  date."""
  # Check if data bundle is up to date. If yes, skip the update.
  if _is_data_bundle_up_to_date(data_bundle, data_bundle_directory):
    logs.info('Data bundle was recently synced, skip.')
    return False

  # Re-check if another bot did the sync already. If yes, skip.
  # TODO(metzman): Figure out if is this even needed without NFS?
  if _is_data_bundle_up_to_date(data_bundle, data_bundle_directory):
    logs.info('Another bot finished the sync, skip.')
    return False

  return True


def _prepare_update_data_bundle(fuzzer, data_bundle):
  """Create necessary directories to download the data bundle."""
  data_bundle_directory = _get_data_bundle_directory(fuzzer, data_bundle)
  if not data_bundle_directory:
    logs.error('Failed to setup data bundle %s.' % data_bundle.name)
    return None

  if not shell.create_directory(
      data_bundle_directory, create_intermediates=True):
    logs.error('Failed to create data bundle %s directory.' % data_bundle.name)
    return None

  return data_bundle_directory


def take_trusted_host_path():
  if environment.is_uworker():
    return False
  return environment.is_trusted_host()


def update_data_bundle(
    fuzzer: data_types.Fuzzer,
    data_bundle_corpus: uworker_msg_pb2.DataBundleCorpus) -> bool:  # pylint: disable=no-member
  """Updates a data bundle to the latest version."""
  data_bundle = uworker_io.entity_from_protobuf(data_bundle_corpus.data_bundle,
                                                data_types.DataBundle)
  logs.info('Setting up data bundle %s.' % data_bundle)
  data_bundle_directory = _prepare_update_data_bundle(fuzzer, data_bundle)

  if not _should_update_data_bundle(data_bundle, data_bundle_directory):
    return True

  time_before_sync_start = time.time()

  # No need to sync anything if this is a search index data bundle. In that
  # case, the fuzzer will generate testcases from a gcs bucket periodically.
  if not _is_search_index_data_bundle(data_bundle.name):

<<<<<<< HEAD
    if environment.is_uworker() or not (environment.is_trusted_host() and
                                        data_bundle.sync_to_worker):
=======
    if not (take_trusted_host_path() and data_bundle.sync_to_worker):
      logs.info('Data bundles: normal path.')
>>>>>>> 2dafa392
      result = corpus_manager.sync_data_bundle_corpus_to_disk(
          data_bundle_corpus, data_bundle_directory)
    else:
      logs.info('Data bundles: untrusted runner path.')
      from clusterfuzz._internal.bot.untrusted_runner import \
          corpus_manager as untrusted_corpus_manager
      from clusterfuzz._internal.bot.untrusted_runner import file_host
      worker_data_bundle_directory = file_host.rebase_to_worker_root(
          data_bundle_directory)

      file_host.create_directory(
          worker_data_bundle_directory, create_intermediates=True)
      result = untrusted_corpus_manager.RemoteGSUtilRunner().rsync(
          data_bundle_corpus.gcs_url,
          worker_data_bundle_directory,
          delete=False)
      result = result.return_code == 0

    if not result:
      logs.error(f'Failed to sync data bundle {data_bundle.name}.')
      return False

  # Update the testcase list file.
  testcase_manager.create_testcase_list_file(data_bundle_directory)
  logs.info('Synced data bundle.')

  #  Write last synced time in the sync file.
  sync_file_path = _get_data_bundle_sync_file_path(data_bundle_directory)
  utils.write_data_to_file(time_before_sync_start, sync_file_path)
  if take_trusted_host_path() and data_bundle.sync_to_worker:
    from clusterfuzz._internal.bot.untrusted_runner import file_host
    worker_sync_file_path = file_host.rebase_to_worker_root(sync_file_path)
    file_host.copy_file_to_worker(sync_file_path, worker_sync_file_path)

  return True


def _set_fuzzer_env_vars(fuzzer):
  """Sets fuzzer env vars for fuzzer set up."""
  environment.set_value('UNTRUSTED_CONTENT', fuzzer.untrusted_content)
  # Adjust the test timeout, if user has provided one.
  if fuzzer.timeout:
    environment.set_value('TEST_TIMEOUT', fuzzer.timeout)

    # Increase fuzz test timeout if the fuzzer timeout is higher than its
    # current value.
    fuzz_test_timeout = environment.get_value('FUZZ_TEST_TIMEOUT')
    if fuzz_test_timeout and fuzz_test_timeout < fuzzer.timeout:
      environment.set_value('FUZZ_TEST_TIMEOUT', fuzzer.timeout)

  # Adjust the max testcases if this fuzzer has specified a lower limit.
  max_testcases = environment.get_value('MAX_TESTCASES')
  if fuzzer.max_testcases and fuzzer.max_testcases < max_testcases:
    environment.set_value('MAX_TESTCASES', fuzzer.max_testcases)

  # If the fuzzer generates large testcases or a large number of small ones
  # that don't fit on tmpfs, then use the larger disk directory.
  if fuzzer.has_large_testcases:
    testcase_disk_directory = environment.get_value('FUZZ_INPUTS_DISK')
    environment.set_value('FUZZ_INPUTS', testcase_disk_directory)


def preprocess_get_data_bundles(data_bundle_name, setup_input):
  data_bundles = list(
      ndb_utils.get_all_from_query(
          data_types.DataBundle.query(
              data_types.DataBundle.name == data_bundle_name)))
  logs.info(f'Data bundles: {data_bundles}')
  setup_input.data_bundle_corpuses.extend([
      corpus_manager.get_proto_data_bundle_corpus(bundle_entity)
      for bundle_entity in data_bundles
  ])


def preprocess_update_fuzzer_and_data_bundles(
    fuzzer_name: str) -> uworker_msg_pb2.SetupInput:  # pylint: disable=no-member
  """Does preprocessing for calls to update_fuzzer_and_data_bundles in
  uworker_main. Returns a SetupInput object."""
  fuzzer = data_types.Fuzzer.query(data_types.Fuzzer.name == fuzzer_name).get()
  if not fuzzer:
    logs.error('No fuzzer exists with name %s.' % fuzzer_name)
    raise errors.InvalidFuzzerError

  update_input = uworker_msg_pb2.SetupInput(  # pylint: disable=no-member
      fuzzer_name=fuzzer_name,
      fuzzer=uworker_io.entity_to_protobuf(fuzzer))
  preprocess_get_data_bundles(fuzzer.data_bundle_name, update_input)
  update_input.fuzzer_log_upload_url = storage.get_signed_upload_url(
      fuzzer_logs.get_logs_gcs_path(fuzzer_name=fuzzer_name))
  if not fuzzer.builtin:
    update_input.fuzzer_download_url = blobs.get_signed_download_url(
        fuzzer.blobstore_key)

  # TODO(https://github.com/google/clusterfuzz/issues/3008): Finish migrating
  # update data bundles.

  return update_input


def _update_fuzzer(
    update_input: uworker_msg_pb2.SetupInput,  # pylint: disable=no-member
    fuzzer_directory: str,
    version_file: str) -> bool:
  """Updates the fuzzer. Helper for update_fuzzer_and_data_bundles."""
  fuzzer = uworker_io.entity_from_protobuf(update_input.fuzzer,
                                           data_types.Fuzzer)
  fuzzer_name = update_input.fuzzer_name
  if fuzzer.builtin:
    return True

  if not revisions.needs_update(version_file, fuzzer.revision):
    return True

  logs.info('Fuzzer update was found, updating.')

  # Clear the old fuzzer directory if it exists.
  if not shell.remove_directory(fuzzer_directory, recreate=True):
    logs.error('Failed to clear fuzzer directory.')
    return False

  # Copy the archive to local disk and unpack it.
  archive_path = os.path.join(fuzzer_directory, fuzzer.filename)
  if not storage.download_signed_url_to_file(update_input.fuzzer_download_url,
                                             archive_path):
    logs.error('Failed to copy fuzzer archive.')
    return False

  try:
    with archive.open(archive_path) as reader:
      reader.extract_all(fuzzer_directory)
  except Exception:
    error_message = (f'Failed to unpack fuzzer archive {fuzzer.filename} '
                     '(bad archive or unsupported format).')
    logs.error(error_message)
    fuzzer_logs.upload_script_log(
        'Fatal error: ' + error_message,
        signed_upload_url=update_input.fuzzer_log_upload_url)

    return False

  fuzzer_path = os.path.join(fuzzer_directory, fuzzer.executable_path)
  if not os.path.exists(fuzzer_path):
    error_message = ('Fuzzer executable %s not found. '
                     'Check fuzzer configuration.') % fuzzer.executable_path
    logs.error(error_message)
    fuzzer_logs.upload_script_log(
        'Fatal error: ' + error_message,
        fuzzer_name=fuzzer_name,
        signed_upload_url=update_input.fuzzer_log_upload_url)
    return False

  # Make fuzzer executable.
  os.chmod(fuzzer_path, 0o750)

  # Cleanup unneeded archive.
  shell.remove_file(archive_path)

  # Save the current revision of this fuzzer in a file for later checks.
  revisions.write_revision_to_revision_file(version_file, fuzzer.revision)
  logs.info('Updated fuzzer to revision %d.' % fuzzer.revision)
  return True


def _set_up_data_bundles(update_input: uworker_msg_pb2.SetupInput):  # pylint: disable=no-member
  """Sets up data bundles. Helper for update_fuzzer_and_data_bundles."""
  # Setup data bundles associated with this fuzzer.
  logs.info('Setting up data bundles.')
  fuzzer = uworker_io.entity_from_protobuf(update_input.fuzzer,
                                           data_types.Fuzzer)
  for data_bundle_corpus in update_input.data_bundle_corpuses:
    if not update_data_bundle(fuzzer, data_bundle_corpus):
      return False

  return True


def update_fuzzer_and_data_bundles(
    update_input: uworker_msg_pb2.SetupInput) -> Optional[data_types.Fuzzer]:  # pylint: disable=no-member
  """Updates the fuzzer specified by |update_input| and its data bundles."""
  fuzzer = uworker_io.entity_from_protobuf(update_input.fuzzer,
                                           data_types.Fuzzer)

  _set_fuzzer_env_vars(fuzzer)
  # Set some helper environment variables.
  fuzzer_directory = get_fuzzer_directory(update_input.fuzzer_name)
  environment.set_value('FUZZER_DIR', fuzzer_directory)

  # Check for updates to this fuzzer.
  version_file = os.path.join(fuzzer_directory,
                              f'.{update_input.fuzzer_name}_version')
  if not _update_fuzzer(update_input, fuzzer_directory, version_file):
    return None
  _clear_old_data_bundles_if_needed()
  if not _set_up_data_bundles(update_input):
    return None

  # Setup environment variable for launcher script path.
  if fuzzer.launcher_script:
    fuzzer_launcher_path = os.path.join(fuzzer_directory,
                                        fuzzer.launcher_script)
    environment.set_value('LAUNCHER_PATH', fuzzer_launcher_path)

    # For launcher script usecase, we need the entire fuzzer directory on the
    # worker.
    if take_trusted_host_path():
      from clusterfuzz._internal.bot.untrusted_runner import file_host
      worker_fuzzer_directory = file_host.rebase_to_worker_root(
          fuzzer_directory)
      file_host.copy_directory_to_worker(
          fuzzer_directory, worker_fuzzer_directory, replace=True)

  return fuzzer


def _is_search_index_data_bundle(data_bundle_name):
  """Return true on if this is a search index data bundle, false otherwise."""
  return data_bundle_name.startswith(
      testcase_manager.SEARCH_INDEX_BUNDLE_PREFIX)


def _is_data_bundle_up_to_date(data_bundle, data_bundle_directory):
  """Return true if the data bundle is up to date, false otherwise."""
  sync_file_path = _get_data_bundle_sync_file_path(data_bundle_directory)

  if not (take_trusted_host_path() and data_bundle.sync_to_worker):
    from clusterfuzz._internal.bot.untrusted_runner import file_host
    worker_sync_file_path = file_host.rebase_to_worker_root(sync_file_path)
    shell.remove_file(sync_file_path)
    file_host.copy_file_from_worker(worker_sync_file_path, sync_file_path)

  if not os.path.exists(sync_file_path):
    return False

  last_sync_time = datetime.datetime.utcfromtimestamp(
      utils.read_data_from_file(sync_file_path))

  # Check if we recently synced.
  if not dates.time_has_expired(
      last_sync_time, seconds=_DATA_BUNDLE_SYNC_INTERVAL_IN_SECONDS):
    return True

  # For search index data bundle, we don't sync them from bucket. Instead, we
  # rely on the fuzzer to generate testcases periodically.
  if _is_search_index_data_bundle(data_bundle.name):
    return False

  # Check when the bucket url had last updates. If no new updates, no need to
  # update directory.
  bucket_url = data_handler.get_data_bundle_bucket_url(data_bundle.name)
  last_updated_time = storage.last_updated(bucket_url)
  if last_updated_time and last_sync_time > last_updated_time:
    logs.info(
        'Data bundle %s has no new content from last sync.' % data_bundle.name)
    return True

  return False


def get_data_bundle_directory(fuzzer, setup_input):
  """Public interface for _get_data_bundle_directory."""
  if not setup_input.data_bundle_corpuses:
    data_bundle = None
  else:
    # TODO(metzman): The old behavior was to call .get() on a query and get an
    # arbitrary data bundle. What should we actually do when there's more than
    # one?
    data_bundle = setup_input.data_bundle_corpuses[0].data_bundle
    data_bundle = uworker_io.entity_from_protobuf(data_bundle,
                                                  data_types.DataBundle)
  return _get_data_bundle_directory(fuzzer, data_bundle)


def _get_data_bundle_directory(fuzzer, data_bundle):
  """Return data bundle data directory."""
  # Store corpora for built-in fuzzers like libFuzzer in the same directory
  # as other local data bundles. This makes it easy to clear them when we run
  # out of disk space.
  local_data_bundles_directory = environment.get_value('DATA_BUNDLES_DIR')
  if fuzzer.builtin:
    return local_data_bundles_directory

  if not data_bundle:
    # Generic data bundle directory. Available to all fuzzers if they don't
    # have their own data bundle.
    return environment.get_value('FUZZ_DATA')

  local_data_bundle_directory = os.path.join(local_data_bundles_directory,
                                             data_bundle.name)

  return local_data_bundle_directory


def get_fuzzer_directory(fuzzer_name):
  """Return directory used by a fuzzer."""
  fuzzer_directory = environment.get_value('FUZZERS_DIR')
  fuzzer_directory = os.path.join(fuzzer_directory, fuzzer_name)
  return fuzzer_directory


def archive_testcase_and_dependencies_in_gcs(resource_list, testcase_path: str,
                                             upload_url: str):
  """Archive testcase and its dependencies, and store in blobstore. Returns
  whether it is archived, the absolute_filename, and the zip_filename."""
  if not os.path.exists(testcase_path):
    logs.error(f'Unable to find testcase {testcase_path}.')
    return None, None, None

  absolute_filename = testcase_path
  archived = False
  zip_filename = None
  zip_path = None

  if not resource_list:
    resource_list = []

  # Add resource dependencies based on testcase path. These include
  # stuff like extensions directory, dependency files, etc.
  resource_list.extend(
      testcase_manager.get_resource_dependencies(testcase_path))

  # Filter out duplicates, directories, and files that do not exist.
  resource_list = utils.filter_file_list(resource_list)

  logs.info(f'Testcase and related files :\n{resource_list}')

  if len(resource_list) <= 1:
    # If this does not have any resources, just save the testcase.
    # TODO(flowerhack): Update this when we teach CF how to download testcases.
    try:
      file_handle = open(testcase_path, 'rb')
    except OSError:
      logs.error(f'Unable to open testcase {testcase_path}.')
      return None, None, None
  else:
    # If there are resources, create an archive.

    # Find the common root directory for all of the resources.
    # Assumption: resource_list[0] is the testcase path.
    base_directory_list = resource_list[0].split(os.path.sep)
    for list_index in range(1, len(resource_list)):
      current_directory_list = resource_list[list_index].split(os.path.sep)
      length = min(len(base_directory_list), len(current_directory_list))
      for directory_index in range(length):
        if (current_directory_list[directory_index] !=
            base_directory_list[directory_index]):
          base_directory_list = base_directory_list[0:directory_index]
          break

    base_directory = os.path.sep.join(base_directory_list)
    logs.info(f'Subresource common base directory: {base_directory}')
    if base_directory:
      # Common parent directory, archive sub-paths only.
      base_len = len(base_directory) + len(os.path.sep)
    else:
      # No common parent directory, archive all paths as it-is.
      base_len = 0

    # Prepare the filename for the archive.
    zip_filename, _ = os.path.splitext(os.path.basename(testcase_path))
    zip_filename += _TESTCASE_ARCHIVE_EXTENSION

    # Create the archive.
    zip_path = os.path.join(environment.get_value('INPUT_DIR'), zip_filename)
    zip_file = zipfile.ZipFile(zip_path, 'w')
    for file_name in resource_list:
      if os.path.exists(file_name):
        relative_filename = file_name[base_len:]
        zip_file.write(file_name, relative_filename, zipfile.ZIP_DEFLATED)
    zip_file.close()

    try:
      file_handle = open(zip_path, 'rb')
    except OSError:
      logs.error(f'Unable to open testcase archive {zip_path}.')
      return None, None, None

    archived = True
    absolute_filename = testcase_path[base_len:]

  if not storage.upload_signed_url(file_handle, upload_url):
    logs.error('Failed to upload testcase.')
    return None, None, None

  file_handle.close()

  # Don't need the archive after writing testcase to blobstore.
  if zip_path:
    shell.remove_file(zip_path)

  return archived, absolute_filename, zip_filename<|MERGE_RESOLUTION|>--- conflicted
+++ resolved
@@ -491,13 +491,8 @@
   # case, the fuzzer will generate testcases from a gcs bucket periodically.
   if not _is_search_index_data_bundle(data_bundle.name):
 
-<<<<<<< HEAD
-    if environment.is_uworker() or not (environment.is_trusted_host() and
-                                        data_bundle.sync_to_worker):
-=======
     if not (take_trusted_host_path() and data_bundle.sync_to_worker):
       logs.info('Data bundles: normal path.')
->>>>>>> 2dafa392
       result = corpus_manager.sync_data_bundle_corpus_to_disk(
           data_bundle_corpus, data_bundle_directory)
     else:
