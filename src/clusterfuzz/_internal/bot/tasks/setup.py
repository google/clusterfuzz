# Copyright 2019 Google LLC
#
# Licensed under the Apache License, Version 2.0 (the "License");
# you may not use this file except in compliance with the License.
# You may obtain a copy of the License at
#
#      http://www.apache.org/licenses/LICENSE-2.0
#
# Unless required by applicable law or agreed to in writing, software
# distributed under the License is distributed on an "AS IS" BASIS,
# WITHOUT WARRANTIES OR CONDITIONS OF ANY KIND, either express or implied.
# See the License for the specific language governing permissions and
# limitations under the License.
"""Common helper functions for setup at the start of tasks."""

import datetime
import os
import shlex
import time
import zipfile

from clusterfuzz._internal.base import dates
from clusterfuzz._internal.base import errors
from clusterfuzz._internal.base import tasks
from clusterfuzz._internal.base import utils
from clusterfuzz._internal.bot import testcase_manager
from clusterfuzz._internal.bot.tasks.utasks import uworker_io
from clusterfuzz._internal.build_management import revisions
from clusterfuzz._internal.datastore import data_handler
from clusterfuzz._internal.datastore import data_types
from clusterfuzz._internal.datastore import locks
from clusterfuzz._internal.datastore import ndb_utils
from clusterfuzz._internal.fuzzing import leak_blacklist
from clusterfuzz._internal.google_cloud_utils import blobs
from clusterfuzz._internal.google_cloud_utils import storage
from clusterfuzz._internal.metrics import fuzzer_logs
from clusterfuzz._internal.metrics import logs
from clusterfuzz._internal.platforms import android
from clusterfuzz._internal.protos import uworker_msg_pb2
from clusterfuzz._internal.system import archive
from clusterfuzz._internal.system import environment
from clusterfuzz._internal.system import shell

_BOT_DIR = 'bot'
_DATA_BUNDLE_CACHE_COUNT = 10
_DATA_BUNDLE_SYNC_INTERVAL_IN_SECONDS = 6 * 60 * 60
_DATA_BUNDLE_LOCK_INTERVAL_IN_SECONDS = 3 * 60 * 60
_SYNC_FILENAME = '.sync'
_TESTCASE_ARCHIVE_EXTENSION = '.zip'


def _set_timeout_value_from_user_upload(testcase_id, metadata):
  """Get the timeout associated with this testcase."""
  if metadata is None:
    metadata = data_types.TestcaseUploadMetadata.query(
        data_types.TestcaseUploadMetadata.testcase_id == int(
            testcase_id)).get()
  if metadata and metadata.timeout:
    environment.set_value('TEST_TIMEOUT', metadata.timeout)


def _copy_testcase_to_device_and_setup_environment(testcase,
                                                   testcase_file_path):
  """Android specific setup steps for testcase."""
  # Copy test(s) to device.
  android.device.push_testcases_to_device()

  # The following steps need privileged job access.
  job_type_has_privileged_access = environment.get_value('PRIVILEGED_ACCESS')
  if not job_type_has_privileged_access:
    return

  # Install testcase if it is an app.
  package_name = android.app.get_package_name(testcase_file_path)
  if package_name:
    # Set the package name for later use.
    environment.set_value('PKG_NAME', package_name)

    # Install the application apk.
    android.device.install_application_if_needed(
        testcase_file_path, force_update=True)

  # Set app launch command if available from upload.
  app_launch_command = testcase.get_metadata('app_launch_command')
  if app_launch_command:
    environment.set_value('APP_LAUNCH_COMMAND', app_launch_command)

  # Set executable bit on the testcase (to allow binary executable testcases
  # to work in app launch command, e.g. shell %TESTCASE%).
  local_testcases_directory = environment.get_value('FUZZ_INPUTS')
  if (testcase_file_path and
      testcase_file_path.startswith(local_testcases_directory)):
    relative_testcase_file_path = (
        testcase_file_path[len(local_testcases_directory) + 1:])
    device_testcase_file_path = os.path.join(
        android.constants.DEVICE_TESTCASES_DIR, relative_testcase_file_path)
    android.adb.run_shell_command(['chmod', '0755', device_testcase_file_path])


def _get_application_arguments(testcase, job_type, task_name):
  """Get application arguments to use for setting up |testcase|. Use minimized
   arguments if available. For variant task, where we run a testcase against
   another job type, use both minimized arguments and application arguments
   from job."""
  testcase_args = testcase.minimized_arguments
  if not testcase_args:
    return None

  if task_name != 'variant':
    return testcase_args

  # TODO(aarya): Use %TESTCASE% explicitly since it will not exist with new
  # engine impl libFuzzer testcases and AFL's launcher.py requires it as the
  # first argument. Remove once AFL is migrated to the new engine impl.
  if environment.is_afl_job(job_type):
    return '%TESTCASE%'

  job_args = data_handler.get_value_from_job_definition(
      job_type, 'APP_ARGS', default='')
  job_args_list = shlex.split(job_args)
  testcase_args_list = shlex.split(testcase_args)
  testcase_args_filtered_list = [
      arg for arg in testcase_args_list if arg not in job_args_list
  ]

  app_args = ' '.join(testcase_args_filtered_list)
  if job_args:
    if app_args:
      app_args += ' '
    app_args += job_args

  return app_args


def _setup_memory_tools_environment(testcase):
  """Set up environment for various memory tools used."""
  env = testcase.get_metadata('env')
  if not env:
    environment.reset_current_memory_tool_options(
        redzone_size=testcase.redzone, disable_ubsan=testcase.disable_ubsan)
    return

  for options_name, options_value in env.items():
    if not options_value:
      environment.remove_key(options_name)
      continue
    environment.set_memory_tool_options(options_name, options_value)


def prepare_environment_for_testcase(testcase, job_type, task_name):
  """Set various environment variables based on the test case."""
  _setup_memory_tools_environment(testcase)

  # Setup environment variable for windows size and location properties.
  # Explicit override to avoid using the default one from job definition since
  # that contains unsubsituted vars like $WIDTH, etc.
  environment.set_value('WINDOW_ARG', testcase.window_argument)

  # Adjust timeout based on the stored multiplier (if available).
  if testcase.timeout_multiplier:
    test_timeout = environment.get_value('TEST_TIMEOUT')
    environment.set_value('TEST_TIMEOUT',
                          int(test_timeout * testcase.timeout_multiplier))

  # Add FUZZ_TARGET to environment if this is a fuzz target testcase.
  fuzz_target = testcase.get_metadata('fuzzer_binary_name')
  if fuzz_target:
    environment.set_value('FUZZ_TARGET', fuzz_target)

  # Override APP_ARGS with minimized arguments (if available). Don't do this
  # for variant task since other job types can have its own set of required
  # arguments, so use the full set of arguments of that job.
  app_args = _get_application_arguments(testcase, job_type, task_name)
  if app_args:
    environment.set_value('APP_ARGS', app_args)


def handle_setup_testcase_error(uworker_output: uworker_io.UworkerOutput):
  """Handles for setup_testcase that is called by uworker_postprocess."""
  task_name = environment.get_value('TASK_NAME')
  testcase_fail_wait = environment.get_value('FAIL_WAIT')
  tasks.add_task(
      task_name,
      uworker_output.testcase_id,
      uworker_output.job_type,
      wait_time=testcase_fail_wait)


def setup_testcase(testcase,
                   job_type,
                   fuzzer_override=None,
                   testcase_download_url=None,
                   metadata=None):
  """Sets up the testcase and needed dependencies like fuzzer,
  data bundle, etc."""
  fuzzer_name = fuzzer_override or testcase.fuzzer_name
  testcase_id = testcase.key.id()

  # Clear testcase directories.
  shell.clear_testcase_directories()

  # Adjust the test timeout value if this is coming from an user uploaded
  # testcase.
  if testcase.uploader_email:
    _set_timeout_value_from_user_upload(testcase_id, metadata)

  # Update the fuzzer if necessary in order to get the updated data bundle.
  if fuzzer_name:
    try:
      update_successful = update_fuzzer_and_data_bundles(fuzzer_name)
    except errors.InvalidFuzzerError:
      # Don't need to use an error handler here becasue we're only updating a db
      # entity. This can be done on the uworker as long as they return it to the
      # tworker for saving.
      # Close testcase and don't recreate tasks if this fuzzer is invalid.
      testcase.open = False
      testcase.fixed = 'NA'
      testcase.set_metadata('fuzzer_was_deleted', True)
      logs.log_error('Closed testcase %d with invalid fuzzer %s.' %
                     (testcase_id, fuzzer_name))

      error_message = 'Fuzzer %s no longer exists' % fuzzer_name
      data_handler.update_testcase_comment(testcase, data_types.TaskState.ERROR,
                                           error_message)
      return None, None, uworker_io.UworkerOutput(
<<<<<<< HEAD
          error=uworker_msg_pb2.ErrorType.UNHANDLED)
=======
          error=uworker_errors.Type.NO_FUZZER)
>>>>>>> 9424b1c3

    if not update_successful:
      error_message = f'Unable to setup fuzzer {fuzzer_name}'
      data_handler.update_testcase_comment(testcase, data_types.TaskState.ERROR,
                                           error_message)
      return None, None, uworker_io.UworkerOutput(
          error=uworker_msg_pb2.ErrorType.TESTCASE_SETUP,
          job_type=job_type,
          testcase_id=testcase_id)

  # Extract the testcase and any of its resources to the input directory.
  file_list, testcase_file_path = unpack_testcase(testcase,
                                                  testcase_download_url)
  if not file_list:
    error_message = 'Unable to setup testcase %s' % testcase_file_path
    data_handler.update_testcase_comment(testcase, data_types.TaskState.ERROR,
                                         error_message)
    return None, None, uworker_io.UworkerOutput(
        error=uworker_msg_pb2.ErrorType.TESTCASE_SETUP,
        job_type=job_type,
        testcase_id=testcase_id)

  # For Android/Fuchsia, we need to sync our local testcases directory with the
  # one on the device.
  if environment.is_android():
    _copy_testcase_to_device_and_setup_environment(testcase, testcase_file_path)

  # Push testcases to worker.
  if environment.is_trusted_host():
    from clusterfuzz._internal.bot.untrusted_runner import file_host
    file_host.push_testcases_to_worker()

  # Copy global blacklist into local blacklist.
  is_lsan_enabled = environment.get_value('LSAN')
  if is_lsan_enabled:
    # Get local blacklist without this testcase's entry.
    leak_blacklist.copy_global_to_local_blacklist(excluded_testcase=testcase)

  task_name = environment.get_value('TASK_NAME')
  prepare_environment_for_testcase(testcase, job_type, task_name)

  return file_list, testcase_file_path, None


def _get_testcase_file_and_path(testcase):
  """Figure out the relative path and input directory for this testcase."""
  testcase_absolute_path = testcase.absolute_path

  # This hack is needed so that we can run a testcase generated on windows, on
  # linux. os.path.isabs return false on paths like c:\a\b\c.
  testcase_path_is_absolute = (
      testcase_absolute_path[1:3] == ':\\' or
      os.path.isabs(testcase_absolute_path))

  # Fix os.sep in testcase path if we are running this on non-windows platform.
  # It is unusual to have '\\' on linux paths, so substitution should be safe.
  if environment.platform() != 'WINDOWS' and '\\' in testcase_absolute_path:
    testcase_absolute_path = testcase_absolute_path.replace('\\', os.sep)

  # Default directory for testcases.
  input_directory = environment.get_value('FUZZ_INPUTS')
  if not testcase_path_is_absolute:
    testcase_path = os.path.join(input_directory, testcase_absolute_path)
    return input_directory, testcase_path

  # Check if the testcase is on a nfs data bundle. If yes, then just
  # return it without doing root directory path fix.
  nfs_root = environment.get_value('NFS_ROOT')
  if nfs_root and testcase_absolute_path.startswith(nfs_root):
    return input_directory, testcase_absolute_path

  # Root directory can be different on bots. Fix the path to account for this.
  root_directory = environment.get_value('ROOT_DIR')
  search_string = '%s%s%s' % (os.sep, _BOT_DIR, os.sep)
  search_index = testcase_absolute_path.find(search_string)
  relative_path = testcase_absolute_path[search_index + len(search_string):]
  testcase_path = os.path.join(root_directory, _BOT_DIR, relative_path)

  return input_directory, testcase_path


def get_signed_testcase_download_url(testcase):
  """Returns a signed download URL for the testcase."""
  key, _ = _get_testcase_key_and_archive_status(testcase)
  return blobs.get_signed_download_url(key)


def _get_testcase_key_and_archive_status(testcase):
  """Returns the testcase's key and whether or not it is archived."""
  if _is_testcase_minimized(testcase):
    key = testcase.minimized_keys
    archived = bool(testcase.archive_state & data_types.ArchiveStatus.MINIMIZED)
    return key, archived

  key = testcase.fuzzed_keys
  archived = bool(testcase.archive_state & data_types.ArchiveStatus.FUZZED)
  return key, archived


def _is_testcase_minimized(testcase):
  return testcase.minimized_keys and testcase.minimized_keys != 'NA'


def download_testcase(key, testcase_download_url, dst):
  if testcase_download_url:
    logs.log(f'Downloading testcase from: {testcase_download_url}')
    return storage.download_signed_url_to_file(testcase_download_url, dst)
  return blobs.read_blob_to_disk(key, dst)


def unpack_testcase(testcase, testcase_download_url=None):
  """Unpacks a testcase and returns all files it is composed of."""
  # Figure out where the testcase file should be stored.
  input_directory, testcase_file_path = _get_testcase_file_and_path(testcase)

  key, archived = _get_testcase_key_and_archive_status(testcase)
  if _is_testcase_minimized(testcase) and archived:
    temp_filename = (
        os.path.join(input_directory,
                     str(testcase.key.id()) + _TESTCASE_ARCHIVE_EXTENSION))
  elif archived:
    temp_filename = os.path.join(input_directory, testcase.archive_filename)
  else:
    temp_filename = testcase_file_path

  if not download_testcase(key, testcase_download_url, temp_filename):
    logs.log(f'Couldn\'t download testcase {key} {testcase_download_url}.')
    return None, testcase_file_path

  file_list = []
  if archived:
    archive.unpack(temp_filename, input_directory)
    file_list = archive.get_file_list(temp_filename)
    shell.remove_file(temp_filename)

    file_exists = False
    for file_name in file_list:
      if os.path.basename(file_name) == os.path.basename(testcase_file_path):
        file_exists = True
        break

    if not file_exists:
      logs.log_error(
          'Expected file to run %s is not in archive. Base directory is %s and '
          'files in archive are [%s].' % (testcase_file_path, input_directory,
                                          ','.join(file_list)))
      return None, testcase_file_path
  else:
    file_list.append(testcase_file_path)

  return file_list, testcase_file_path


def _get_data_bundle_update_lock_name(data_bundle_name):
  """Return the lock key name for the given data bundle."""
  return 'update:data_bundle:%s' % data_bundle_name


def _get_data_bundle_sync_file_path(data_bundle_directory):
  """Return path to data bundle sync file."""
  return os.path.join(data_bundle_directory, _SYNC_FILENAME)


def _fetch_lock_for_data_bundle_update(data_bundle):
  """Fetch exclusive lock for a data bundle update."""
  # Data bundle on local disk can be modified without race conditions.
  if data_bundle.is_local:
    return True

  data_bundle_lock_name = _get_data_bundle_update_lock_name(data_bundle.name)
  return locks.acquire_lock(
      data_bundle_lock_name,
      max_hold_seconds=_DATA_BUNDLE_LOCK_INTERVAL_IN_SECONDS,
      by_zone=True)


def _clear_old_data_bundles_if_needed():
  """Clear old data bundles so as to keep the disk cache restricted to
  |_DATA_BUNDLE_CACHE_COUNT| data bundles and prevent potential out-of-disk
  spaces."""
  data_bundles_directory = environment.get_value('DATA_BUNDLES_DIR')

  dirs = []
  for filename in os.listdir(data_bundles_directory):
    file_path = os.path.join(data_bundles_directory, filename)
    if not os.path.isdir(file_path):
      continue
    dirs.append(file_path)

  dirs_to_remove = sorted(
      dirs, key=os.path.getmtime, reverse=True)[_DATA_BUNDLE_CACHE_COUNT:]
  for dir_to_remove in dirs_to_remove:
    logs.log('Removing data bundle directory to keep disk cache small: %s' %
             dir_to_remove)
    shell.remove_directory(dir_to_remove)


def update_data_bundle(fuzzer, data_bundle):
  """Updates a data bundle to the latest version."""
  # This module can't be in the global imports due to appengine issues
  # with multiprocessing and psutil imports.
  from clusterfuzz._internal.google_cloud_utils import gsutil

  # If we are using a data bundle on NFS, it is expected that our testcases
  # will usually be large enough that we would fill up our tmpfs directory
  # pretty quickly. So, change it to use an on-disk directory.
  if not data_bundle.is_local:
    testcase_disk_directory = environment.get_value('FUZZ_INPUTS_DISK')
    environment.set_value('FUZZ_INPUTS', testcase_disk_directory)

  data_bundle_directory = get_data_bundle_directory(fuzzer.name)
  if not data_bundle_directory:
    logs.log_error('Failed to setup data bundle %s.' % data_bundle.name)
    return False

  if not shell.create_directory(
      data_bundle_directory, create_intermediates=True):
    logs.log_error(
        'Failed to create data bundle %s directory.' % data_bundle.name)
    return False

  # Check if data bundle is up to date. If yes, skip the update.
  if _is_data_bundle_up_to_date(data_bundle, data_bundle_directory):
    logs.log('Data bundle was recently synced, skip.')
    return True

  # Fetch lock for this data bundle.
  if not _fetch_lock_for_data_bundle_update(data_bundle):
    logs.log_error('Failed to lock data bundle %s.' % data_bundle.name)
    return False

  # Re-check if another bot did the sync already. If yes, skip.
  if _is_data_bundle_up_to_date(data_bundle, data_bundle_directory):
    logs.log('Another bot finished the sync, skip.')
    _release_lock_for_data_bundle_update(data_bundle)
    return True

  time_before_sync_start = time.time()

  # No need to sync anything if this is a search index data bundle. In that
  # case, the fuzzer will generate testcases from a gcs bucket periodically.
  if not _is_search_index_data_bundle(data_bundle.name):
    bucket_url = data_handler.get_data_bundle_bucket_url(data_bundle.name)

    if environment.is_trusted_host() and data_bundle.sync_to_worker:
      from clusterfuzz._internal.bot.untrusted_runner import corpus_manager
      from clusterfuzz._internal.bot.untrusted_runner import file_host
      worker_data_bundle_directory = file_host.rebase_to_worker_root(
          data_bundle_directory)

      file_host.create_directory(
          worker_data_bundle_directory, create_intermediates=True)
      result = corpus_manager.RemoteGSUtilRunner().rsync(
          bucket_url, worker_data_bundle_directory, delete=False)
    else:
      result = gsutil.GSUtilRunner().rsync(
          bucket_url, data_bundle_directory, delete=False)

    if result.return_code != 0:
      logs.log_error('Failed to sync data bundle %s: %s.' % (data_bundle.name,
                                                             result.output))
      _release_lock_for_data_bundle_update(data_bundle)
      return False

  # Update the testcase list file.
  testcase_manager.create_testcase_list_file(data_bundle_directory)

  #  Write last synced time in the sync file.
  sync_file_path = _get_data_bundle_sync_file_path(data_bundle_directory)
  utils.write_data_to_file(time_before_sync_start, sync_file_path)
  if environment.is_trusted_host() and data_bundle.sync_to_worker:
    from clusterfuzz._internal.bot.untrusted_runner import file_host
    worker_sync_file_path = file_host.rebase_to_worker_root(sync_file_path)
    file_host.copy_file_to_worker(sync_file_path, worker_sync_file_path)

  # Release acquired lock.
  _release_lock_for_data_bundle_update(data_bundle)

  return True


def update_fuzzer_and_data_bundles(fuzzer_name):
  """Update the fuzzer with a given name if necessary."""
  fuzzer = data_types.Fuzzer.query(data_types.Fuzzer.name == fuzzer_name).get()
  if not fuzzer:
    logs.log_error('No fuzzer exists with name %s.' % fuzzer_name)
    raise errors.InvalidFuzzerError

  # Set some helper environment variables.
  fuzzer_directory = get_fuzzer_directory(fuzzer_name)
  environment.set_value('FUZZER_DIR', fuzzer_directory)
  environment.set_value('UNTRUSTED_CONTENT', fuzzer.untrusted_content)

  # If the fuzzer generates large testcases or a large number of small ones
  # that don't fit on tmpfs, then use the larger disk directory.
  if fuzzer.has_large_testcases:
    testcase_disk_directory = environment.get_value('FUZZ_INPUTS_DISK')
    environment.set_value('FUZZ_INPUTS', testcase_disk_directory)

  # Adjust the test timeout, if user has provided one.
  if fuzzer.timeout:
    environment.set_value('TEST_TIMEOUT', fuzzer.timeout)

    # Increase fuzz test timeout if the fuzzer timeout is higher than its
    # current value.
    fuzz_test_timeout = environment.get_value('FUZZ_TEST_TIMEOUT')
    if fuzz_test_timeout and fuzz_test_timeout < fuzzer.timeout:
      environment.set_value('FUZZ_TEST_TIMEOUT', fuzzer.timeout)

  # Adjust the max testcases if this fuzzer has specified a lower limit.
  max_testcases = environment.get_value('MAX_TESTCASES')
  if fuzzer.max_testcases and fuzzer.max_testcases < max_testcases:
    environment.set_value('MAX_TESTCASES', fuzzer.max_testcases)

  # Check for updates to this fuzzer.
  version_file = os.path.join(fuzzer_directory, '.%s_version' % fuzzer_name)
  if (not fuzzer.builtin and
      revisions.needs_update(version_file, fuzzer.revision)):
    logs.log('Fuzzer update was found, updating.')

    # Clear the old fuzzer directory if it exists.
    if not shell.remove_directory(fuzzer_directory, recreate=True):
      logs.log_error('Failed to clear fuzzer directory.')
      return None

    # Copy the archive to local disk and unpack it.
    archive_path = os.path.join(fuzzer_directory, fuzzer.filename)
    if not blobs.read_blob_to_disk(fuzzer.blobstore_key, archive_path):
      logs.log_error('Failed to copy fuzzer archive.')
      return None

    try:
      archive.unpack(archive_path, fuzzer_directory)
    except Exception:
      error_message = ('Failed to unpack fuzzer archive %s '
                       '(bad archive or unsupported format).') % fuzzer.filename
      logs.log_error(error_message)
      fuzzer_logs.upload_script_log(
          'Fatal error: ' + error_message, fuzzer_name=fuzzer_name)
      return None

    fuzzer_path = os.path.join(fuzzer_directory, fuzzer.executable_path)
    if not os.path.exists(fuzzer_path):
      error_message = ('Fuzzer executable %s not found. '
                       'Check fuzzer configuration.') % fuzzer.executable_path
      logs.log_error(error_message)
      fuzzer_logs.upload_script_log(
          'Fatal error: ' + error_message, fuzzer_name=fuzzer_name)
      return None

    # Make fuzzer executable.
    os.chmod(fuzzer_path, 0o750)

    # Cleanup unneeded archive.
    shell.remove_file(archive_path)

    # Save the current revision of this fuzzer in a file for later checks.
    revisions.write_revision_to_revision_file(version_file, fuzzer.revision)
    logs.log('Updated fuzzer to revision %d.' % fuzzer.revision)

  _clear_old_data_bundles_if_needed()

  # Setup data bundles associated with this fuzzer.
  # TODO(https://github.com/google/clusterfuzz/issues/3008): Move this to a
  # seperate function.
  data_bundles = ndb_utils.get_all_from_query(
      data_types.DataBundle.query(
          data_types.DataBundle.name == fuzzer.data_bundle_name))
  for data_bundle in data_bundles:
    if not update_data_bundle(fuzzer, data_bundle):
      return None

  # Setup environment variable for launcher script path.
  if fuzzer.launcher_script:
    fuzzer_launcher_path = os.path.join(fuzzer_directory,
                                        fuzzer.launcher_script)
    environment.set_value('LAUNCHER_PATH', fuzzer_launcher_path)

    # For launcher script usecase, we need the entire fuzzer directory on the
    # worker.
    if environment.is_trusted_host():
      from clusterfuzz._internal.bot.untrusted_runner import file_host
      worker_fuzzer_directory = file_host.rebase_to_worker_root(
          fuzzer_directory)
      file_host.copy_directory_to_worker(
          fuzzer_directory, worker_fuzzer_directory, replace=True)

  return fuzzer


def _is_search_index_data_bundle(data_bundle_name):
  """Return true on if this is a search index data bundle, false otherwise."""
  return data_bundle_name.startswith(
      testcase_manager.SEARCH_INDEX_BUNDLE_PREFIX)


def _is_data_bundle_up_to_date(data_bundle, data_bundle_directory):
  """Return true if the data bundle is up to date, false otherwise."""
  sync_file_path = _get_data_bundle_sync_file_path(data_bundle_directory)

  if environment.is_trusted_host() and data_bundle.sync_to_worker:
    from clusterfuzz._internal.bot.untrusted_runner import file_host
    worker_sync_file_path = file_host.rebase_to_worker_root(sync_file_path)
    shell.remove_file(sync_file_path)
    file_host.copy_file_from_worker(worker_sync_file_path, sync_file_path)

  if not os.path.exists(sync_file_path):
    return False

  last_sync_time = datetime.datetime.utcfromtimestamp(
      utils.read_data_from_file(sync_file_path))

  # Check if we recently synced.
  if not dates.time_has_expired(
      last_sync_time, seconds=_DATA_BUNDLE_SYNC_INTERVAL_IN_SECONDS):
    return True

  # For search index data bundle, we don't sync them from bucket. Instead, we
  # rely on the fuzzer to generate testcases periodically.
  if _is_search_index_data_bundle(data_bundle.name):
    return False

  # Check when the bucket url had last updates. If no new updates, no need to
  # update directory.
  bucket_url = data_handler.get_data_bundle_bucket_url(data_bundle.name)
  last_updated_time = storage.last_updated(bucket_url)
  if last_updated_time and last_sync_time > last_updated_time:
    logs.log(
        'Data bundle %s has no new content from last sync.' % data_bundle.name)
    return True

  return False


def _get_nfs_data_bundle_path(data_bundle_name):
  """Get  path for a data bundle on NFS."""
  nfs_root = environment.get_value('NFS_ROOT')

  # Special naming and path for search index based bundles.
  if _is_search_index_data_bundle(data_bundle_name):
    return os.path.join(
        nfs_root, testcase_manager.SEARCH_INDEX_TESTCASES_DIRNAME,
        data_bundle_name[len(testcase_manager.SEARCH_INDEX_BUNDLE_PREFIX):])

  return os.path.join(nfs_root, data_bundle_name)


def _release_lock_for_data_bundle_update(data_bundle):
  """Release the lock held for the data bundle update."""
  # Data bundle on local disk is never locked in first place.
  if data_bundle.is_local:
    return

  data_bundle_lock_name = _get_data_bundle_update_lock_name(data_bundle.name)
  locks.release_lock(data_bundle_lock_name, by_zone=True)


def get_data_bundle_directory(fuzzer_name):
  """Return data bundle data directory."""
  fuzzer = data_types.Fuzzer.query(data_types.Fuzzer.name == fuzzer_name).get()
  if not fuzzer:
    logs.log_error('Unable to find fuzzer %s.' % fuzzer_name)
    return None

  # Store corpora for built-in fuzzers like libFuzzer in the same directory
  # as other local data bundles. This makes it easy to clear them when we run
  # out of disk space.
  local_data_bundles_directory = environment.get_value('DATA_BUNDLES_DIR')
  if fuzzer.builtin:
    return local_data_bundles_directory

  # Check if we have a fuzzer-specific data bundle. Use it to calculate the
  # data directory we will fetch our testcases from.
  data_bundle = data_types.DataBundle.query(
      data_types.DataBundle.name == fuzzer.data_bundle_name).get()
  if not data_bundle:
    # Generic data bundle directory. Available to all fuzzers if they don't
    # have their own data bundle.
    return environment.get_value('FUZZ_DATA')

  local_data_bundle_directory = os.path.join(local_data_bundles_directory,
                                             data_bundle.name)

  if data_bundle.is_local:
    # Data bundle is on local disk, return path.
    return local_data_bundle_directory

  # This data bundle is on NFS, calculate path.
  # Make sure that NFS_ROOT pointing to nfs server is set. If not, use local.
  if not environment.get_value('NFS_ROOT'):
    logs.log_warn('NFS_ROOT is not set, using local corpora directory.')
    return local_data_bundle_directory

  return _get_nfs_data_bundle_path(data_bundle.name)


def get_fuzzer_directory(fuzzer_name):
  """Return directory used by a fuzzer."""
  fuzzer_directory = environment.get_value('FUZZERS_DIR')
  fuzzer_directory = os.path.join(fuzzer_directory, fuzzer_name)
  return fuzzer_directory


def is_directory_on_nfs(data_bundle_directory):
  """Return whether this directory is on NFS."""
  nfs_root = environment.get_value('NFS_ROOT')
  if not nfs_root:
    return False

  data_bundle_directory_real_path = os.path.realpath(data_bundle_directory)
  nfs_root_real_path = os.path.realpath(nfs_root)
  return data_bundle_directory_real_path.startswith(nfs_root_real_path + os.sep)


def archive_testcase_and_dependencies_in_gcs(resource_list, testcase_path):
  """Archive testcase and its dependencies, and store in blobstore."""
  if not os.path.exists(testcase_path):
    logs.log_error('Unable to find testcase %s.' % testcase_path)
    return None, None, None, None

  absolute_filename = testcase_path
  archived = False
  zip_filename = None
  zip_path = None

  if not resource_list:
    resource_list = []

  # Add resource dependencies based on testcase path. These include
  # stuff like extensions directory, dependency files, etc.
  resource_list.extend(
      testcase_manager.get_resource_dependencies(testcase_path))

  # Filter out duplicates, directories, and files that do not exist.
  resource_list = utils.filter_file_list(resource_list)

  logs.log('Testcase and related files :\n%s' % str(resource_list))

  if len(resource_list) <= 1:
    # If this does not have any resources, just save the testcase.
    # TODO(flowerhack): Update this when we teach CF how to download testcases.
    try:
      file_handle = open(testcase_path, 'rb')
    except IOError:
      logs.log_error('Unable to open testcase %s.' % testcase_path)
      return None, None, None, None
  else:
    # If there are resources, create an archive.

    # Find the common root directory for all of the resources.
    # Assumption: resource_list[0] is the testcase path.
    base_directory_list = resource_list[0].split(os.path.sep)
    for list_index in range(1, len(resource_list)):
      current_directory_list = resource_list[list_index].split(os.path.sep)
      length = min(len(base_directory_list), len(current_directory_list))
      for directory_index in range(length):
        if (current_directory_list[directory_index] !=
            base_directory_list[directory_index]):
          base_directory_list = base_directory_list[0:directory_index]
          break

    base_directory = os.path.sep.join(base_directory_list)
    logs.log('Subresource common base directory: %s' % base_directory)
    if base_directory:
      # Common parent directory, archive sub-paths only.
      base_len = len(base_directory) + len(os.path.sep)
    else:
      # No common parent directory, archive all paths as it-is.
      base_len = 0

    # Prepare the filename for the archive.
    zip_filename, _ = os.path.splitext(os.path.basename(testcase_path))
    zip_filename += _TESTCASE_ARCHIVE_EXTENSION

    # Create the archive.
    zip_path = os.path.join(environment.get_value('INPUT_DIR'), zip_filename)
    zip_file = zipfile.ZipFile(zip_path, 'w')
    for file_name in resource_list:
      if os.path.exists(file_name):
        relative_filename = file_name[base_len:]
        zip_file.write(file_name, relative_filename, zipfile.ZIP_DEFLATED)
    zip_file.close()

    try:
      file_handle = open(zip_path, 'rb')
    except IOError:
      logs.log_error('Unable to open testcase archive %s.' % zip_path)
      return None, None, None, None

    archived = True
    absolute_filename = testcase_path[base_len:]

  fuzzed_key = blobs.write_blob(file_handle)
  file_handle.close()

  # Don't need the archive after writing testcase to blobstore.
  if zip_path:
    shell.remove_file(zip_path)

  return fuzzed_key, archived, absolute_filename, zip_filename<|MERGE_RESOLUTION|>--- conflicted
+++ resolved
@@ -223,11 +223,7 @@
       data_handler.update_testcase_comment(testcase, data_types.TaskState.ERROR,
                                            error_message)
       return None, None, uworker_io.UworkerOutput(
-<<<<<<< HEAD
           error=uworker_msg_pb2.ErrorType.UNHANDLED)
-=======
-          error=uworker_errors.Type.NO_FUZZER)
->>>>>>> 9424b1c3
 
     if not update_successful:
       error_message = f'Unable to setup fuzzer {fuzzer_name}'
