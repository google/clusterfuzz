# Copyright 2019 Google LLC
#
# Licensed under the Apache License, Version 2.0 (the "License");
# you may not use this file except in compliance with the License.
# You may obtain a copy of the License at
#
#      http://www.apache.org/licenses/LICENSE-2.0
#
# Unless required by applicable law or agreed to in writing, software
# distributed under the License is distributed on an "AS IS" BASIS,
# WITHOUT WARRANTIES OR CONDITIONS OF ANY KIND, either express or implied.
# See the License for the specific language governing permissions and
# limitations under the License.
"""Common functions for task creation for test cases."""

from clusterfuzz._internal.base import bisection
from clusterfuzz._internal.base import tasks
from clusterfuzz._internal.base import utils
from clusterfuzz._internal.build_management import build_manager
from clusterfuzz._internal.datastore import data_handler
from clusterfuzz._internal.datastore import data_types
from clusterfuzz._internal.metrics import logs
from clusterfuzz._internal.system import environment


def mark_unreproducible_if_flaky(testcase, task_name, potentially_flaky):
  """Check to see if a test case appears to be flaky."""

  # If this run does not suggest that we are flaky, clear the flag and assume
  # that we are reproducible.
  if not potentially_flaky:
    testcase.set_metadata('potentially_flaky', False)
    return

  # If we have not been marked as potentially flaky in the past, don't mark
  # mark the test case as unreproducible yet. It is now potentially flaky.
  if not testcase.get_metadata('potentially_flaky'):
    testcase.set_metadata('potentially_flaky', True)

    # In this case, the current task will usually be in a state where it cannot
    # be completed. Recreate it.
    tasks.add_task(task_name, testcase.key.id(), testcase.job_type)
    return

  # At this point, this test case has been flagged as potentially flaky twice.
  # It should be marked as unreproducible. Mark it as unreproducible, and set
  # fields that cannot be populated accordingly.
  if task_name == 'minimize' and not testcase.minimized_keys:
    testcase.minimized_keys = 'NA'
  if task_name in ['minimize', 'impact']:
    testcase.set_impacts_as_na()
  if task_name in ['minimize', 'regression']:
    testcase.regression = 'NA'
  if task_name in ['minimize', 'progression']:
    testcase.fixed = 'NA'

  testcase.one_time_crasher_flag = True
  data_handler.update_testcase_comment(testcase, data_types.TaskState.ERROR,
                                       'Testcase appears to be flaky')

  # Issue update to flip reproducibility label is done in App Engine cleanup
  # cron. This avoids calling the issue tracker apis from GCE.

  # For unreproducible testcases, it is still beneficial to get component
  # information from blame task.
  create_blame_task_if_needed(testcase)

  # Let bisection service know about flakiness.
  bisection.request_bisection(testcase)


def create_blame_task_if_needed(testcase):
  """Creates a blame task if needed."""
  # Blame doesn't work for non-chromium projects.
  if not utils.is_chromium():
    return

  # Blame is only applicable to chromium project, otherwise bail out.
  if testcase.is_chromium():
    return

  # We cannot run blame job for custom binaries since we don't have any context
  # on the crash revision and regression range.
  if build_manager.is_custom_binary():
    return

  # Don't send duplicate issues to Predator. This causes issues with metrics
  # tracking and wastes cycles.
  if testcase.status == 'Duplicate':
    return

  create_task = False
  if testcase.one_time_crasher_flag:
    # For unreproducible testcases, it is still beneficial to get component
    # information from blame task.
    create_task = True
  else:
    # Reproducible testcase.
    # Step 1: Check if the regression task finished. If not, bail out.
    if not testcase.regression:
      return

    # Step 2: Check if the symbolize task is applicable and finished. If not,
    # bail out.
    if build_manager.has_symbolized_builds() and not testcase.symbolized:
      return

    create_task = True

  if create_task:
    tasks.add_task('blame', testcase.key.id(), testcase.job_type)


def create_impact_task_if_needed(testcase):
  """Creates an impact task if needed."""
  # Impact doesn't make sense for non-chromium projects.
  if not utils.is_chromium():
    return

  # Impact is only applicable to chromium project, otherwise bail out.
  if testcase.project_name != 'chromium':
    return

  # We cannot run impact job for custom binaries since we don't have any
  # archived production builds for these.
  if build_manager.is_custom_binary():
    return

  tasks.add_task('impact', testcase.key.id(), testcase.job_type)


def create_minimize_task_if_needed(testcase):
  """Creates a minimize task if needed."""
  tasks.add_task('minimize', testcase.key.id(), testcase.job_type)


def create_regression_task_if_needed(testcase):
  """Creates a regression task if needed."""
  # We cannot run regression job for custom binaries since we don't have any
  # archived builds for previous revisions. We only track the last uploaded
  # custom build.
  if build_manager.is_custom_binary():
    return

  tasks.add_task('regression', testcase.key.id(), testcase.job_type)


def create_variant_tasks_if_needed(testcase):
  """Creates a variant task if needed."""
  if testcase.duplicate_of:
    # If another testcase exists with same params, no need to spend cycles on
    # calculating variants again.
    return

  testcase_id = testcase.key.id()
  project = data_handler.get_project_name(testcase.job_type)
  jobs = data_types.Job.query(data_types.Job.project == project)
  testcase_job_is_engine = environment.is_engine_fuzzer_job(testcase.job_type)
  testcase_job_app_name = None
  if not testcase_job_is_engine:
    testcase_job = (
        data_types.Job.query(data_types.Job.name == testcase.job_type).get())
    testcase_job_environment = testcase_job.get_environment()
    testcase_job_app_name = testcase_job_environment.get('APP_NAME')
  num_variant_tasks = 0
  for job in jobs:
    # The variant needs to be tested in a different job type than us.
    job_type = job.name
    if testcase.job_type == job_type:
      continue

    # Don't try to reproduce engine fuzzer testcase with blackbox fuzzer
    # testcases and vice versa.
    if testcase_job_is_engine != environment.is_engine_fuzzer_job(job_type):
      continue

    # Skip experimental jobs.
    job_environment = job.get_environment()
    if utils.string_is_true(job_environment.get('EXPERIMENTAL')):
      continue

    # Skip jobs for which variant tasks are disabled.
    if utils.string_is_true(job_environment.get('DISABLE_VARIANT')):
      continue

    if (not testcase_job_is_engine and
        job_environment.get('APP_NAME') != testcase_job_app_name):
      continue
    queue = tasks.queue_for_platform(job.platform)
    tasks.add_task('variant', testcase_id, job_type, queue)

    variant = data_handler.get_or_create_testcase_variant(testcase_id, job_type)
    variant.status = data_types.TestcaseVariantStatus.PENDING
    variant.put()
    num_variant_tasks += 1
  logs.log(f'Number of variant tasks: {num_variant_tasks}.')


def create_symbolize_task_if_needed(testcase):
  """Creates a symbolize task if needed."""
  # We cannot run symbolize job for custom binaries since we don't have any
  # archived symbolized builds.
  if build_manager.is_custom_binary():
    return

  # Make sure we have atleast one symbolized url pattern defined in job type.
  if not build_manager.has_symbolized_builds():
    return

  tasks.add_task('symbolize', testcase.key.id(), testcase.job_type)


def create_tasks(testcase):
  """Create tasks like minimization, regression, impact, progression, stack
  stack for a newly generated testcase."""
  # No need to create progression task. It is automatically created by the cron
  # handler for reproducible testcases.

  # For a non reproducible crash.
  if testcase.one_time_crasher_flag:
    # For unreproducible testcases, it is still beneficial to get component
    # information from blame task.
    create_blame_task_if_needed(testcase)
    return

  # For a fully reproducible crash.

  # MIN environment variable defined in a job definition indicates if
  # we want to do the heavy weight tasks like minimization, regression,
  # impact, etc on this testcase. These are usually skipped when we have
  # a large timeout and we can't afford to waste more than a couple of hours
  # on these jobs.
  testcase_id = testcase.key.id()
  if environment.get_value('MIN') == 'No':
    testcase = data_handler.get_testcase_by_id(testcase_id)
    testcase.minimized_keys = 'NA'
    testcase.regression = 'NA'
    testcase.set_impacts_as_na()
    testcase.put()
    return

  # Just create the minimize task for now. Once minimization is complete, it
  # automatically created the rest of the needed tasks.
<<<<<<< HEAD
  create_minimize_task_if_needed(testcase)
=======
  schedule_tasks([create_minimize_task_if_needed(testcase)])


def create_postminimize_tasks(testcase):
  """Create assorted tasks needed after minimize task completes."""
  tasks = []
  tasks.append(create_impact_task_if_needed(testcase))
  tasks.append(create_regression_task_if_needed(testcase))
  tasks.append(create_symbolize_task_if_needed(testcase))
  tasks.extend(create_variant_tasks_if_needed(testcase))
  schedule_tasks(tasks)


def is_remote_utask(task: Task) -> bool:
  """Returns True if |task| is supposed to be executed remotely (i.e. preprocess
  utask_main and postprocess on different machines."""
  command = task.name
  return task_types.COMMAND_TYPES[command].is_execution_remote()


def _preprocess(task: Task) -> None:
  """Runs preprocess portion of task and saves the uworker_input to task."""
  from clusterfuzz._internal.bot.tasks import commands
  task.uworker_input = commands.process_command_impl(
      task.name,
      task.argument,
      task.job,
      high_end=True,
      is_command_override=False,
      preprocess=True)


def start_utask_mains(tasks: List[Task]) -> None:
  """Start utask_main of multiple tasks as batch tasks on batch."""
  batch_tasks = [
      batch.BatchTask(task.name, task.job, task.uworker_input) for task in tasks
  ]
  batch.create_uworker_main_batch_jobs(batch_tasks)


def schedule_tasks(tasks: List[Task]):
  """Starts tasks as defined by task objects. If the tasks are not executed
  remotely, then they are put on the queue. If they are executed remotely, then
  the utask_mains are scheduled on batch, since preprocess has already been done
  in this module on this bot."""
  uworker_tasks = []
  tasks = [task for task in tasks if task is not None]
  for task in tasks:
    if not task_types.is_remote_utask(task.name):
      taskslib.add_task(task.name, task.argument, task.job,
                        task.queue_for_platform)
      logs.log(f'UTask {task.name} not remote.')
      continue
    _preprocess(task)
    uworker_tasks.append(task)
  logs.log('Starting utask_mains.')
  start_utask_mains(uworker_tasks)
>>>>>>> d011c3b9
<|MERGE_RESOLUTION|>--- conflicted
+++ resolved
@@ -241,64 +241,4 @@
 
   # Just create the minimize task for now. Once minimization is complete, it
   # automatically created the rest of the needed tasks.
-<<<<<<< HEAD
-  create_minimize_task_if_needed(testcase)
-=======
-  schedule_tasks([create_minimize_task_if_needed(testcase)])
-
-
-def create_postminimize_tasks(testcase):
-  """Create assorted tasks needed after minimize task completes."""
-  tasks = []
-  tasks.append(create_impact_task_if_needed(testcase))
-  tasks.append(create_regression_task_if_needed(testcase))
-  tasks.append(create_symbolize_task_if_needed(testcase))
-  tasks.extend(create_variant_tasks_if_needed(testcase))
-  schedule_tasks(tasks)
-
-
-def is_remote_utask(task: Task) -> bool:
-  """Returns True if |task| is supposed to be executed remotely (i.e. preprocess
-  utask_main and postprocess on different machines."""
-  command = task.name
-  return task_types.COMMAND_TYPES[command].is_execution_remote()
-
-
-def _preprocess(task: Task) -> None:
-  """Runs preprocess portion of task and saves the uworker_input to task."""
-  from clusterfuzz._internal.bot.tasks import commands
-  task.uworker_input = commands.process_command_impl(
-      task.name,
-      task.argument,
-      task.job,
-      high_end=True,
-      is_command_override=False,
-      preprocess=True)
-
-
-def start_utask_mains(tasks: List[Task]) -> None:
-  """Start utask_main of multiple tasks as batch tasks on batch."""
-  batch_tasks = [
-      batch.BatchTask(task.name, task.job, task.uworker_input) for task in tasks
-  ]
-  batch.create_uworker_main_batch_jobs(batch_tasks)
-
-
-def schedule_tasks(tasks: List[Task]):
-  """Starts tasks as defined by task objects. If the tasks are not executed
-  remotely, then they are put on the queue. If they are executed remotely, then
-  the utask_mains are scheduled on batch, since preprocess has already been done
-  in this module on this bot."""
-  uworker_tasks = []
-  tasks = [task for task in tasks if task is not None]
-  for task in tasks:
-    if not task_types.is_remote_utask(task.name):
-      taskslib.add_task(task.name, task.argument, task.job,
-                        task.queue_for_platform)
-      logs.log(f'UTask {task.name} not remote.')
-      continue
-    _preprocess(task)
-    uworker_tasks.append(task)
-  logs.log('Starting utask_mains.')
-  start_utask_mains(uworker_tasks)
->>>>>>> d011c3b9
+  create_minimize_task_if_needed(testcase)