# Copyright 2023 Google LLC
#
# Licensed under the Apache License, Version 2.0 (the "License");
# you may not use this file except in compliance with the License.
# You may obtain a copy of the License at
#
#      http://www.apache.org/licenses/LICENSE-2.0
#
# Unless required by applicable law or agreed to in writing, software
# distributed under the License is distributed on an "AS IS" BASIS,
# WITHOUT WARRANTIES OR CONDITIONS OF ANY KIND, either express or implied.
# See the License for the specific language governing permissions and
# limitations under the License.
"""Types of tasks. This needs to be seperate from commands.py because
base/tasks.py depends on this module and many things commands.py imports depend
on base/tasks.py (i.e. avoiding circular imports)."""
from clusterfuzz._internal.base import utils
from clusterfuzz._internal.bot.tasks import utasks
from clusterfuzz._internal.metrics import logs
from clusterfuzz._internal.system import environment


class BaseTask:
  """Base module for tasks."""

  def __init__(self, module):
    self.module = module

  def execute(self, task_argument, job_type, uworker_env):
    """Executes a task."""
    raise NotImplementedError('Child class must implement.')


class TrustedTask(BaseTask):
  """Implementation of a task that is run on a single machine. These tasks were
  the original ones in ClusterFuzz."""

  def execute(self, task_argument, job_type, uworker_env):
    # Simple tasks can just use the environment they don't need the uworker env.
    del uworker_env
    self.module.execute_task(task_argument, job_type)


class UTask(BaseTask):
  """Represents an untrusted task. Executes the preprocess part on this machine
  and causes the other parts to be executed on on other machines."""

  def execute(self, task_argument, job_type, uworker_env):
    """Executes a utask locally."""
    preprocess_result = utasks.tworker_preprocess(self.module, task_argument,
                                                  job_type, uworker_env)

    if preprocess_result is None:
      return

    # TODO(metzman): Execute main on other machines.


def is_production():
  return not (environment.is_local_development() or
              environment.get_value('UNTRUSTED_RUNNER_TESTS') or
              environment.get_value('LOCAL_DEVELOPMENT') or
              environment.get_value('UTASK_TESTS'))


class UTaskLocalExecutor(BaseTask):
  """Represents an untrusted task. Executes it entirely locally and in
  memory."""

  def execute(self, task_argument, job_type, uworker_env):
    """Executes a utask locally in-memory."""
    uworker_input = utasks.tworker_preprocess_no_io(self.module, task_argument,
                                                    job_type, uworker_env)
    if uworker_input is None:
      return
    uworker_output = utasks.uworker_main_no_io(self.module, uworker_input)
    if uworker_output is None:
      return
    utasks.tworker_postprocess_no_io(self.module, uworker_output, uworker_input)
    logs.log('Utask local: done.')


class UTaskLocalPreprocessAndMain(UTaskLocalExecutor):
  """Represents an untrusted task. Executes the preprocess and main parts on
  this machine and causes postprocess to be executed on on other machines."""

  # TODO(metzman): Delete this once we start using UTasks. Its only purpose is
  # for incremental development.

  def execute(self, task_argument, job_type, uworker_env):
    """Executes a utask locally."""
    if (not is_production() or
        not utils.use_untrusted_execution_env_for_utasks()):
      super().execute(task_argument, job_type, uworker_env)
      return

    preprocess_result = utasks.tworker_preprocess(self.module, task_argument,
                                                  job_type, uworker_env)

    if preprocess_result is None:
      return

    input_download_url, _ = preprocess_result
    utasks.uworker_main(input_download_url)
    logs.log('Utask: done with preprocess and main.')


class PostprocessTask(BaseTask):
  """Represents postprocessing of an untrusted task."""

  def __init__(self, module):
    del module
    # We don't need a module, postprocess isn't a real task, it's one part of
    # many different tasks.
    super().__init__('none')

  def execute(self, task_argument, job_type, uworker_env):
    """Executes postprocessing of a utask."""
    # These values are None for now.
    del job_type
    del uworker_env
    input_path = task_argument
    utasks.tworker_postprocess(input_path)


class UworkerMainTask(BaseTask):
  """Represents uworker main of an untrusted task. This should only be used for
  tasks that cannot use Google Cloud batch (e.g. Mac)."""

  # TODO(metzman): Merge with PostprocessTask.
  def __init__(self, module):
    # We don't need a module, uworker_main isn't a real task, it's one part of
    # many different tasks.
    del module
    super().__init__('none')

  def execute(self, task_argument, job_type, uworker_env):
    """Executes uworker_main of a utask."""
    # These values are None for now.
    del job_type
    del uworker_env
    input_path = task_argument
    utasks.uworker_main(input_path)


COMMAND_TYPES = {
    # TODO(metzman): Change analyze task away from in-memory.
    'analyze': UTaskLocalPreprocessAndMain,
    'blame': TrustedTask,
    'corpus_pruning': UTaskLocalExecutor,
    'fuzz': UTaskLocalExecutor,
    'impact': TrustedTask,
    'minimize': UTaskLocalExecutor,
    'progression': UTaskLocalExecutor,
    'regression': UTaskLocalExecutor,
    'symbolize': TrustedTask,
    'unpack': TrustedTask,
<<<<<<< HEAD
    'uworker_postprocess': PostprocessTask,
=======
    'postprocess': PostprocessTask,
    'upload_reports': TrustedTask,
>>>>>>> 9170d22d
    'uworker_main': UworkerMainTask,
    'variant': UTaskLocalExecutor,
}


def is_trusted_portion_of_utask(command_name):
  """Returns true if |command_name| is asking the bot to execute the
  trusted-portion of a utask (preprocess and postprocess). The workflow for
  executing a task is as follows:
  1. A command such as analyze is given to a bot.
  2. The bot executes preprocess and schedules uworker_main.
  3. The uworker_main command is given to the uworker which executes the
  uworker_main function of the specified task.
  4. Postprocessing runs (the postprocess task is triggered by GCS when
  uworker_main writes its output.
  Therefore, the commands to execute utasks and the "postprocess" command can be
  executed on Linux bots even if the utask is supposed to run on Windows. This
  function returns commands that denote these portions.
  """
  task_type = COMMAND_TYPES[command_name]
  # Postprocess and preprocess tasks are executed on tworkers, while utask_mains
  # are executed on uworkers. Note that the uworker_main command will be used to
  # execute uworker_main, while the name of the task itself will be used to
  # request execution of the preprocess step.
  return task_type in (PostprocessTask, UTask)


def get_utask_trusted_portions():
  return [
      command_name for command_name in COMMAND_TYPES
      if is_trusted_portion_of_utask(command_name)
  ]<|MERGE_RESOLUTION|>--- conflicted
+++ resolved
@@ -155,12 +155,7 @@
     'regression': UTaskLocalExecutor,
     'symbolize': TrustedTask,
     'unpack': TrustedTask,
-<<<<<<< HEAD
-    'uworker_postprocess': PostprocessTask,
-=======
     'postprocess': PostprocessTask,
-    'upload_reports': TrustedTask,
->>>>>>> 9170d22d
     'uworker_main': UworkerMainTask,
     'variant': UTaskLocalExecutor,
 }
