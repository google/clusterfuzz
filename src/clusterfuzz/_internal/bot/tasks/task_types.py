--- conflicted
+++ resolved
@@ -178,11 +178,7 @@
     'minimize': UTaskLocalExecutor,
     'progression': UTaskLocalExecutor,
     'regression': UTaskLocalExecutor,
-<<<<<<< HEAD
     'symbolize': UTask,
-=======
-    'symbolize': UTaskLocalExecutor,
->>>>>>> 23be78d8
     'unpack': TrustedTask,
     'postprocess': PostprocessTask,
     'uworker_main': UworkerMainTask,
