# Copyright 2019 Google LLC
#
# Licensed under the Apache License, Version 2.0 (the "License");
# you may not use this file except in compliance with the License.
# You may obtain a copy of the License at
#
#      http://www.apache.org/licenses/LICENSE-2.0
#
# Unless required by applicable law or agreed to in writing, software
# distributed under the License is distributed on an "AS IS" BASIS,
# WITHOUT WARRANTIES OR CONDITIONS OF ANY KIND, either express or implied.
# See the License for the specific language governing permissions and
# limitations under the License.
"""Analyze task for handling user uploads."""

import datetime
from typing import Optional

from clusterfuzz._internal.base import tasks
from clusterfuzz._internal.base import utils
from clusterfuzz._internal.bot import testcase_manager
from clusterfuzz._internal.bot.fuzzers import engine_common
from clusterfuzz._internal.bot.tasks import setup
from clusterfuzz._internal.bot.tasks import task_creation
from clusterfuzz._internal.bot.tasks.utasks import uworker_handle_errors
from clusterfuzz._internal.bot.tasks.utasks import uworker_io
from clusterfuzz._internal.build_management import build_manager
from clusterfuzz._internal.build_management import revisions
from clusterfuzz._internal.chrome import crash_uploader
from clusterfuzz._internal.crash_analysis import crash_analyzer
from clusterfuzz._internal.crash_analysis import severity_analyzer
from clusterfuzz._internal.datastore import data_handler
from clusterfuzz._internal.datastore import data_types
from clusterfuzz._internal.fuzzing import leak_blacklist
from clusterfuzz._internal.metrics import logs
from clusterfuzz._internal.protos import uworker_msg_pb2
from clusterfuzz._internal.system import environment


def _add_default_issue_metadata(testcase):
  """Adds the default issue metadata (e.g. components, labels) to testcase."""
  default_metadata = engine_common.get_all_issue_metadata_for_testcase(testcase)
  if not default_metadata:
    return

  testcase_metadata = testcase.get_metadata()
  for key, default_value in default_metadata.items():
    # Only string metadata are supported.
    if not isinstance(default_value, str):
      continue

    # Add the default issue metadata first. This gives preference to uploader
    # specified issue metadata.
    new_value_list = utils.parse_delimited(
        default_value, delimiter=',', strip=True, remove_empty=True)

    # Append uploader specified testcase metadata value to end (for preference).
    uploader_value = testcase_metadata.get(key, '')
    uploader_value_list = utils.parse_delimited(
        uploader_value, delimiter=',', strip=True, remove_empty=True)
    for value in uploader_value_list:
      if value not in new_value_list:
        new_value_list.append(value)

    new_value = ','.join(new_value_list)
    if new_value == uploader_value:
      continue

    logs.log('Updating issue metadata for {} from {} to {}.'.format(
        key, uploader_value, new_value))
    testcase.set_metadata(key, new_value)


def setup_build(
    testcase: data_types.Testcase) -> Optional[uworker_io.UworkerOutput]:
  """Set up a custom or regular build based on revision. For regular builds,
  if a provided revision is not found, set up a build with the
  closest revision <= provided revision."""
  revision = testcase.crash_revision

  if revision and not build_manager.is_custom_binary():
    build_bucket_path = build_manager.get_primary_bucket_path()
    revision_list = build_manager.get_revisions_list(
        build_bucket_path, testcase=testcase)
    if not revision_list:
      data_handler.update_testcase_comment(testcase, data_types.TaskState.ERROR,
                                           'Failed to fetch revision list')
      return uworker_io.UworkerOutput(
          testcase=testcase,
          error=uworker_msg_pb2.ErrorType.ANALYZE_BUILD_SETUP)

    revision_index = revisions.find_min_revision_index(revision_list, revision)
    if revision_index is None:
      data_handler.update_testcase_comment(
          testcase, data_types.TaskState.ERROR,
          f'Build {testcase.job_type} r{revision} does not exist')
      return uworker_io.UworkerOutput(
          testcase=testcase,
          error=uworker_msg_pb2.ErrorType.ANALYZE_BUILD_SETUP)
    revision = revision_list[revision_index]

  build_manager.setup_build(revision)
  return None


def prepare_env_for_main(testcase_upload_metadata):
  """Prepares the environment for execute_task."""
  # Reset redzones.
  environment.reset_current_memory_tool_options(redzone_size=128)

  # Unset window location size and position properties so as to use default.
  environment.set_value('WINDOW_ARG', '')

  # Adjust the test timeout, if user has provided one.
  if testcase_upload_metadata.timeout:
    environment.set_value('TEST_TIMEOUT', testcase_upload_metadata.timeout)

  # Adjust the number of retries, if user has provided one.
  if testcase_upload_metadata.retries is not None:
    environment.set_value('CRASH_RETRIES', testcase_upload_metadata.retries)


def setup_testcase_and_build(
    testcase, testcase_upload_metadata, job_type,
    setup_input) -> (Optional[str], Optional[uworker_io.UworkerOutput]):
  """Sets up the |testcase| and builds. Returns the path to the testcase on
  success, None on error."""
  # Set up testcase and get absolute testcase path.
  _, testcase_file_path, error = setup.setup_testcase(
      testcase, job_type, setup_input, metadata=testcase_upload_metadata)
  if error:
    return None, error

  # Set up build.
  error = setup_build(testcase)
  if error:
    return None, error

  # Check if we have an application path. If not, our build failed
  # to setup correctly.
  if not build_manager.check_app_path():
    # Let postprocess handle ANALYZE_BUILD_SETUP and restart tasks if needed.
    return None, uworker_io.UworkerOutput(
        testcase=testcase,
        testcase_upload_metadata=testcase_upload_metadata,
        error=uworker_msg_pb2.ErrorType.ANALYZE_BUILD_SETUP)

  update_testcase_after_build_setup(testcase)
  testcase.absolute_path = testcase_file_path
  return testcase_file_path, None


def update_testcase_after_build_setup(testcase):
  """Updates the testcase entity with values from global state that was set
  during build setup."""
  # NOTE: This must be done after setting up the build, which also sets
  # environment variables consumed by set_initial_testcase_metadata. See
  # https://crbug.com/1453576.
  # Set initial testcase metadata fields (e.g. build url, etc).
  data_handler.set_initial_testcase_metadata(testcase)

  # Update minimized arguments and use ones provided during user upload.
  if not testcase.minimized_arguments:
    minimized_arguments = environment.get_value('APP_ARGS') or ''
    additional_command_line_flags = testcase.get_metadata(
        'uploaded_additional_args')
    if additional_command_line_flags:
      minimized_arguments += ' %s' % additional_command_line_flags
    environment.set_value('APP_ARGS', minimized_arguments)
    testcase.minimized_arguments = minimized_arguments


def initialize_testcase_for_main(testcase, job_type):
  """Initializes a testcase for the crash testing phase."""
  # Update initial testcase information.
  testcase.job_type = job_type
  testcase.queue = tasks.default_queue()
  testcase.crash_state = ''
  testcase.put()


def save_minidump(testcase, state, application_command_line, gestures,
                  analyze_input):
  """Saves a minidump when on Windows."""
  # Get crash info object with minidump info. Also, re-generate unsymbolized
  # stacktrace if needed.
  crash_info, _ = (
      crash_uploader.get_crash_info_and_stacktrace(
          application_command_line, state.crash_stacktrace, gestures))
  if crash_info:
    testcase.minidump_keys = crash_info.store_minidump(
        analyze_input.minidump_upload_url, analyze_input.minidump_keys)


def test_for_crash_with_retries(testcase, testcase_file_path, test_timeout):
  """Tests for a crash with retries. Tries with HTTP (with retries) if initial
  attempts fail. Returns the most recent crash result and the possibly updated
  HTTP flag."""
  # Get the crash output.
  http_flag = testcase.http_flag
  result = testcase_manager.test_for_crash_with_retries(
      testcase,
      testcase_file_path,
      test_timeout,
      http_flag=http_flag,
      compare_crash=False)

  # If we don't get a crash, try enabling http to see if we can get a crash.
  # Skip engine fuzzer jobs (e.g. libFuzzer, AFL) for which http testcase paths
  # are not applicable.
  if (not result.is_crash() and not http_flag and
      not environment.is_engine_fuzzer_job()):
    result_with_http = testcase_manager.test_for_crash_with_retries(
        testcase,
        testcase_file_path,
        test_timeout,
        http_flag=True,
        compare_crash=False)
    if result_with_http.is_crash():
      logs.log('Testcase needs http flag for crash.')
      http_flag = True
      result = result_with_http
    return result, http_flag

  return result, http_flag


def handle_noncrash(output):
  """Handles a non-crashing testcase. Either deletes the testcase or schedules
  another, final analysis."""
  # Could not reproduce the crash.
  log_message = (
      f'Testcase didn\'t crash in {output.test_timeout} seconds (with retries)')
  data_handler.update_testcase_comment(
      output.testcase, data_types.TaskState.FINISHED, log_message)

  # For an unreproducible testcase, retry once on another bot to confirm
  # our results and in case this bot is in a bad state which we didn't catch
  # through our usual means.
  if data_handler.is_first_retry_for_task(output.testcase):
    output.testcase.status = 'Unreproducible, retrying'
    output.testcase.put()

    tasks.add_task('analyze', output.uworker_input.testcase_id,
                   output.uworker_input.job_type)
    return

  data_handler.mark_invalid_uploaded_testcase(
      output.testcase, output.testcase_upload_metadata, 'Unreproducible')


def update_testcase_after_crash(testcase, state, job_type, http_flag):
  """Updates |testcase| based on |state|."""
  testcase.crash_type = state.crash_type
  testcase.crash_address = state.crash_address
  testcase.crash_state = state.crash_state
  testcase.http_flag = http_flag

  testcase.security_flag = crash_analyzer.is_security_issue(
      state.crash_stacktrace, state.crash_type, state.crash_address)
  # If it is, guess the severity.
  if testcase.security_flag:
    testcase.security_severity = severity_analyzer.get_security_severity(
        state.crash_type, state.crash_stacktrace, job_type,
        bool(testcase.gestures))


def utask_preprocess(testcase_id, job_type, uworker_env):
  """Runs preprocessing for analyze task."""

  # Locate the testcase associated with the id.
  testcase = data_handler.get_testcase_by_id(testcase_id)
  if not testcase:
    return None

  data_handler.update_testcase_comment(testcase, data_types.TaskState.STARTED)

  testcase_upload_metadata = data_types.TestcaseUploadMetadata.query(
      data_types.TestcaseUploadMetadata.testcase_id == int(testcase_id)).get()
  if not testcase_upload_metadata:
    logs.log_error(
        'Testcase %s has no associated upload metadata.' % testcase_id)
    testcase.key.delete()
    return None

  # Store the bot name and timestamp in upload metadata.
  testcase_upload_metadata.bot_name = environment.get_value('BOT_NAME')
  testcase_upload_metadata.timestamp = datetime.datetime.utcnow()
  testcase_upload_metadata.put()

  initialize_testcase_for_main(testcase, job_type)

<<<<<<< HEAD
  setup_input = setup.preprocess_setup_testcase(testcase)
=======
  testcase_download_url = setup.get_signed_testcase_download_url(testcase)
  analyze_task_input = get_analyze_task_input()
>>>>>>> 7d3a37ea
  return uworker_io.UworkerInput(
      testcase_upload_metadata=testcase_upload_metadata,
      testcase=testcase,
      testcase_id=testcase_id,
      uworker_env=uworker_env,
<<<<<<< HEAD
      setup_input=setup_input,
      job_type=job_type)
=======
      job_type=job_type,
      analyze_task_input=analyze_task_input,
      testcase_download_url=testcase_download_url)
>>>>>>> 7d3a37ea


def get_analyze_task_input():
  analyze_input = uworker_io.AnalyzeTaskInput()
  signed_upload_url, key = crash_uploader.preprocess_store_minidump()
  analyze_input.minidump_upload_url = signed_upload_url
  analyze_input.minidump_blob_keys = key
  return analyze_input


def utask_main(uworker_input):
  """Executes the untrusted part of analyze_task."""
  prepare_env_for_main(uworker_input.testcase_upload_metadata)

  is_lsan_enabled = environment.get_value('LSAN')
  if is_lsan_enabled:
    # Creates empty local blacklist so all leaks will be visible to uploader.
    leak_blacklist.create_empty_local_blacklist()

  testcase_file_path, output = setup_testcase_and_build(
      uworker_input.testcase, uworker_input.testcase_upload_metadata,
      uworker_input.job_type, uworker_input.setup_input)
  uworker_input.testcase.crash_revision = environment.get_value('APP_REVISION')

  if not testcase_file_path:
    return output

  # Initialize some variables.
  gestures = uworker_input.testcase.gestures
  test_timeout = environment.get_value('TEST_TIMEOUT')
  result, http_flag = test_for_crash_with_retries(
      uworker_input.testcase, testcase_file_path, test_timeout)

  # Set application command line with the correct http flag.
  application_command_line = (
      testcase_manager.get_command_line_for_application(
          testcase_file_path, needs_http=http_flag))

  # Get the crash data.
  crashed = result.is_crash()
  crash_time = result.get_crash_time()
  state = result.get_symbolized_data()

  save_minidump(uworker_input.testcase, state, application_command_line,
                gestures, uworker_input.analyze_task_input)
  unsymbolized_crash_stacktrace = result.get_stacktrace(symbolized=False)

  # In the general case, we will not attempt to symbolize if we do not detect
  # a crash. For user uploads, we should symbolize anyway to provide more
  # information about what might be happening.
  crash_stacktrace_output = utils.get_crash_stacktrace_output(
      application_command_line, state.crash_stacktrace,
      unsymbolized_crash_stacktrace)
  uworker_input.testcase.crash_stacktrace = data_handler.filter_stacktrace(
      crash_stacktrace_output)

  if not crashed:
    return uworker_io.UworkerOutput(
        testcase=uworker_input.testcase,
        testcase_upload_metadata=uworker_input.testcase_upload_metadata,
        error=uworker_msg_pb2.ErrorType.ANALYZE_NO_CRASH,
        test_timeout=test_timeout)
  # Update testcase crash parameters.
  update_testcase_after_crash(uworker_input.testcase, state,
                              uworker_input.job_type, http_flag)

  # See if we have to ignore this crash.
  if crash_analyzer.ignore_stacktrace(state.crash_stacktrace):
    # TODO(metzman): Handle this by closing the testcase on the trusted worker.
    # Also, deal with the other cases where we are updating testcase comment
    # in untrusted.
    data_handler.close_invalid_uploaded_testcase(
        uworker_input.testcase, uworker_input.testcase_upload_metadata,
        'Irrelevant')
    return uworker_io.UworkerOutput(
        testcase=uworker_input.testcase,
        testcase_upload_metadata=uworker_input.testcase_upload_metadata,
        error=uworker_msg_pb2.ErrorType.UNHANDLED)

  test_for_reproducibility(uworker_input.testcase, testcase_file_path, state,
                           test_timeout)
  return uworker_io.UworkerOutput(
      testcase=uworker_input.testcase,
      testcase_upload_metadata=uworker_input.testcase_upload_metadata,
      test_timeout=test_timeout,
      crash_time=crash_time)


def test_for_reproducibility(testcase, testcase_file_path, state, test_timeout):
  one_time_crasher_flag = not testcase_manager.test_for_reproducibility(
      testcase.fuzzer_name, testcase.actual_fuzzer_name(), testcase_file_path,
      state.crash_type, state.crash_state, testcase.security_flag, test_timeout,
      testcase.http_flag, testcase.gestures)
  testcase.one_time_crasher_flag = one_time_crasher_flag


def handle_build_setup_error(output):
  """Handles errors for scenarios where build setup fails."""
  data_handler.update_testcase_comment(
      output.testcase, data_types.TaskState.ERROR, 'Build setup failed')

  if data_handler.is_first_retry_for_task(output.testcase):
    task_name = environment.get_value('TASK_NAME')
    testcase_fail_wait = environment.get_value('FAIL_WAIT')
    tasks.add_task(
        task_name,
        output.uworker_input.testcase_id,
        output.uworker_input.job_type,
        wait_time=testcase_fail_wait)
    return
  data_handler.mark_invalid_uploaded_testcase(
      output.testcase, output.testcase_upload_metadata, 'Build setup failed')


HANDLED_ERRORS = [
    uworker_msg_pb2.ErrorType.ANALYZE_NO_CRASH,
    uworker_msg_pb2.ErrorType.ANALYZE_BUILD_SETUP,
    uworker_msg_pb2.ErrorType.TESTCASE_SETUP,
    uworker_msg_pb2.ErrorType.UNHANDLED
]


def utask_postprocess(output):
  """Trusted: Cleans up after a uworker execute_task, writing anything needed to
  the db."""
  if output.error is not None:
    uworker_handle_errors.handle(output, HANDLED_ERRORS)
    return
  testcase = output.testcase
  testcase_upload_metadata = output.testcase_upload_metadata

  log_message = (f'Testcase crashed in {output.test_timeout} seconds '
                 f'(r{testcase.crash_revision})')
  data_handler.update_testcase_comment(testcase, data_types.TaskState.FINISHED,
                                       log_message)

  # Check to see if this is a duplicate.
  data_handler.check_uploaded_testcase_duplicate(testcase,
                                                 testcase_upload_metadata)

  # Set testcase and metadata status if not set already.
  if testcase.status == 'Duplicate':
    # For testcase uploaded by bots (with quiet flag), don't create additional
    # tasks.
    if testcase_upload_metadata.quiet_flag:
      data_handler.close_invalid_uploaded_testcase(
          testcase, testcase_upload_metadata, 'Duplicate')
      return
  else:
    # New testcase.
    testcase.status = 'Processed'
    testcase_upload_metadata.status = 'Confirmed'

    # Reset the timestamp as well, to respect
    # data_types.MIN_ELAPSED_TIME_SINCE_REPORT. Otherwise it may get filed by
    # triage task prematurely without the grouper having a chance to run on this
    # testcase.
    testcase.timestamp = utils.utcnow()

    # Add new leaks to global blacklist to avoid detecting duplicates.
    # Only add if testcase has a direct leak crash and if it's reproducible.
    is_lsan_enabled = output.uworker_input.uworker_env.get('LSAN')
    if is_lsan_enabled:
      leak_blacklist.add_crash_to_global_blacklist_if_needed(testcase)

  # Update the testcase values.
  testcase.put()

  # Update the upload metadata.
  testcase_upload_metadata.security_flag = testcase.security_flag
  testcase_upload_metadata.put()

  _add_default_issue_metadata(testcase)

  # Create tasks to
  # 1. Minimize testcase (minimize).
  # 2. Find regression range (regression).
  # 3. Find testcase impact on production branches (impact).
  # 4. Check whether testcase is fixed (progression).
  # 5. Get second stacktrace from another job in case of
  #    one-time crashes (stack).
  task_creation.create_tasks(testcase)<|MERGE_RESOLUTION|>--- conflicted
+++ resolved
@@ -290,25 +290,16 @@
 
   initialize_testcase_for_main(testcase, job_type)
 
-<<<<<<< HEAD
   setup_input = setup.preprocess_setup_testcase(testcase)
-=======
-  testcase_download_url = setup.get_signed_testcase_download_url(testcase)
   analyze_task_input = get_analyze_task_input()
->>>>>>> 7d3a37ea
   return uworker_io.UworkerInput(
       testcase_upload_metadata=testcase_upload_metadata,
       testcase=testcase,
       testcase_id=testcase_id,
       uworker_env=uworker_env,
-<<<<<<< HEAD
       setup_input=setup_input,
-      job_type=job_type)
-=======
       job_type=job_type,
-      analyze_task_input=analyze_task_input,
-      testcase_download_url=testcase_download_url)
->>>>>>> 7d3a37ea
+      analyze_task_input=analyze_task_input,)
 
 
 def get_analyze_task_input():
