# Copyright 2019 Google LLC
#
# Licensed under the Apache License, Version 2.0 (the "License");
# you may not use this file except in compliance with the License.
# You may obtain a copy of the License at
#
#      http://www.apache.org/licenses/LICENSE-2.0
#
# Unless required by applicable law or agreed to in writing, software
# distributed under the License is distributed on an "AS IS" BASIS,
# WITHOUT WARRANTIES OR CONDITIONS OF ANY KIND, either express or implied.
# See the License for the specific language governing permissions and
# limitations under the License.
"""Analyze task for handling user uploads."""

import datetime
from typing import Optional

from clusterfuzz._internal.base import tasks
from clusterfuzz._internal.base import utils
from clusterfuzz._internal.bot import testcase_manager
from clusterfuzz._internal.bot.fuzzers import engine_common
from clusterfuzz._internal.bot.tasks import setup
from clusterfuzz._internal.bot.tasks import task_creation
from clusterfuzz._internal.bot.tasks.utasks import uworker_errors
from clusterfuzz._internal.bot.tasks.utasks import uworker_handle_errors
from clusterfuzz._internal.bot.tasks.utasks import uworker_io
from clusterfuzz._internal.build_management import build_manager
from clusterfuzz._internal.build_management import revisions
from clusterfuzz._internal.chrome import crash_uploader
from clusterfuzz._internal.crash_analysis import crash_analyzer
from clusterfuzz._internal.crash_analysis import severity_analyzer
from clusterfuzz._internal.datastore import data_handler
from clusterfuzz._internal.datastore import data_types
from clusterfuzz._internal.fuzzing import leak_blacklist
from clusterfuzz._internal.metrics import logs
from clusterfuzz._internal.protos import uworker_msg_pb2
from clusterfuzz._internal.system import environment


def _add_default_issue_metadata(testcase):
  """Adds the default issue metadata (e.g. components, labels) to testcase."""
  default_metadata = engine_common.get_all_issue_metadata_for_testcase(testcase)
  if not default_metadata:
    return

  testcase_metadata = testcase.get_metadata()
  for key, default_value in default_metadata.items():
    # Add the default issue metadata first. This gives preference to uploader
    # specified issue metadata.
    new_value_list = utils.parse_delimited(
        default_value, delimiter=',', strip=True, remove_empty=True)

    # Append uploader specified testcase metadata value to end (for preference).
    uploader_value = testcase_metadata.get(key, '')
    uploader_value_list = utils.parse_delimited(
        uploader_value, delimiter=',', strip=True, remove_empty=True)
    for value in uploader_value_list:
      if value not in new_value_list:
        new_value_list.append(value)

    new_value = ','.join(new_value_list)
    if new_value == uploader_value:
      continue

    logs.log('Updating issue metadata for {} from {} to {}.'.format(
        key, uploader_value, new_value))
    testcase.set_metadata(key, new_value)


def setup_build(
    testcase: data_types.Testcase) -> Optional[uworker_io.UworkerOutput]:
  """Set up a custom or regular build based on revision. For regular builds,
  if a provided revision is not found, set up a build with the
  closest revision <= provided revision."""
  revision = testcase.crash_revision

  if revision and not build_manager.is_custom_binary():
    build_bucket_path = build_manager.get_primary_bucket_path()
    revision_list = build_manager.get_revisions_list(
        build_bucket_path, testcase=testcase)
    if not revision_list:
      data_handler.update_testcase_comment(testcase, data_types.TaskState.ERROR,
                                           'Failed to fetch revision list')
      return uworker_io.UworkerOutput(
          testcase=testcase, error=uworker_errors.Type.ANALYZE_BUILD_SETUP)

    revision_index = revisions.find_min_revision_index(revision_list, revision)
    if revision_index is None:
      data_handler.update_testcase_comment(
          testcase, data_types.TaskState.ERROR,
          f'Build {testcase.job_type} r{revision} does not exist')
      return uworker_io.UworkerOutput(
          testcase=testcase, error=uworker_errors.Type.ANALYZE_BUILD_SETUP)
    revision = revision_list[revision_index]

  build_manager.setup_build(revision)
  return None


def prepare_env_for_main(metadata):
  """Prepares the environment for execute_task."""
  # Reset redzones.
  environment.reset_current_memory_tool_options(redzone_size=128)

  # Unset window location size and position properties so as to use default.
  environment.set_value('WINDOW_ARG', '')

  # Adjust the test timeout, if user has provided one.
  if metadata.timeout:
    environment.set_value('TEST_TIMEOUT', metadata.timeout)

  # Adjust the number of retries, if user has provided one.
  if metadata.retries is not None:
    environment.set_value('CRASH_RETRIES', metadata.retries)


def setup_testcase_and_build(
    testcase, metadata, job_type, testcase_download_url
) -> (Optional[str], Optional[uworker_io.UworkerOutput]):
  """Sets up the |testcase| and builds. Returns the path to the testcase on
  success, None on error."""
  # Set up testcase and get absolute testcase path.
  _, testcase_file_path, error = setup.setup_testcase(
      testcase,
      job_type,
      testcase_download_url=testcase_download_url,
      metadata=metadata)
  if error:
    return None, error

  # Set up build.
  error_output = setup_build(testcase)
  if error_output:
    return None, error_output

  # Check if we have an application path. If not, our build failed
  # to setup correctly.
  if not build_manager.check_app_path():
    # Let postprocess handle ANALYZE_BUILD_SETUP and restart tasks if needed.
    return None, uworker_io.UworkerOutput(
        testcase=testcase,
        metadata=metadata,
<<<<<<< HEAD
        error=uworker_errors.Error(
            uworker_msg_pb2.ErrorType.ANALYZE_BUILD_SETUP))
=======
        error=uworker_errors.Type.ANALYZE_BUILD_SETUP)
>>>>>>> ef4cd777

  testcase.absolute_path = testcase_file_path
  return testcase_file_path, None


def initialize_testcase_for_main(testcase, job_type):
  """Initializes a testcase for the crash testing phase."""
  # Update initial testcase information.
  testcase.job_type = job_type
  testcase.queue = tasks.default_queue()
  testcase.crash_state = ''

  # Set initial testcase metadata fields (e.g. build url, etc).
  data_handler.set_initial_testcase_metadata(testcase)

  # Update minimized arguments and use ones provided during user upload.
  if not testcase.minimized_arguments:
    minimized_arguments = environment.get_value('APP_ARGS') or ''
    additional_command_line_flags = testcase.get_metadata(
        'uploaded_additional_args')
    if additional_command_line_flags:
      minimized_arguments += ' %s' % additional_command_line_flags
    environment.set_value('APP_ARGS', minimized_arguments)
    testcase.minimized_arguments = minimized_arguments

  testcase.put()


def save_minidump(testcase, state, application_command_line, gestures):
  """Saves a minidump when on Windows."""
  # Get crash info object with minidump info. Also, re-generate unsymbolized
  # stacktrace if needed.
  crash_info, _ = (
      crash_uploader.get_crash_info_and_stacktrace(
          application_command_line, state.crash_stacktrace, gestures))
  if crash_info:
    testcase.minidump_keys = crash_info.store_minidump()


def test_for_crash_with_retries(testcase, testcase_file_path, test_timeout):
  """Tests for a crash with retries. Tries with HTTP (with retries) if initial
  attempts fail. Returns the most recent crash result and the possibly updated
  HTTP flag."""
  # Get the crash output.
  http_flag = testcase.http_flag
  result = testcase_manager.test_for_crash_with_retries(
      testcase,
      testcase_file_path,
      test_timeout,
      http_flag=http_flag,
      compare_crash=False)

  # If we don't get a crash, try enabling http to see if we can get a crash.
  # Skip engine fuzzer jobs (e.g. libFuzzer, AFL) for which http testcase paths
  # are not applicable.
  if (not result.is_crash() and not http_flag and
      not environment.is_engine_fuzzer_job()):
    result_with_http = testcase_manager.test_for_crash_with_retries(
        testcase,
        testcase_file_path,
        test_timeout,
        http_flag=True,
        compare_crash=False)
    if result_with_http.is_crash():
      logs.log('Testcase needs http flag for crash.')
      http_flag = True
      result = result_with_http
    return result, http_flag

  return result, http_flag


def handle_noncrash(output):
  """Handles a non-crashing testcase. Either deletes the testcase or schedules
  another, final analysis."""
  # Could not reproduce the crash.
  log_message = (
      f'Testcase didn\'t crash in {output.test_timeout} seconds (with retries)')
  data_handler.update_testcase_comment(
      output.testcase, data_types.TaskState.FINISHED, log_message)

  # For an unreproducible testcase, retry once on another bot to confirm
  # our results and in case this bot is in a bad state which we didn't catch
  # through our usual means.
  if data_handler.is_first_retry_for_task(output.testcase):
    output.testcase.status = 'Unreproducible, retrying'
    output.testcase.put()

    tasks.add_task('analyze', output.uworker_input['testcase_id'],
                   output.uworker_input['job_type'])
    return

  data_handler.close_invalid_uploaded_testcase(output.testcase, output.metadata,
                                               'Unreproducible')


def update_testcase_after_crash(testcase, state, job_type, http_flag):
  """Updates |testcase| based on |state|."""
  testcase.crash_type = state.crash_type
  testcase.crash_address = state.crash_address
  testcase.crash_state = state.crash_state
  testcase.http_flag = http_flag

  testcase.security_flag = crash_analyzer.is_security_issue(
      state.crash_stacktrace, state.crash_type, state.crash_address)
  # If it is, guess the severity.
  if testcase.security_flag:
    testcase.security_severity = severity_analyzer.get_security_severity(
        state.crash_type, state.crash_stacktrace, job_type,
        bool(testcase.gestures))


def utask_preprocess(testcase_id, job_type, uworker_env):
  """Runs preprocessing for analyze task."""

  # Locate the testcase associated with the id.
  testcase = data_handler.get_testcase_by_id(testcase_id)
  if not testcase:
    return None

  data_handler.update_testcase_comment(testcase, data_types.TaskState.STARTED)

  metadata = data_types.TestcaseUploadMetadata.query(
      data_types.TestcaseUploadMetadata.testcase_id == int(testcase_id)).get()
  if not metadata:
    logs.log_error(
        'Testcase %s has no associated upload metadata.' % testcase_id)
    testcase.key.delete()
    return None

  # Store the bot name and timestamp in upload metadata.
  metadata.bot_name = environment.get_value('BOT_NAME')
  metadata.timestamp = datetime.datetime.utcnow()
  metadata.put()

  initialize_testcase_for_main(testcase, job_type)

  testcase_download_url = setup.get_signed_testcase_download_url(testcase)
  return {
      'metadata': metadata,
      'testcase': testcase,
      'testcase_id': testcase_id,
      'uworker_env': uworker_env,
      'testcase_download_url': testcase_download_url
  }


def utask_main(testcase, testcase_id, testcase_download_url, job_type,
               metadata):
  """Executes the untrusted part of analyze_task."""
  del testcase_id
  prepare_env_for_main(metadata)

  is_lsan_enabled = environment.get_value('LSAN')
  if is_lsan_enabled:
    # Creates empty local blacklist so all leaks will be visible to uploader.
    leak_blacklist.create_empty_local_blacklist()

  testcase_file_path, output = setup_testcase_and_build(
      testcase, metadata, job_type, testcase_download_url)
  testcase.crash_revision = environment.get_value('APP_REVISION')

  if not testcase_file_path:
    return output

  # Initialize some variables.
  gestures = testcase.gestures
  test_timeout = environment.get_value('TEST_TIMEOUT')
  result, http_flag = test_for_crash_with_retries(testcase, testcase_file_path,
                                                  test_timeout)

  # Set application command line with the correct http flag.
  application_command_line = (
      testcase_manager.get_command_line_for_application(
          testcase_file_path, needs_http=http_flag))

  # Get the crash data.
  crashed = result.is_crash()
  crash_time = result.get_crash_time()
  state = result.get_symbolized_data()

  save_minidump(testcase, state, application_command_line, gestures)
  unsymbolized_crash_stacktrace = result.get_stacktrace(symbolized=False)

  # In the general case, we will not attempt to symbolize if we do not detect
  # a crash. For user uploads, we should symbolize anyway to provide more
  # information about what might be happening.
  crash_stacktrace_output = utils.get_crash_stacktrace_output(
      application_command_line, state.crash_stacktrace,
      unsymbolized_crash_stacktrace)
  testcase.crash_stacktrace = data_handler.filter_stacktrace(
      crash_stacktrace_output)

  if not crashed:
    return uworker_io.UworkerOutput(
        testcase,
        metadata=metadata,
<<<<<<< HEAD
        error=uworker_errors.Error(uworker_msg_pb2.ErrorType.ANALYZE_NO_CRASH),
=======
        error=uworker_errors.Type.ANALYZE_NO_CRASH,
>>>>>>> ef4cd777
        test_timeout=test_timeout,
        job_type=job_type)
  # Update testcase crash parameters.
  update_testcase_after_crash(testcase, state, job_type, http_flag)

  # See if we have to ignore this crash.
  if crash_analyzer.ignore_stacktrace(state.crash_stacktrace):
    data_handler.close_invalid_uploaded_testcase(output.testcase,
<<<<<<< HEAD
                                                 output.metadata, 'Irrelevant')
    error = uworker_errors.Error(uworker_msg_pb2.ErrorType.UNHANDLED)
=======
                                                 output.metadata, 'Irrelevant')  # pylint: disable=no-member
>>>>>>> ef4cd777
    return uworker_io.UworkerOutput(
        testcase=testcase,
        metadata=metadata,
        error=uworker_errors.Type.UNHANDLED)

  test_for_reproducibility(testcase, testcase_file_path, state, test_timeout)
  return uworker_io.UworkerOutput(
      testcase=testcase,
      metadata=metadata,
      test_timeout=test_timeout,
      crash_time=crash_time)


def test_for_reproducibility(testcase, testcase_file_path, state, test_timeout):
  one_time_crasher_flag = not testcase_manager.test_for_reproducibility(
      testcase.fuzzer_name, testcase.actual_fuzzer_name(), testcase_file_path,
      state.crash_type, state.crash_state, testcase.security_flag, test_timeout,
      testcase.http_flag, testcase.gestures)
  testcase.one_time_crasher_flag = one_time_crasher_flag


def handle_build_setup_error(output):
  """Handles errors for scenarios where build setup fails."""
  data_handler.update_testcase_comment(
      output.testcase, data_types.TaskState.ERROR, 'Build setup failed')

  if data_handler.is_first_retry_for_task(output.testcase):
    task_name = environment.get_value('TASK_NAME')
    testcase_fail_wait = environment.get_value('FAIL_WAIT')
    tasks.add_task(
        task_name,
        output.uworker_input['testcase_id'],
        output.uworker_input['job_type'],
        wait_time=testcase_fail_wait)
  else:
    data_handler.close_invalid_uploaded_testcase(
        output.testcase, output.metadata, 'Build setup failed')


def utask_postprocess(output):
  """Trusted: Cleans up after a uworker execute_task, writing anything needed to
  the db."""
  if output.error is not None:
    uworker_handle_errors.handle(output)
    return
  testcase = output.testcase
  metadata = output.metadata

  log_message = (f'Testcase crashed in {output.test_timeout} seconds '
                 f'(r{testcase.crash_revision})')
  data_handler.update_testcase_comment(testcase, data_types.TaskState.FINISHED,
                                       log_message)

  # Check to see if this is a duplicate.
  data_handler.check_uploaded_testcase_duplicate(testcase, metadata)

  # Set testcase and metadata status if not set already.
  if testcase.status == 'Duplicate':
    # For testcase uploaded by bots (with quiet flag), don't create additional
    # tasks.
    if metadata.quiet_flag:
      data_handler.close_invalid_uploaded_testcase(testcase, metadata,
                                                   'Duplicate')
      return
  else:
    # New testcase.
    testcase.status = 'Processed'
    metadata.status = 'Confirmed'

    # Reset the timestamp as well, to respect
    # data_types.MIN_ELAPSED_TIME_SINCE_REPORT. Otherwise it may get filed by
    # triage task prematurely without the grouper having a chance to run on this
    # testcase.
    testcase.timestamp = utils.utcnow()

    # Add new leaks to global blacklist to avoid detecting duplicates.
    # Only add if testcase has a direct leak crash and if it's reproducible.
    is_lsan_enabled = output.uworker_env.get('LSAN')
    if is_lsan_enabled:
      leak_blacklist.add_crash_to_global_blacklist_if_needed(testcase)

  # Update the testcase values.
  testcase.put()

  # Update the upload metadata.
  metadata.security_flag = testcase.security_flag
  metadata.put()

  _add_default_issue_metadata(testcase)

  # Create tasks to
  # 1. Minimize testcase (minimize).
  # 2. Find regression range (regression).
  # 3. Find testcase impact on production branches (impact).
  # 4. Check whether testcase is fixed (progression).
  # 5. Get second stacktrace from another job in case of
  #    one-time crashes (stack).
  task_creation.create_tasks(testcase)<|MERGE_RESOLUTION|>--- conflicted
+++ resolved
@@ -141,12 +141,7 @@
     return None, uworker_io.UworkerOutput(
         testcase=testcase,
         metadata=metadata,
-<<<<<<< HEAD
-        error=uworker_errors.Error(
-            uworker_msg_pb2.ErrorType.ANALYZE_BUILD_SETUP))
-=======
-        error=uworker_errors.Type.ANALYZE_BUILD_SETUP)
->>>>>>> ef4cd777
+        error=uworker_msg_pb2.ErrorType.ANALYZE_BUILD_SETUP)
 
   testcase.absolute_path = testcase_file_path
   return testcase_file_path, None
@@ -344,11 +339,7 @@
     return uworker_io.UworkerOutput(
         testcase,
         metadata=metadata,
-<<<<<<< HEAD
-        error=uworker_errors.Error(uworker_msg_pb2.ErrorType.ANALYZE_NO_CRASH),
-=======
-        error=uworker_errors.Type.ANALYZE_NO_CRASH,
->>>>>>> ef4cd777
+        error=uworker_msg_pb2.ErrorType.ANALYZE_NO_CRASH,
         test_timeout=test_timeout,
         job_type=job_type)
   # Update testcase crash parameters.
@@ -357,16 +348,11 @@
   # See if we have to ignore this crash.
   if crash_analyzer.ignore_stacktrace(state.crash_stacktrace):
     data_handler.close_invalid_uploaded_testcase(output.testcase,
-<<<<<<< HEAD
-                                                 output.metadata, 'Irrelevant')
-    error = uworker_errors.Error(uworker_msg_pb2.ErrorType.UNHANDLED)
-=======
                                                  output.metadata, 'Irrelevant')  # pylint: disable=no-member
->>>>>>> ef4cd777
     return uworker_io.UworkerOutput(
         testcase=testcase,
         metadata=metadata,
-        error=uworker_errors.Type.UNHANDLED)
+        error=uworker_msg_pb2.ErrorType.UNHANDLED)
 
   test_for_reproducibility(testcase, testcase_file_path, state, test_timeout)
   return uworker_io.UworkerOutput(
