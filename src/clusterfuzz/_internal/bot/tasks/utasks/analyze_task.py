# Copyright 2019 Google LLC
#
# Licensed under the Apache License, Version 2.0 (the "License");
# you may not use this file except in compliance with the License.
# You may obtain a copy of the License at
#
#      http://www.apache.org/licenses/LICENSE-2.0
#
# Unless required by applicable law or agreed to in writing, software
# distributed under the License is distributed on an "AS IS" BASIS,
# WITHOUT WARRANTIES OR CONDITIONS OF ANY KIND, either express or implied.
# See the License for the specific language governing permissions and
# limitations under the License.
"""Analyze task for handling user uploads."""

import datetime
from typing import Optional

from clusterfuzz._internal.base import tasks
from clusterfuzz._internal.base import utils
from clusterfuzz._internal.bot import testcase_manager
from clusterfuzz._internal.bot.fuzzers import engine_common
from clusterfuzz._internal.bot.tasks import setup
from clusterfuzz._internal.bot.tasks import task_creation
from clusterfuzz._internal.bot.tasks.utasks import uworker_handle_errors
from clusterfuzz._internal.bot.tasks.utasks import uworker_io
from clusterfuzz._internal.build_management import build_manager
from clusterfuzz._internal.build_management import revisions
from clusterfuzz._internal.chrome import crash_uploader
from clusterfuzz._internal.crash_analysis import crash_analyzer
from clusterfuzz._internal.crash_analysis import severity_analyzer
from clusterfuzz._internal.datastore import data_handler
from clusterfuzz._internal.datastore import data_types
from clusterfuzz._internal.fuzzing import leak_blacklist
from clusterfuzz._internal.metrics import logs
from clusterfuzz._internal.protos import uworker_msg_pb2
from clusterfuzz._internal.system import environment


def _add_default_issue_metadata(testcase):
  """Adds the default issue metadata (e.g. components, labels) to testcase."""
  default_metadata = engine_common.get_all_issue_metadata_for_testcase(testcase)
  if not default_metadata:
    return

  testcase_metadata = testcase.get_metadata()
  for key, default_value in default_metadata.items():
    # Only string metadata are supported.
    if not isinstance(default_value, str):
      continue

    # Add the default issue metadata first. This gives preference to uploader
    # specified issue metadata.
    new_value_list = utils.parse_delimited(
        default_value, delimiter=',', strip=True, remove_empty=True)

    # Append uploader specified testcase metadata value to end (for preference).
    uploader_value = testcase_metadata.get(key, '')
    uploader_value_list = utils.parse_delimited(
        uploader_value, delimiter=',', strip=True, remove_empty=True)
    for value in uploader_value_list:
      if value not in new_value_list:
        new_value_list.append(value)

    new_value = ','.join(new_value_list)
    if new_value == uploader_value:
      continue

    logs.log('Updating issue metadata for {} from {} to {}.'.format(
        key, uploader_value, new_value))
    testcase.set_metadata(key, new_value)


def handle_analyze_no_revisions_list_error(output):
  data_handler.update_testcase_comment(output.testcase,
                                       data_types.TaskState.ERROR,
                                       'Failed to fetch revision list')
  handle_build_setup_error(output)


def setup_build(testcase: data_types.Testcase,
                bad_builds) -> Optional[uworker_io.UworkerOutput]:
  """Set up a custom or regular build based on revision. For regular builds,
  if a provided revision is not found, set up a build with the
  closest revision <= provided revision."""
  revision = testcase.crash_revision

  if revision and not build_manager.is_custom_binary():
    build_bucket_path = build_manager.get_primary_bucket_path()
    revision_list = build_manager.get_revisions_list(
        build_bucket_path, bad_builds, testcase=testcase)
    if not revision_list:
      return uworker_io.UworkerOutput(
          testcase=testcase,
          error=uworker_msg_pb2.ErrorType.ANALYZE_NO_REVISIONS_LIST)

    revision_index = revisions.find_min_revision_index(revision_list, revision)
    if revision_index is None:
      data_handler.update_testcase_comment(
          testcase, data_types.TaskState.ERROR,
          f'Build {testcase.job_type} r{revision} does not exist')
      return uworker_io.UworkerOutput(
          testcase=testcase,
          error=uworker_msg_pb2.ErrorType.ANALYZE_BUILD_SETUP)
    revision = revision_list[revision_index]

  build_manager.setup_build(revision)
  return None


def prepare_env_for_main(testcase_upload_metadata):
  """Prepares the environment for execute_task."""
  # Reset redzones.
  environment.reset_current_memory_tool_options(redzone_size=128)

  # Unset window location size and position properties so as to use default.
  environment.set_value('WINDOW_ARG', '')

  # Adjust the test timeout, if user has provided one.
  if testcase_upload_metadata.timeout:
    environment.set_value('TEST_TIMEOUT', testcase_upload_metadata.timeout)

  # Adjust the number of retries, if user has provided one.
  if testcase_upload_metadata.retries is not None:
    environment.set_value('CRASH_RETRIES', testcase_upload_metadata.retries)


def setup_testcase_and_build(
    testcase, testcase_upload_metadata, job_type, testcase_download_url,
    bad_builds) -> (Optional[str], Optional[uworker_io.UworkerOutput]):
  """Sets up the |testcase| and builds. Returns the path to the testcase on
  success, None on error."""
  # Set up testcase and get absolute testcase path.
  _, testcase_file_path, error = setup.setup_testcase(
      testcase,
      job_type,
      testcase_download_url=testcase_download_url,
      metadata=testcase_upload_metadata)
  if error:
    return None, error

  # Set up build.
  error = setup_build(testcase, bad_builds)
  if error:
    return None, error

  # Check if we have an application path. If not, our build failed
  # to setup correctly.
  if not build_manager.check_app_path():
    # Let postprocess handle ANALYZE_BUILD_SETUP and restart tasks if needed.
    return None, uworker_io.UworkerOutput(
        testcase=testcase,
        testcase_upload_metadata=testcase_upload_metadata,
        error=uworker_msg_pb2.ErrorType.ANALYZE_BUILD_SETUP)

  update_testcase_after_build_setup(testcase)
  testcase.absolute_path = testcase_file_path
  return testcase_file_path, None


def update_testcase_after_build_setup(testcase):
  """Updates the testcase entity with values from global state that was set
  during build setup."""
  # NOTE: This must be done after setting up the build, which also sets
  # environment variables consumed by set_initial_testcase_metadata. See
  # https://crbug.com/1453576.
  # Set initial testcase metadata fields (e.g. build url, etc).
  data_handler.set_initial_testcase_metadata(testcase)

  # Update minimized arguments and use ones provided during user upload.
  if not testcase.minimized_arguments:
    minimized_arguments = environment.get_value('APP_ARGS') or ''
    additional_command_line_flags = testcase.get_metadata(
        'uploaded_additional_args')
    if additional_command_line_flags:
      minimized_arguments += ' %s' % additional_command_line_flags
    environment.set_value('APP_ARGS', minimized_arguments)
    testcase.minimized_arguments = minimized_arguments


def initialize_testcase_for_main(testcase, job_type):
  """Initializes a testcase for the crash testing phase."""
  # Update initial testcase information.
  testcase.job_type = job_type
  testcase.queue = tasks.default_queue()
  testcase.crash_state = ''
  testcase.put()


def save_minidump(testcase, state, application_command_line, gestures,
                  analyze_input):
  """Saves a minidump when on Windows."""
  # Get crash info object with minidump info. Also, re-generate unsymbolized
  # stacktrace if needed.
  crash_info, _ = (
      crash_uploader.get_crash_info_and_stacktrace(
          application_command_line, state.crash_stacktrace, gestures))
  if crash_info:
    testcase.minidump_keys = crash_info.store_minidump(
        analyze_input.minidump_upload_url, analyze_input.minidump_keys)


def test_for_crash_with_retries(testcase, testcase_file_path, test_timeout):
  """Tests for a crash with retries. Tries with HTTP (with retries) if initial
  attempts fail. Returns the most recent crash result and the possibly updated
  HTTP flag."""
  # Get the crash output.
  http_flag = testcase.http_flag
  result = testcase_manager.test_for_crash_with_retries(
      testcase,
      testcase_file_path,
      test_timeout,
      http_flag=http_flag,
      compare_crash=False)

  # If we don't get a crash, try enabling http to see if we can get a crash.
  # Skip engine fuzzer jobs (e.g. libFuzzer, AFL) for which http testcase paths
  # are not applicable.
  if (not result.is_crash() and not http_flag and
      not environment.is_engine_fuzzer_job()):
    result_with_http = testcase_manager.test_for_crash_with_retries(
        testcase,
        testcase_file_path,
        test_timeout,
        http_flag=True,
        compare_crash=False)
    if result_with_http.is_crash():
      logs.log('Testcase needs http flag for crash.')
      http_flag = True
      result = result_with_http
    return result, http_flag

  return result, http_flag


def handle_noncrash(output):
  """Handles a non-crashing testcase. Either deletes the testcase or schedules
  another, final analysis."""
  # Could not reproduce the crash.
  log_message = (
      f'Testcase didn\'t crash in {output.test_timeout} seconds (with retries)')
  data_handler.update_testcase_comment(
      output.testcase, data_types.TaskState.FINISHED, log_message)

  # For an unreproducible testcase, retry once on another bot to confirm
  # our results and in case this bot is in a bad state which we didn't catch
  # through our usual means.
  if data_handler.is_first_retry_for_task(output.testcase):
    output.testcase.status = 'Unreproducible, retrying'
    output.testcase.put()

    tasks.add_task('analyze', output.uworker_input.testcase_id,
                   output.uworker_input.job_type)
    return

  data_handler.mark_invalid_uploaded_testcase(
      output.testcase, output.testcase_upload_metadata, 'Unreproducible')


def update_testcase_after_crash(testcase, state, job_type, http_flag):
  """Updates |testcase| based on |state|."""
  testcase.crash_type = state.crash_type
  testcase.crash_address = state.crash_address
  testcase.crash_state = state.crash_state
  testcase.http_flag = http_flag

  testcase.security_flag = crash_analyzer.is_security_issue(
      state.crash_stacktrace, state.crash_type, state.crash_address)
  # If it is, guess the severity.
  if testcase.security_flag:
    testcase.security_severity = severity_analyzer.get_security_severity(
        state.crash_type, state.crash_stacktrace, job_type,
        bool(testcase.gestures))


def utask_preprocess(testcase_id, job_type, uworker_env):
  """Runs preprocessing for analyze task."""

  # Locate the testcase associated with the id.
  testcase = data_handler.get_testcase_by_id(testcase_id)
  if not testcase:
    return None

  data_handler.update_testcase_comment(testcase, data_types.TaskState.STARTED)

  testcase_upload_metadata = data_types.TestcaseUploadMetadata.query(
      data_types.TestcaseUploadMetadata.testcase_id == int(testcase_id)).get()
  if not testcase_upload_metadata:
    logs.log_error(
        'Testcase %s has no associated upload metadata.' % testcase_id)
    testcase.key.delete()
    return None

  # Store the bot name and timestamp in upload metadata.
  testcase_upload_metadata.bot_name = environment.get_value('BOT_NAME')
  testcase_upload_metadata.timestamp = datetime.datetime.utcnow()
  testcase_upload_metadata.put()

  initialize_testcase_for_main(testcase, job_type)

  testcase_download_url = setup.get_signed_testcase_download_url(testcase)
<<<<<<< HEAD
  bad_builds = build_manager.get_job_bad_builds()
=======
  analyze_task_input = get_analyze_task_input()
>>>>>>> 7d3a37ea
  return uworker_io.UworkerInput(
      testcase_upload_metadata=testcase_upload_metadata,
      testcase=testcase,
      testcase_id=testcase_id,
      uworker_env=uworker_env,
      job_type=job_type,
<<<<<<< HEAD
      bad_builds=bad_builds,
=======
      analyze_task_input=analyze_task_input,
>>>>>>> 7d3a37ea
      testcase_download_url=testcase_download_url)


def get_analyze_task_input():
  analyze_input = uworker_io.AnalyzeTaskInput()
  signed_upload_url, key = crash_uploader.preprocess_store_minidump()
  analyze_input.minidump_upload_url = signed_upload_url
  analyze_input.minidump_blob_keys = key
  return analyze_input


def utask_main(uworker_input):
  """Executes the untrusted part of analyze_task."""
  prepare_env_for_main(uworker_input.testcase_upload_metadata)

  is_lsan_enabled = environment.get_value('LSAN')
  if is_lsan_enabled:
    # Creates empty local blacklist so all leaks will be visible to uploader.
    leak_blacklist.create_empty_local_blacklist()

  testcase_file_path, output = setup_testcase_and_build(
      uworker_input.testcase, uworker_input.testcase_upload_metadata,
      uworker_input.job_type, uworker_input.testcase_download_url,
      uworker_input.bad_builds)
  uworker_input.testcase.crash_revision = environment.get_value('APP_REVISION')

  if not testcase_file_path:
    return output

  # Initialize some variables.
  gestures = uworker_input.testcase.gestures
  test_timeout = environment.get_value('TEST_TIMEOUT')
  result, http_flag = test_for_crash_with_retries(
      uworker_input.testcase, testcase_file_path, test_timeout)

  # Set application command line with the correct http flag.
  application_command_line = (
      testcase_manager.get_command_line_for_application(
          testcase_file_path, needs_http=http_flag))

  # Get the crash data.
  crashed = result.is_crash()
  crash_time = result.get_crash_time()
  state = result.get_symbolized_data()

  save_minidump(uworker_input.testcase, state, application_command_line,
                gestures, uworker_input.analyze_task_input)
  unsymbolized_crash_stacktrace = result.get_stacktrace(symbolized=False)

  # In the general case, we will not attempt to symbolize if we do not detect
  # a crash. For user uploads, we should symbolize anyway to provide more
  # information about what might be happening.
  crash_stacktrace_output = utils.get_crash_stacktrace_output(
      application_command_line, state.crash_stacktrace,
      unsymbolized_crash_stacktrace)
  uworker_input.testcase.crash_stacktrace = data_handler.filter_stacktrace(
      crash_stacktrace_output)

  if not crashed:
    return uworker_io.UworkerOutput(
        testcase=uworker_input.testcase,
        testcase_upload_metadata=uworker_input.testcase_upload_metadata,
        error=uworker_msg_pb2.ErrorType.ANALYZE_NO_CRASH,
        test_timeout=test_timeout)
  # Update testcase crash parameters.
  update_testcase_after_crash(uworker_input.testcase, state,
                              uworker_input.job_type, http_flag)

  # See if we have to ignore this crash.
  if crash_analyzer.ignore_stacktrace(state.crash_stacktrace):
    # TODO(metzman): Handle this by closing the testcase on the trusted worker.
    # Also, deal with the other cases where we are updating testcase comment
    # in untrusted.
    data_handler.close_invalid_uploaded_testcase(
        uworker_input.testcase, uworker_input.testcase_upload_metadata,
        'Irrelevant')
    return uworker_io.UworkerOutput(
        testcase=uworker_input.testcase,
        testcase_upload_metadata=uworker_input.testcase_upload_metadata,
        error=uworker_msg_pb2.ErrorType.UNHANDLED)

  test_for_reproducibility(uworker_input.testcase, testcase_file_path, state,
                           test_timeout)
  return uworker_io.UworkerOutput(
      testcase=uworker_input.testcase,
      testcase_upload_metadata=uworker_input.testcase_upload_metadata,
      test_timeout=test_timeout,
      crash_time=crash_time)


def test_for_reproducibility(testcase, testcase_file_path, state, test_timeout):
  one_time_crasher_flag = not testcase_manager.test_for_reproducibility(
      testcase.fuzzer_name, testcase.actual_fuzzer_name(), testcase_file_path,
      state.crash_type, state.crash_state, testcase.security_flag, test_timeout,
      testcase.http_flag, testcase.gestures)
  testcase.one_time_crasher_flag = one_time_crasher_flag


def handle_build_setup_error(output):
  """Handles errors for scenarios where build setup fails."""
  data_handler.update_testcase_comment(
      output.testcase, data_types.TaskState.ERROR, 'Build setup failed')

  if data_handler.is_first_retry_for_task(output.testcase):
    task_name = environment.get_value('TASK_NAME')
    testcase_fail_wait = environment.get_value('FAIL_WAIT')
    tasks.add_task(
        task_name,
        output.uworker_input.testcase_id,
        output.uworker_input.job_type,
        wait_time=testcase_fail_wait)
    return
  data_handler.mark_invalid_uploaded_testcase(
      output.testcase, output.testcase_upload_metadata, 'Build setup failed')


HANDLED_ERRORS = [
    uworker_msg_pb2.ErrorType.ANALYZE_NO_CRASH,
    uworker_msg_pb2.ErrorType.ANALYZE_BUILD_SETUP,
    uworker_msg_pb2.ErrorType.ANALYZE_NO_REVISIONS_LIST,
    uworker_msg_pb2.ErrorType.UNHANDLED
] + setup.HANDLED_ERRORS


def utask_postprocess(output):
  """Trusted: Cleans up after a uworker execute_task, writing anything needed to
  the db."""
  if output.error is not None:
    uworker_handle_errors.handle(output, HANDLED_ERRORS)
    return
  testcase = output.testcase
  testcase_upload_metadata = output.testcase_upload_metadata

  log_message = (f'Testcase crashed in {output.test_timeout} seconds '
                 f'(r{testcase.crash_revision})')
  data_handler.update_testcase_comment(testcase, data_types.TaskState.FINISHED,
                                       log_message)

  # Check to see if this is a duplicate.
  data_handler.check_uploaded_testcase_duplicate(testcase,
                                                 testcase_upload_metadata)

  # Set testcase and metadata status if not set already.
  if testcase.status == 'Duplicate':
    # For testcase uploaded by bots (with quiet flag), don't create additional
    # tasks.
    if testcase_upload_metadata.quiet_flag:
      data_handler.close_invalid_uploaded_testcase(
          testcase, testcase_upload_metadata, 'Duplicate')
      return
  else:
    # New testcase.
    testcase.status = 'Processed'
    testcase_upload_metadata.status = 'Confirmed'

    # Reset the timestamp as well, to respect
    # data_types.MIN_ELAPSED_TIME_SINCE_REPORT. Otherwise it may get filed by
    # triage task prematurely without the grouper having a chance to run on this
    # testcase.
    testcase.timestamp = utils.utcnow()

    # Add new leaks to global blacklist to avoid detecting duplicates.
    # Only add if testcase has a direct leak crash and if it's reproducible.
    is_lsan_enabled = output.uworker_input.uworker_env.get('LSAN')
    if is_lsan_enabled:
      leak_blacklist.add_crash_to_global_blacklist_if_needed(testcase)

  # Update the testcase values.
  testcase.put()

  # Update the upload metadata.
  testcase_upload_metadata.security_flag = testcase.security_flag
  testcase_upload_metadata.put()

  _add_default_issue_metadata(testcase)

  # Create tasks to
  # 1. Minimize testcase (minimize).
  # 2. Find regression range (regression).
  # 3. Find testcase impact on production branches (impact).
  # 4. Check whether testcase is fixed (progression).
  # 5. Get second stacktrace from another job in case of
  #    one-time crashes (stack).
  task_creation.create_tasks(testcase)<|MERGE_RESOLUTION|>--- conflicted
+++ resolved
@@ -299,22 +299,16 @@
   initialize_testcase_for_main(testcase, job_type)
 
   testcase_download_url = setup.get_signed_testcase_download_url(testcase)
-<<<<<<< HEAD
   bad_builds = build_manager.get_job_bad_builds()
-=======
   analyze_task_input = get_analyze_task_input()
->>>>>>> 7d3a37ea
   return uworker_io.UworkerInput(
       testcase_upload_metadata=testcase_upload_metadata,
       testcase=testcase,
       testcase_id=testcase_id,
       uworker_env=uworker_env,
       job_type=job_type,
-<<<<<<< HEAD
       bad_builds=bad_builds,
-=======
       analyze_task_input=analyze_task_input,
->>>>>>> 7d3a37ea
       testcase_download_url=testcase_download_url)
 
 
