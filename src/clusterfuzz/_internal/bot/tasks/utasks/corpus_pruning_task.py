--- conflicted
+++ resolved
@@ -19,11 +19,8 @@
 import os
 import random
 import shutil
-<<<<<<< HEAD
-=======
 import time
 from typing import Dict
->>>>>>> 77a34b5c
 from typing import List
 import zipfile
 
@@ -670,7 +667,6 @@
   client.insert([big_query.Insert(row=bigquery_row, insert_id=None)])
 
 
-<<<<<<< HEAD
 def _get_pruner_and_runner(context):
   """Get pruner and runner object acording with the FuzzTarget into the context
   """
@@ -688,9 +684,6 @@
 
 
 def do_corpus_pruning(uworker_input, context, revision) -> CorpusPruningResult:
-=======
-def do_corpus_pruning(context, revision) -> CorpusPruningResult:
->>>>>>> 77a34b5c
   """Run corpus pruning."""
   # Set |FUZZ_TARGET| environment variable to help with unarchiving only fuzz
   # target and its related files.
@@ -1079,7 +1072,7 @@
 
   uworker_output = None
   try:
-    result = do_corpus_pruning(context, revision)
+    result = do_corpus_pruning(uworker_input, context, revision)
     issue_metadata = engine_common.get_fuzz_target_issue_metadata(fuzz_target)
     issue_metadata = issue_metadata or {}
     # TODO(metzman): Fix this issue.
