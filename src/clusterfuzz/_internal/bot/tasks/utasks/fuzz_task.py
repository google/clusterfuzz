--- conflicted
+++ resolved
@@ -1619,8 +1619,6 @@
     if not generate_result.success:
       return None, None, None, None
 
-<<<<<<< HEAD
-=======
     # TODO(metzman): Move this outside of fuzzing to preprocess or postprocess.
     fuzzer_binary_name = generate_result.fuzzer_metadata.get(
         'fuzzer_binary_name')
@@ -1628,7 +1626,6 @@
       self.fuzz_target = data_handler.record_fuzz_target(
           fuzzer.name, fuzzer_binary_name, job_type)
 
->>>>>>> 513fb3cb
     environment.set_value('FUZZER_NAME', self.fully_qualified_fuzzer_name)
 
     # Initialize a list of crashes.
@@ -1904,12 +1901,9 @@
     del testcases_metadata
     utils.python_gc()
 
-<<<<<<< HEAD
-=======
     if new_targets_count is not None:
       self.fuzz_task_output.new_targets_count = new_targets_count
 
->>>>>>> 513fb3cb
     self.fuzz_task_output.fully_qualified_fuzzer_name = (
         self.fully_qualified_fuzzer_name)
     self.fuzz_task_output.crash_revision = str(crash_revision)
