--- conflicted
+++ resolved
@@ -859,17 +859,10 @@
     # Artificial delay to throttle appengine updates.
     time.sleep(1)
 
-<<<<<<< HEAD
   # If there is no fuzz_target, this will be None.
   stats_fuzzer_name = fuzz_target or fully_qualified_fuzzer_name
   upload_job_run_stats(stats_fuzzer_name, uworker_input.job_type,
                        fuzz_task_output.crash_revision,
-=======
-  # TODO(metzman): Replace fuzz_task_output.fully_qualified_fuzzer_name` with
-  # `fuzz_task_input.fuzz_target` instead.
-  upload_job_run_stats(fuzz_task_output.fully_qualified_fuzzer_name,
-                       uworker_input.job_type, fuzz_task_output.crash_revision,
->>>>>>> 377cc54d
                        fuzz_task_output.job_run_timestamp, new_crash_count,
                        known_crash_count, fuzz_task_output.testcases_executed,
                        crash_groups_for_stats)
