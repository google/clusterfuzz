--- conflicted
+++ resolved
@@ -140,13 +140,8 @@
       orig_unsymbolized_crash_stacktrace = (
           get_unsymbolized_crash_stacktrace(crash.stack_file_path))
     except Exception:
-<<<<<<< HEAD
-      logs.log_error(
+      logs.error(
           f'Unable to read stacktrace from file {crash.stack_file_path}.')
-=======
-      logs.error(
-          'Unable to read stacktrace from file %s.' % crash.stack_file_path)
->>>>>>> e75ae2c4
       return None
 
     # If there are per-testcase additional flags, we need to store them.
@@ -493,15 +488,9 @@
   try:
     last_sync_time = datetime.datetime.utcfromtimestamp(float(file_contents))
   except Exception as e:
-<<<<<<< HEAD
-    logs.log_error(
-        f'Malformed last sync file: "{e}".',
-=======
-    logs.error(
-        'Malformed last sync file: "%s".' % str(e),
->>>>>>> e75ae2c4
-        path=sync_file_path,
-        contents=file_contents)
+    logs.error(f'Malformed last sync file: "{e}".',
+               path=sync_file_path,
+               contents=file_contents)
 
   return last_sync_time
 
@@ -1136,13 +1125,8 @@
     # Archiving testcase to blobstore might fail for all crashes within this
     # group.
     if not group.main_crash:
-<<<<<<< HEAD
-      logs.log('Unable to store testcase in blobstore: '
-               f'{group.crashes[0].crash_state}')
-=======
-      logs.info('Unable to store testcase in blobstore: %s' %
-                group.crashes[0].crash_state)
->>>>>>> e75ae2c4
+      logs.info('Unable to store testcase in blobstore: '
+                f'{group.crashes[0].crash_state}')
       continue
 
     group_proto = uworker_msg_pb2.FuzzTaskCrashGroup(
@@ -1361,12 +1345,8 @@
 
     # Make sure we have a file to execute for the fuzzer.
     if not fuzzer.executable_path:
-<<<<<<< HEAD
-      logs.log_error(f'Fuzzer {fuzzer_name} does not have an executable path.')
-
-=======
       logs.error(f'Fuzzer {fuzzer_name} does not have an executable path.')
->>>>>>> e75ae2c4
+
       return error_return_value
 
     # Get the fuzzer executable and chdir to its base directory. This helps to
@@ -1398,11 +1378,7 @@
     fuzzer_timeout = environment.get_value('FUZZER_TIMEOUT')
 
     # Run the fuzzer.
-<<<<<<< HEAD
-    logs.log(f'Running fuzzer - {fuzzer_command}.')
-=======
-    logs.info('Running fuzzer - %s.' % fuzzer_command)
->>>>>>> e75ae2c4
+    logs.info(f'Running fuzzer - {fuzzer_command}.')
     fuzzer_return_code, fuzzer_duration, fuzzer_output = (
         process_handler.run_process(
             fuzzer_command,
@@ -1617,19 +1593,11 @@
     # only apply some of the time. Adjust APP_ARGS for them if needed.
     trial_selector.setup_additional_args_for_app()
 
-<<<<<<< HEAD
-    logs.log('Starting to process testcases.')
-    logs.log(f'Redzone is {self.redzone} bytes.')
-    logs.log(f'Timeout multiplier is {self.timeout_multiplier}.')
-    logs.log('App launch command is '
-             f'{testcase_manager.get_command_line_for_application()}.')
-=======
     logs.info('Starting to process testcases.')
-    logs.info('Redzone is %d bytes.' % self.redzone)
-    logs.info('Timeout multiplier is %s.' % str(self.timeout_multiplier))
-    logs.info('App launch command is %s.' %
-              testcase_manager.get_command_line_for_application())
->>>>>>> e75ae2c4
+    logs.info(f'Redzone is {self.redzone} bytes.')
+    logs.info(f'Timeout multiplier is {self.timeout_multiplier}.')
+    logs.info('App launch command is '
+              f'{testcase_manager.get_command_line_for_application()}.')
 
     # Start processing the testcases.
     while test_number < len(testcase_file_paths):
@@ -1689,13 +1657,7 @@
         crashes.append(temp_queue.get())
 
       process_handler.close_queue(temp_queue)
-
-<<<<<<< HEAD
-      logs.log(f'Upto {test_number}')
-=======
-      logs.info('Upto %d' % test_number)
->>>>>>> e75ae2c4
-
+      logs.info(f'Upto {test_number}')
       if thread_error_occurred:
         break
 
@@ -1739,11 +1701,7 @@
     self.fuzzer = setup.update_fuzzer_and_data_bundles(
         self.uworker_input.setup_input)
     if not self.fuzzer:
-<<<<<<< HEAD
-      logs.log_error(f'Unable to setup fuzzer {self.fuzzer_name}.')
-=======
-      logs.error('Unable to setup fuzzer %s.' % self.fuzzer_name)
->>>>>>> e75ae2c4
+      logs.error(f'Unable to setup fuzzer {self.fuzzer_name}.')
 
       # Artificial sleep to slow down continuous failed fuzzer runs if the bot
       # is using command override for task execution.
@@ -1814,13 +1772,8 @@
     # because of dependencies.
     self.data_directory = setup.trusted_get_data_bundle_directory(self.fuzzer)
     if not self.data_directory:
-<<<<<<< HEAD
-      logs.log_error(
+      logs.error(
           f'Unable to setup data bundle {self.fuzzer.data_bundle_name}.')
-=======
-      logs.error(
-          'Unable to setup data bundle %s.' % self.fuzzer.data_bundle_name)
->>>>>>> e75ae2c4
       return uworker_msg_pb2.Output(  # pylint: disable=no-member
           error_type=uworker_msg_pb2.ErrorType.FUZZ_DATA_BUNDLE_SETUP_FAILURE)
 
