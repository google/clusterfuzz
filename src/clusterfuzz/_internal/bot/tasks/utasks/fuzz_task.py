# Copyright 2019 Google LLC
#
# Licensed under the Apache License, Version 2.0 (the "License");
# you may not use this file except in compliance with the License.
# You may obtain a copy of the License at
#
#      http://www.apache.org/licenses/LICENSE-2.0
#
# Unless required by applicable law or agreed to in writing, software
# distributed under the License is distributed on an "AS IS" BASIS,
# WITHOUT WARRANTIES OR CONDITIONS OF ANY KIND, either express or implied.
# See the License for the specific language governing permissions and
# limitations under the License.
"""Fuzz task for handling fuzzing."""

import collections
import datetime
import itertools
import os
import random
import re
import time
from typing import Any
from typing import Dict
from typing import List

from google.cloud import ndb

from clusterfuzz._internal.base import dates
from clusterfuzz._internal.base import utils
from clusterfuzz._internal.bot import testcase_manager
from clusterfuzz._internal.bot.fuzzers import builtin
from clusterfuzz._internal.bot.fuzzers import engine_common
from clusterfuzz._internal.bot.fuzzers import utils as fuzzer_utils
from clusterfuzz._internal.bot.fuzzers.libFuzzer import stats as libfuzzer_stats
from clusterfuzz._internal.bot.tasks import setup
from clusterfuzz._internal.bot.tasks import task_creation
from clusterfuzz._internal.bot.tasks import trials
from clusterfuzz._internal.bot.tasks.utasks import fuzz_task_knobs
from clusterfuzz._internal.bot.tasks.utasks import uworker_handle_errors
from clusterfuzz._internal.bot.tasks.utasks import uworker_io
from clusterfuzz._internal.build_management import build_manager
from clusterfuzz._internal.crash_analysis import crash_analyzer
from clusterfuzz._internal.crash_analysis import crash_result
from clusterfuzz._internal.crash_analysis.stack_parsing import stack_analyzer
from clusterfuzz._internal.datastore import data_handler
from clusterfuzz._internal.datastore import data_types
from clusterfuzz._internal.fuzzing import corpus_manager
from clusterfuzz._internal.fuzzing import fuzzer_selection
from clusterfuzz._internal.fuzzing import leak_blacklist
from clusterfuzz._internal.google_cloud_utils import big_query
from clusterfuzz._internal.google_cloud_utils import blobs
from clusterfuzz._internal.google_cloud_utils import storage
from clusterfuzz._internal.metrics import fuzzer_logs
from clusterfuzz._internal.metrics import fuzzer_stats
from clusterfuzz._internal.metrics import logs
from clusterfuzz._internal.metrics import monitoring_metrics
from clusterfuzz._internal.platforms import android
from clusterfuzz._internal.protos import uworker_msg_pb2
from clusterfuzz._internal.system import environment
from clusterfuzz._internal.system import process_handler
from clusterfuzz._internal.system import shell
from clusterfuzz.fuzz import engine

# pylint: disable=no-member

FUZZER_METADATA_REGEX = re.compile(r'metadata::(\w+):\s*(.*)')
FUZZER_FAILURE_THRESHOLD = 0.33
MAX_NEW_CORPUS_FILES = 500
THREAD_WAIT_TIMEOUT = 1
MAX_CRASHES_UPLOADED = 64


class FuzzTaskError(Exception):
  """Fuzz task exception."""


class FuzzTargetNotFoundError(Exception):
  """Fuzz target not in build."""


class FuzzErrorCode:
  FUZZER_TIMEOUT = -1
  FUZZER_SETUP_FAILED = -2
  FUZZER_EXECUTION_FAILED = -3
  DATA_BUNDLE_SETUP_FAILED = -4
  BUILD_SETUP_FAILED = -5


Context = collections.namedtuple('Context', [
    'project_name', 'bot_name', 'job_type', 'fuzz_target', 'redzone',
    'disable_ubsan', 'platform_id', 'crash_revision', 'fuzzer_name',
    'window_argument', 'fuzzer_metadata', 'testcases_metadata',
    'timeout_multiplier', 'test_timeout', 'data_directory'
])

GenerateBlackboxTestcasesResult = collections.namedtuple(
    'GenerateBlackboxTestcasesResult',
    ['success', 'testcase_file_paths', 'fuzzer_metadata'])


def get_unsymbolized_crash_stacktrace(stack_file_path):
  """Read unsymbolized crash stacktrace."""
  with open(stack_file_path, 'rb') as f:
    return utils.decode_to_unicode(f.read())


class NoMoreUploadUrlsError(Exception):
  """Error for when we run out upload urls."""


class UploadUrlCollection:
  """Upload URLs collection."""

  def __init__(self, upload_urls: List[uworker_msg_pb2.BlobUploadUrl]):
    self.upload_urls = upload_urls

  def get(self) -> uworker_msg_pb2.BlobUploadUrl:
    if not self.upload_urls:
      raise NoMoreUploadUrlsError

    url = self.upload_urls[0]
    self.upload_urls = self.upload_urls[1:]
    return url


class Crash:
  """Represents a crash (before creating a testcase)."""

  @classmethod
  def from_testcase_manager_crash(cls, crash):
    """Create a Crash from a testcase_manager.Crash."""
    try:
      orig_unsymbolized_crash_stacktrace = (
          get_unsymbolized_crash_stacktrace(crash.stack_file_path))
    except Exception:
      logs.error(
          'Unable to read stacktrace from file %s.' % crash.stack_file_path)
      return None

    # If there are per-testcase additional flags, we need to store them.
    arguments = testcase_manager.get_command_line_flags(crash.file_path)

    needs_http = '-http-' in os.path.basename(crash.file_path)
    application_command_line = (
        testcase_manager.get_command_line_for_application(
            crash.file_path, needs_http=needs_http))

    # TODO(ochang): Remove once all engines are migrated to new pipeline.
    fuzzing_strategies = libfuzzer_stats.LIBFUZZER_FUZZING_STRATEGIES.search(
        orig_unsymbolized_crash_stacktrace)
    if fuzzing_strategies:
      assert len(fuzzing_strategies.groups()) == 1
      fuzzing_strategies_string = fuzzing_strategies.groups()[0]
      fuzzing_strategies = [
          strategy.strip() for strategy in fuzzing_strategies_string.split(',')
      ]

    return Crash(
        file_path=crash.file_path,
        crash_time=crash.crash_time,
        return_code=crash.return_code,
        resource_list=crash.resource_list,
        gestures=crash.gestures,
        unsymbolized_crash_stacktrace=orig_unsymbolized_crash_stacktrace,
        arguments=arguments,
        application_command_line=application_command_line,
        http_flag=needs_http,
        fuzzing_strategies=fuzzing_strategies)

  @classmethod
  def from_engine_crash(cls, crash, fuzzing_strategies):
    """Create a Crash from a engine.Crash."""
    return Crash(
        file_path=crash.input_path,
        crash_time=crash.crash_time,
        return_code=1,
        resource_list=[],
        gestures=[],
        unsymbolized_crash_stacktrace=utils.decode_to_unicode(crash.stacktrace),
        arguments=' '.join(crash.reproduce_args),
        application_command_line='',  # TODO(ochang): Write actual command line.
        http_flag=False,
        fuzzing_strategies=fuzzing_strategies)

  def __init__(self,
               file_path,
               crash_time,
               return_code,
               resource_list,
               gestures,
               unsymbolized_crash_stacktrace,
               arguments,
               application_command_line,
               http_flag=False,
               fuzzing_strategies=None):
    self.file_path = file_path
    self.crash_time = crash_time
    self.return_code = return_code
    self.resource_list = resource_list
    self.gestures = gestures
    self.arguments = arguments
    self.fuzzing_strategies = fuzzing_strategies

    self.security_flag = False
    self.should_be_ignored = False

    self.http_flag = http_flag
    self.application_command_line = application_command_line
    self.unsymbolized_crash_stacktrace = unsymbolized_crash_stacktrace
    state = stack_analyzer.get_crash_data(self.unsymbolized_crash_stacktrace)
    self.crash_type = state.crash_type
    self.crash_address = state.crash_address
    self.crash_state = state.crash_state
    self.crash_stacktrace = utils.get_crash_stacktrace_output(
        self.application_command_line, state.crash_stacktrace,
        self.unsymbolized_crash_stacktrace)
    self.crash_categories = state.crash_categories
    self.security_flag = crash_analyzer.is_security_issue(
        self.unsymbolized_crash_stacktrace, self.crash_type, self.crash_address)
    self.key = '%s,%s,%s' % (self.crash_type, self.crash_state,
                             self.security_flag)  # pylint: disable=attribute-defined-outside-init
    self.should_be_ignored = crash_analyzer.ignore_stacktrace(
        state.crash_stacktrace)

    # self.crash_info gets populated in create_testcase; save what we need.
    self.crash_frames = state.frames
    self.crash_info = None
    self.fuzzed_key = None
    self.absolute_path = None
    self.archive_filename = None
    self.archived = False

  @property
  def filename(self):
    return os.path.basename(self.file_path)

  def is_uploaded(self):
    """Return true if archive_testcase_in_blobstore(..) was performed."""
    return self.fuzzed_key is not None

  def archive_testcase_in_blobstore(self,
                                    upload_url: uworker_msg_pb2.BlobUploadUrl):
    """Calling setup.archive_testcase_and_dependencies_in_gcs(..)
      and hydrate certain attributes. We single out this method because it's
      expensive and we want to do it at the very last minute."""
    if self.is_uploaded():
      return

    if upload_url.key:
      # TODO(metzman): Figure out if we need this check and if we can get rid of
      # the archived return value.
      self.fuzzed_key = upload_url.key
    self.archived, self.absolute_path, self.archive_filename = (
        setup.archive_testcase_and_dependencies_in_gcs(
            self.resource_list, self.file_path, upload_url.url))

  def is_valid(self):
    """Return true if the crash is valid for processing."""
    return self.get_error() is None

  def get_error(self):
    """Return the reason why the crash is invalid."""
    filter_functional_bugs = environment.get_value('FILTER_FUNCTIONAL_BUGS')
    if filter_functional_bugs and not self.security_flag:
      return f'Functional crash is ignored: {self.crash_state}'

    if self.should_be_ignored:
      return ('False crash: %s\n\n---%s\n\n---%s' %
              (self.crash_state, self.unsymbolized_crash_stacktrace,
               self.crash_stacktrace))

    if self.is_uploaded() and not self.fuzzed_key:
      return f'Unable to store testcase in blobstore: {self.crash_state}'

    if not self.crash_state or not self.crash_type:
      return 'Empty crash state or type'

    return None

  def to_proto(self):
    """Converts this object to a proto."""
    is_valid = self.is_valid()
    crash = uworker_msg_pb2.FuzzTaskCrash()
    crash.is_valid = is_valid
    crash.file_path = self.file_path
    crash.crash_time = self.crash_time
    crash.return_code = self.return_code
    crash.resource_list.extend(self.resource_list)
    crash.gestures.extend(self.gestures)
    crash.arguments = self.arguments
    if self.fuzzing_strategies:
      crash.fuzzing_strategies.extend(self.fuzzing_strategies)
    crash.http_flag = self.http_flag
    crash.application_command_line = self.application_command_line
    crash.unsymbolized_crash_stacktrace = self.unsymbolized_crash_stacktrace
    crash.crash_type = self.crash_type
    crash.crash_address = self.crash_address
    crash.crash_state = self.crash_state
    crash.crash_stacktrace = self.crash_stacktrace
    crash.crash_categories.extend(self.crash_categories)
    crash.security_flag = self.security_flag
    crash.key = self.key
    crash.should_be_ignored = self.should_be_ignored
    crash.archived = self.archived
    if self.fuzzed_key:
      crash.fuzzed_key = self.fuzzed_key
      crash.absolute_path = self.absolute_path
    if self.archive_filename:
      crash.archive_filename = self.archive_filename
    return crash


def find_main_crash(crashes: List[Crash], full_fuzzer_name: str,
                    test_timeout: int, upload_urls: UploadUrlCollection):
  """Find the first reproducible crash or the first valid crash. And return the
    crash and the one_time_crasher_flag."""
  for crash in crashes:
    # Archiving testcase to blobstore when we need to because it's expensive.
    crash.archive_testcase_in_blobstore(upload_urls.get())

    # We need to check again if the crash is valid. In other words, we check
    # if archiving to blobstore succeeded.
    if not crash.is_valid():
      continue

    # We pass an empty expected crash state since our initial stack from fuzzing
    # can be incomplete. So, make a judgement on reproducibility based on passed
    # security flag and crash state generated from re-running testcase in
    # test_for_reproducibility. Minimize task will later update the new crash
    # type and crash state parameters.
    fuzz_target = data_handler.get_fuzz_target(full_fuzzer_name)
    if testcase_manager.test_for_reproducibility(
        fuzz_target,
        crash.file_path,
        crash.crash_type,
        None,
        crash.security_flag,
        test_timeout,
        crash.http_flag,
        crash.gestures,
        arguments=crash.arguments):
      return crash, False

  # All crashes are non-reproducible. Therefore, we get the first valid one.
  for crash in crashes:
    if crash.is_valid():
      return crash, True

  return None, None


class CrashGroup:
  """Represent a group of identical crashes. The key is
      (crash_type, crash_state, security_flag)."""

  def __init__(self, crashes: List[Crash], context,
               upload_urls: UploadUrlCollection):
    for c in crashes:
      assert crashes[0].crash_type == c.crash_type
      assert crashes[0].crash_state == c.crash_state
      assert crashes[0].security_flag == c.security_flag

    self.crashes = crashes
    if context.fuzz_target:
      fully_qualified_fuzzer_name = context.fuzz_target.fully_qualified_name()
    else:
      fully_qualified_fuzzer_name = context.fuzzer_name

    self.main_crash, self.one_time_crasher_flag = find_main_crash(
        crashes, fully_qualified_fuzzer_name, context.test_timeout, upload_urls)

    self.newly_created_testcase = None


def _should_create_testcase(group: uworker_msg_pb2.FuzzTaskCrashGroup,
                            existing_testcase):
  """Returns True if this crash should create a testcase."""
  if not existing_testcase:
    return True

  if not existing_testcase.one_time_crasher_flag:
    # Existing testcase is reproducible, don't need to create another one.
    return False

  # TODO(aarya): We should probably update last tested stacktrace in existing
  # testcase without any race conditions.

  # Should create a new testcase if this one is reproducible but existing one is
  # not. Otherwise, this one isn't reproducible either so don't create a new
  # one.
  return not group.one_time_crasher_flag


class _TrackFuzzTime:
  """Track the actual fuzzing time (e.g. excluding preparing binary)."""

  def __init__(self, fuzzer_name, job_type, time_module=time):
    self.fuzzer_name = fuzzer_name
    self.job_type = job_type
    self.time = time_module
    self.start_time = None
    self.timeout = None

  def __enter__(self):
    self.start_time = self.time.time()
    self.timeout = False
    return self

  def __exit__(self, exc_type, value, traceback):
    duration = self.time.time() - self.start_time
    monitoring_metrics.FUZZER_TOTAL_FUZZ_TIME.increment_by(
        int(duration), {
            'fuzzer': self.fuzzer_name,
            'timeout': self.timeout
        })
    monitoring_metrics.JOB_TOTAL_FUZZ_TIME.increment_by(
        int(duration), {
            'job': self.job_type,
            'timeout': self.timeout
        })


def _track_fuzzer_run_result(fuzzer_name, generated_testcase_count,
                             expected_testcase_count, return_code):
  """Track fuzzer run result"""
  if expected_testcase_count > 0:
    ratio = float(generated_testcase_count) / expected_testcase_count
    monitoring_metrics.FUZZER_TESTCASE_COUNT_RATIO.add(ratio,
                                                       {'fuzzer': fuzzer_name})

  def clamp(val, minimum, maximum):
    return max(minimum, min(maximum, val))

  # Clamp return code to max, min int 32-bit, otherwise it can get detected as
  # type long and we will exception out in infra_libs parsing pipeline.
  min_int32 = -(2**31)
  max_int32 = 2**31 - 1

  return_code = int(clamp(return_code, min_int32, max_int32))

  monitoring_metrics.FUZZER_RETURN_CODE_COUNT.increment({
      'fuzzer': fuzzer_name,
      'return_code': return_code,
  })


def _track_build_run_result(job_type, _, is_bad_build):
  """Track build run result."""
  # FIXME: Add support for |crash_revision| as part of state.
  monitoring_metrics.JOB_BAD_BUILD_COUNT.increment({
      'job': job_type,
      'bad_build': is_bad_build
  })


def _track_testcase_run_result(fuzzer, job_type, new_crash_count,
                               known_crash_count):
  """Track testcase run result."""
  monitoring_metrics.FUZZER_KNOWN_CRASH_COUNT.increment_by(
      known_crash_count, {
          'fuzzer': fuzzer,
      })
  monitoring_metrics.FUZZER_NEW_CRASH_COUNT.increment_by(
      new_crash_count, {
          'fuzzer': fuzzer,
      })
  monitoring_metrics.JOB_KNOWN_CRASH_COUNT.increment_by(known_crash_count, {
      'job': job_type,
  })
  monitoring_metrics.JOB_NEW_CRASH_COUNT.increment_by(new_crash_count, {
      'job': job_type,
  })


def _last_sync_time(sync_file_path):
  """Read and parse the last sync file for the GCS corpus."""
  if not os.path.exists(sync_file_path):
    return None

  file_contents = utils.read_data_from_file(sync_file_path, eval_data=False)
  if not file_contents:
    logs.warning('Empty last sync file.', path=sync_file_path)
    return None

  last_sync_time = None
  try:
    last_sync_time = datetime.datetime.utcfromtimestamp(float(file_contents))
  except Exception as e:
    logs.error(
        'Malformed last sync file: "%s".' % str(e),
        path=sync_file_path,
        contents=file_contents)

  return last_sync_time


class GcsCorpus:
  """Sync state for a corpus."""

  def __init__(self, engine_name, project_qualified_target_name,
               corpus_directory, data_directory):
    if environment.is_trusted_host():
      from clusterfuzz._internal.bot.untrusted_runner import \
          corpus_manager as remote_corpus_manager
      self.gcs_corpus = remote_corpus_manager.RemoteFuzzTargetCorpus(
          engine_name, project_qualified_target_name)
    else:
      # TODO(metzman): After fuzz target selection is moved to preprocess, move
      # this to preprocess.
      self.gcs_corpus = corpus_manager.get_fuzz_target_corpus(
          engine_name, project_qualified_target_name)

    self._corpus_directory = corpus_directory
    self._data_directory = data_directory
    self._project_qualified_target_name = project_qualified_target_name
    self._synced_files = set()

  def _walk(self):
    if environment.is_trusted_host():
      from clusterfuzz._internal.bot.untrusted_runner import file_host
      yield from file_host.list_files(self._corpus_directory, recursive=True)
    else:
      for root, _, files in shell.walk(self._corpus_directory):
        for filename in files:
          yield os.path.join(root, filename)

  def _get_gcs_url(self):
    # TODO(https://github.com/google/clusterfuzz/issues/3726): Get rid of this
    # wrapper when untrusted runner is removed.
    return self.gcs_corpus.get_gcs_url()

  def _sync_to_disk(self, corpus_directory):
    self.gcs_corpus.rsync_to_disk(corpus_directory)
    return True

  def sync_from_gcs(self):
    """Update sync state after a sync from GCS."""
    already_synced = False
    sync_file_path = os.path.join(
        self._data_directory, '.%s_sync' % self._project_qualified_target_name)

    # Get last time we synced corpus.
    if environment.is_trusted_host():
      from clusterfuzz._internal.bot.untrusted_runner import file_host
      worker_sync_file_path = file_host.rebase_to_worker_root(sync_file_path)
      shell.remove_file(sync_file_path)
      file_host.copy_file_from_worker(worker_sync_file_path, sync_file_path)
    last_sync_time = _last_sync_time(sync_file_path)

    # Check if the corpus was recently synced. If yes, set a flag so that we
    # don't sync it again and save some time.
    if last_sync_time and os.path.exists(self._corpus_directory):
      last_update_time = storage.last_updated(self._get_gcs_url())
      if last_update_time and last_sync_time > last_update_time:
        logs.info('Corpus for target %s has no new updates, skipping rsync.' %
                  self._project_qualified_target_name)
        already_synced = True

    time_before_sync_start = time.time()
    result = already_synced or self._sync_to_disk(self._corpus_directory)
    self._synced_files.clear()
    self._synced_files.update(self._walk())
    logs.info(f'{len(self._synced_files)} corpus files for target '
              f'{self._project_qualified_target_name} synced to disk.')

    # On success of rsync, update the last sync file with current timestamp.
    if result and self._synced_files and not already_synced:
      utils.write_data_to_file(time_before_sync_start, sync_file_path)

      if environment.is_trusted_host():
        from clusterfuzz._internal.bot.untrusted_runner import file_host
        worker_sync_file_path = file_host.rebase_to_worker_root(sync_file_path)
        file_host.copy_file_to_worker(sync_file_path, worker_sync_file_path)

    return result

  def upload_files(self, new_files):
    """Update state after files are uploaded."""
    result = self.gcs_corpus.upload_files(new_files)
    self._synced_files.update(new_files)
    return result

  def get_new_files(self):
    """Return list of new files in the directory that were generated by the
    fuzzer."""
    new_files = []
    for file_path in self._walk():
      if file_path not in self._synced_files:
        new_files.append(file_path)

    return new_files


def upload_testcase_run_stats(testcase_run):
  """Upload TestcaseRun stats."""
  fuzzer_stats.upload_stats([testcase_run])


def add_additional_testcase_run_data(testcase_run, fully_qualified_fuzzer_name,
                                     job_type, revision):
  """Add additional testcase run data."""
  testcase_run['fuzzer'] = fully_qualified_fuzzer_name
  testcase_run['job'] = job_type
  testcase_run['build_revision'] = revision


def get_fuzzer_metadata_from_output(fuzzer_output):
  """Extract metadata from fuzzer output."""
  metadata = {}
  for line in fuzzer_output.splitlines():
    match = FUZZER_METADATA_REGEX.match(line)
    if match:
      metadata[match.group(1)] = match.group(2)

  return metadata


def get_testcases(testcase_count, testcase_directory, data_directory):
  """Return fuzzed testcases from the data directories."""
  logs.info('Locating generated test cases.')

  # Get the list of testcase files.
  testcase_directories = [testcase_directory, data_directory]
  testcase_file_paths = testcase_manager.get_testcases_from_directories(
      testcase_directories)

  # If the fuzzer created a bot-specific files list, add those now.
  bot_testcases_file_path = utils.get_bot_testcases_file_path(data_directory)
  if os.path.exists(bot_testcases_file_path):
    bot_testcases_file_content = utils.read_data_from_file(
        bot_testcases_file_path, eval_data=False)
    shell.remove_file(bot_testcases_file_path)
    if bot_testcases_file_content:
      bot_file_paths = bot_testcases_file_content.splitlines()
      testcase_file_paths += [
          utils.normalize_path(path) for path in bot_file_paths
      ]

  generated_testcase_count = len(testcase_file_paths)

  # Create output strings.
  generated_testcase_string = (
      'Generated %d/%d testcases.' % (generated_testcase_count, testcase_count))

  # Log the number of testcases generated.
  logs.info(generated_testcase_string)

  # If we are running the same command (again and again) on this bot,
  # we want to be careful of scenarios when the fuzzer starts failing
  # or has nothing to do, causing no testcases to be generated. This
  # will put lot of burden on appengine remote api.
  if (environment.get_value('COMMAND_OVERRIDE') and
      generated_testcase_count == 0):
    logs.info('No testcases generated. Sleeping for ~30 minutes.')
    time.sleep(random.uniform(1800, 2100))

  return (testcase_file_paths, generated_testcase_count,
          generated_testcase_string)


def set_test_timeout(timeout, multipler):
  """Set the test timeout based on a timeout value and multiplier."""
  test_timeout = int(timeout * multipler)
  environment.set_value('TEST_TIMEOUT', test_timeout)
  return test_timeout


def truncate_fuzzer_output(output, limit):
  """Truncate output in the middle according to limit."""
  if len(output) < limit:
    return output

  separator = '\n...truncated...\n'
  reduced_limit = limit - len(separator)
  left = reduced_limit // 2 + reduced_limit % 2
  right = reduced_limit // 2

  assert reduced_limit > 0

  return ''.join([output[:left], separator, output[-right:]])


def upload_job_run_stats(fuzzer_name: str, job_type: str, revision: int,
                         timestamp: float, new_crash_count: int,
                         known_crash_count: int, testcases_executed: int,
                         groups: List[Dict[str, Any]]):
  """Upload job run stats."""
  # New format.
  job_run = fuzzer_stats.JobRun(fuzzer_name, job_type, revision, timestamp,
                                testcases_executed, new_crash_count,
                                known_crash_count, groups)
  fuzzer_stats.upload_stats([job_run])

  _track_testcase_run_result(fuzzer_name, job_type, new_crash_count,
                             known_crash_count)


def store_fuzzer_run_results(testcase_file_paths, fuzzer, fuzzer_command,
                             fuzzer_output, fuzzer_return_code,
                             generated_testcase_count, expected_testcase_count,
                             generated_testcase_string, fuzz_task_input):
  """Store fuzzer run results in database."""
  # Upload fuzzer script output to bucket.
  if environment.is_engine_fuzzer_job():
    return None
  fuzzer_logs.upload_script_log(
      fuzzer_output, signed_upload_url=fuzz_task_input.script_log_upload_url)

  # Save the test results for the following cases.
  # 1. There is no result yet.
  # 2. There is no timestamp associated with the result.
  # 3. Last update timestamp is more than a day old.
  # 4. Return code is non-zero and was not found before.
  # 5. Testcases generated were fewer than expected in this run and zero return
  #    code did occur before and zero generated testcases didn't occur before.
  # pylint: disable=consider-using-in
  save_test_results = (
      not fuzzer.result or not fuzzer.result_timestamp or
      dates.time_has_expired(fuzzer.result_timestamp, days=1) or
      (fuzzer_return_code != 0 and fuzzer_return_code != fuzzer.return_code) or
      (generated_testcase_count != expected_testcase_count and
       fuzzer.return_code == 0 and ' 0/' not in fuzzer.result))
  # pylint: enable=consider-using-in
  if not save_test_results:
    return None

  logs.info('Started storing results from fuzzer run.')

  fuzzer_run_results_output = uworker_msg_pb2.StoreFuzzerRunResultsOutput()  # pylint: disable=no-member
  if testcase_file_paths:
    with open(testcase_file_paths[0], 'rb') as sample_testcase_file_handle:
      sample_testcase_file = sample_testcase_file_handle.read()
      storage.upload_signed_url(sample_testcase_file,
                                fuzz_task_input.sample_testcase_upload_url)

  # Store fuzzer console output.
  bot_name = environment.get_value('BOT_NAME')
  if fuzzer_return_code is not None:
    fuzzer_return_code_string = 'Return code (%d).' % fuzzer_return_code
  else:
    fuzzer_return_code_string = 'Fuzzer timed out.'
  truncated_fuzzer_output = truncate_fuzzer_output(fuzzer_output,
                                                   data_types.ENTITY_SIZE_LIMIT)
  console_output = (f'{bot_name}: {fuzzer_return_code_string}\n{fuzzer_command}'
                    f'\n{truncated_fuzzer_output}')
  fuzzer_run_results_output.console_output = console_output
  fuzzer_run_results_output.generated_testcase_string = (
      generated_testcase_string)
  fuzzer_run_results_output.fuzzer_return_code = fuzzer_return_code
  return fuzzer_run_results_output


def preprocess_store_fuzzer_run_results(fuzz_task_input):
  """Does preprocessing for store_fuzzer_run_results. More specifically, gets
  URLs to upload a sample testcase and the logs."""
  if environment.is_engine_fuzzer_job():
    return
  fuzz_task_input.sample_testcase_upload_key = blobs.generate_new_blob_name()
  fuzz_task_input.sample_testcase_upload_url = blobs.get_signed_upload_url(
      fuzz_task_input.sample_testcase_upload_key)
  script_log_upload_key = blobs.generate_new_blob_name()
  fuzz_task_input.script_log_upload_url = blobs.get_signed_upload_url(
      script_log_upload_key)


def postprocess_store_fuzzer_run_results(output):
  """Postprocess store_fuzzer_run_results."""
  if environment.is_engine_fuzzer_job(output.uworker_input.job_type):
    return
  if not output.fuzz_task_output.fuzzer_run_results:
    return
  uworker_input = output.uworker_input
  fuzzer = data_types.Fuzzer.query(
      data_types.Fuzzer.name == output.uworker_input.fuzzer_name).get()
  if not fuzzer:
    logs.log_fatal_and_exit('Fuzzer does not exist, exiting.')

  fuzzer_run_results = output.fuzz_task_output.fuzzer_run_results
  if fuzzer.revision != output.fuzz_task_output.fuzzer_revision:
    logs.info('Fuzzer was recently updated, skipping results from old version.')
    return
  fuzzer.sample_testcase = (
      uworker_input.fuzz_task_input.sample_testcase_upload_key)
  fuzzer.console_output = fuzzer_run_results.console_output
  fuzzer.result = fuzzer_run_results.generated_testcase_string
  fuzzer.result_timestamp = datetime.datetime.utcnow()
  fuzzer.return_code = fuzzer_run_results.fuzzer_return_code
  fuzzer.put()

  logs.info('Finished storing results from fuzzer run.')


def postprocess_process_crashes(uworker_input: uworker_msg_pb2.Input,
                                uworker_output: uworker_msg_pb2.Output):
  """Postprocess process_crashes"""
  processed_groups = []
  crash_groups_for_stats = []
  new_crash_count = 0
  known_crash_count = 0

  fuzz_task_output = uworker_output.fuzz_task_output
  fuzz_target = None
  if uworker_input.fuzz_task_input.HasField('fuzz_target'):
    fuzz_target = uworker_io.entity_from_protobuf(
        uworker_input.fuzz_task_input.fuzz_target, data_types.FuzzTarget)

    fully_qualified_fuzzer_name = fuzz_target.fully_qualified_name()
  else:
    fully_qualified_fuzzer_name = uworker_input.fuzzer_name

  for group in fuzz_task_output.crash_groups:
    # Getting existing_testcase after finding the main crash is important.
    # Because finding the main crash can take a long time; it tests
    # reproducibility on every crash.
    #
    # Getting existing testcase at the last possible moment helps avoid race
    # condition among different machines. One machine might finish first and
    # prevent other machines from creating identical testcases.
    existing_testcase = data_handler.find_testcase(
        uworker_input.uworker_env.get('PROJECT_NAME'),
        group.crashes[0].crash_type,
        group.crashes[0].crash_state,
        group.crashes[0].security_flag,
        fuzz_target=fully_qualified_fuzzer_name)

    if _should_create_testcase(group, existing_testcase):
      newly_created_testcase = create_testcase(
          group=group,
          uworker_input=uworker_input,
          uworker_output=uworker_output,
          fully_qualified_fuzzer_name=fully_qualified_fuzzer_name)
    else:
      _update_testcase_variant_if_needed(group, existing_testcase,
                                         fuzz_task_output.crash_revision,
                                         uworker_input.job_type)
      newly_created_testcase = None

    write_crashes_to_big_query(group, newly_created_testcase, existing_testcase,
                               uworker_input, uworker_output,
                               fully_qualified_fuzzer_name)

    if not existing_testcase:
      new_crash_count += 1
      known_crash_count += len(group.crashes) - 1
    else:
      known_crash_count += len(group.crashes)

    processed_groups.append(group)
    crash_groups_for_stats = {
        'is_new': not bool(existing_testcase),
        'count': len(group.crashes),
        'crash_type': group.main_crash.crash_type,
        'crash_state': group.main_crash.crash_state,
        'security_flag': group.main_crash.security_flag,
    }

    # Artificial delay to throttle appengine updates.
    time.sleep(1)

  # TODO(metzman): Replace fuzz_task_output.fully_qualified_fuzzer_name` with
  # `fuzz_task_input.fuzz_target` instead.
  upload_job_run_stats(fuzz_task_output.fully_qualified_fuzzer_name,
                       uworker_input.job_type, fuzz_task_output.crash_revision,
                       fuzz_task_output.job_run_timestamp, new_crash_count,
                       known_crash_count, fuzz_task_output.testcases_executed,
                       crash_groups_for_stats)

  logs.info(f'Finished processing crashes.\nNew crashes: {new_crash_count}, '
            f'known crashes: {known_crash_count}, '
            f'processed groups: {processed_groups}')

  return new_crash_count, known_crash_count, processed_groups


def get_regression(one_time_crasher_flag):
  """Get the right regression value."""
  if one_time_crasher_flag or build_manager.is_custom_binary():
    return 'NA'
  return ''


def get_fixed_or_minimized_key(one_time_crasher_flag):
  """Get the right fixed value."""
  return 'NA' if one_time_crasher_flag else ''


def get_testcase_timeout_multiplier(timeout_multiplier, crash, test_timeout):
  """Get testcase timeout multiplier."""
  testcase_timeout_multiplier = timeout_multiplier
  if timeout_multiplier > 1 and (crash.crash_time + THREAD_WAIT_TIMEOUT) < (
      test_timeout / timeout_multiplier):
    testcase_timeout_multiplier = 1.0

  return testcase_timeout_multiplier


def create_testcase(group: uworker_msg_pb2.FuzzTaskCrashGroup,
                    uworker_input: uworker_msg_pb2.Input,
                    uworker_output: uworker_msg_pb2.Output,
                    fully_qualified_fuzzer_name: str):
  """Create a testcase based on crash."""
  crash = group.main_crash
  comment = (f'Fuzzer {fully_qualified_fuzzer_name} generated testcase crashed '
             f'in {crash.crash_time} seconds '
             f'(r{uworker_output.fuzz_task_output.crash_revision})')
  testcase_id = data_handler.store_testcase(
      crash=crash,
      fuzzed_keys=crash.fuzzed_key or None,
      minimized_keys=get_fixed_or_minimized_key(group.one_time_crasher_flag),
      regression=get_regression(group.one_time_crasher_flag),
      fixed=get_fixed_or_minimized_key(group.one_time_crasher_flag),
      one_time_crasher_flag=group.one_time_crasher_flag,
      crash_revision=int(uworker_output.fuzz_task_output.crash_revision),
      comment=comment,
      absolute_path=crash.absolute_path,
      fuzzer_name=uworker_input.fuzzer_name,
      fully_qualified_fuzzer_name=fully_qualified_fuzzer_name,
      job_type=uworker_input.job_type,
      archived=crash.archived,
      archive_filename=crash.archive_filename,
      http_flag=crash.http_flag,
      gestures=list(crash.gestures),
      redzone=group.context.redzone,
      disable_ubsan=group.context.disable_ubsan,
      window_argument=group.context.window_argument,
      timeout_multiplier=get_testcase_timeout_multiplier(
          group.context.timeout_multiplier, crash, group.context.test_timeout),
      minimized_arguments=crash.arguments,
      # TODO(https://github.com/google/clusterfuzz/issues/4175): Before enabling
      # oss-fuzz-on-demand change this.
      trusted=True)
  testcase = data_handler.get_testcase_by_id(testcase_id)

  if group.context.fuzzer_metadata:
    for key, value in group.context.fuzzer_metadata.items():
      testcase.set_metadata(key, value, update_testcase=False)

    testcase.put()

  if crash.fuzzing_strategies:
    testcase.set_metadata(
        'fuzzing_strategies',
        list(crash.fuzzing_strategies),
        update_testcase=True)

  # Track that app args appended by trials are required.
  trial_app_args = environment.get_value('TRIAL_APP_ARGS')
  if trial_app_args:
    testcase.set_metadata('additional_required_app_args', trial_app_args)

  # Create tasks to
  # 1. Minimize testcase (minimize).
  # 2. Find regression range (regression).
  # 3. Find testcase impact on production branches (impact).
  # 4. Check whether testcase is fixed (progression).
  # 5. Get second stacktrace from another job in case of
  #    one-time crashers (stack).
  task_creation.create_tasks(testcase)
  return testcase


def filter_crashes(crashes: List[Crash]) -> List[Crash]:
  """Filter crashes based on is_valid()."""
  filtered = []

  for crash in crashes:
    if not crash.is_valid():
      logs.info(
          (f'Ignore crash (reason={crash.get_error()}, '
           f'type={crash.crash_type}, state={crash.crash_state})'),
          stacktrace=crash.crash_stacktrace)
      continue

    filtered.append(crash)

  return filtered


def get_engine(context):
  """Get the fuzzing engine."""
  if context.fuzz_target:
    return context.fuzz_target.engine

  return ''


def write_crashes_to_big_query(group, newly_created_testcase, existing_testcase,
                               uworker_input: uworker_msg_pb2.Input,
                               output: uworker_msg_pb2.Output,
                               fully_qualified_fuzzer_name):
  """Write a group of crashes to BigQuery."""

  # Many of ChromeOS fuzz targets run on Linux bots, so we incorrectly set the
  # linux platform for this. We cannot change platform_id in testcase as
  # otherwise linux bots can no longer lease those testcase. So, just change
  # this value in crash stats. This helps cleanup task put correct OS label.
  if environment.is_chromeos_job(uworker_input.job_type):
    actual_platform = 'chrome'
  else:
    actual_platform = output.platform_id

  # Write to a specific partition.
  created_at = int(time.time())
  timestamp = datetime.datetime.utcfromtimestamp(created_at).strftime('%Y%m%d')
  table_id = f'crashes${timestamp}'

  client = big_query.Client(dataset_id='main', table_id=table_id)

  insert_id_prefix = ':'.join(
      [group.crashes[0].key, output.bot_name,
       str(created_at)])

  rows = []
  for index, crash in enumerate(group.crashes):
    created_testcase_id = None
    if crash == group.main_crash and newly_created_testcase:
      created_testcase_id = str(newly_created_testcase.key.id())

    rows.append(
        big_query.Insert(
            row={
                'crash_type':
                    crash.crash_type,
                'crash_state':
                    crash.crash_state,
                'created_at':
                    created_at,
                'platform':
                    actual_platform,
                'crash_time_in_ms':
                    int(crash.crash_time * 1000),
                'parent_fuzzer_name':
                    uworker_input.fuzzer_name,
                'fuzzer_name':
                    fully_qualified_fuzzer_name,
                'job_type':
                    uworker_input.job_type,
                'security_flag':
                    crash.security_flag,
                'project':
                    uworker_input.uworker_env.get('PROJECT_NAME', ''),
                'reproducible_flag':
                    not group.one_time_crasher_flag,
                'revision':
                    str(output.fuzz_task_output.crash_revision),
                'new_flag':
                    not existing_testcase and crash == group.main_crash,
                'testcase_id':
                    created_testcase_id
            },
            insert_id=f'{insert_id_prefix}:{index}'))

  row_count = len(rows)

  try:
    result = client.insert(rows)
    if result is None:
      # Happens in case the big query function is disabled (local development).
      return

    errors = result.get('insertErrors', [])
    failed_count = len(errors)

    monitoring_metrics.BIG_QUERY_WRITE_COUNT.increment_by(
        row_count - failed_count, {'success': True})
    monitoring_metrics.BIG_QUERY_WRITE_COUNT.increment_by(
        failed_count, {'success': False})

    for error in errors:
      logs.error(
          ('Ignoring error writing the crash '
           f'({group.crashes[error["index"]].crash_type}) to BigQuery.'),
          exception=Exception(error))
  except Exception:
    logs.error('Ignoring error writing a group of crashes to BigQuery')
    monitoring_metrics.BIG_QUERY_WRITE_COUNT.increment_by(
        row_count, {'success': False})


def _update_testcase_variant_if_needed(group, existing_testcase, crash_revision,
                                       job_type):
  """Update testcase variant if this is not already covered by existing testcase
  variant on this job."""

  variant = data_handler.get_or_create_testcase_variant(
      existing_testcase.key.id(), job_type)
  if not variant or variant.status == data_types.TestcaseVariantStatus.PENDING:
    # Either no variant created yet since minimization hasn't finished OR
    # variant analysis is not yet finished. Wait in both cases, since we
    # prefer existing testcase over current one.
    return

  if (variant.status == data_types.TestcaseVariantStatus.REPRODUCIBLE and
      variant.is_similar):
    # Already have a similar reproducible variant, don't need to update.
    return

  variant.reproducer_key = group.main_crash.fuzzed_key
  if group.one_time_crasher_flag:
    variant.status = data_types.TestcaseVariantStatus.FLAKY
  else:
    variant.status = data_types.TestcaseVariantStatus.REPRODUCIBLE
  variant.revision = int(crash_revision)
  variant.crash_type = group.main_crash.crash_type
  variant.crash_state = group.main_crash.crash_state
  variant.security_flag = group.main_crash.security_flag
  variant.is_similar = True
  variant.put()


def process_crashes(crashes: List[Crash], context: Context,
                    upload_urls) -> List[uworker_msg_pb2.FuzzTaskCrashGroup]:
  """Process a list of crashes."""

  def key_fn(crash):
    return crash.key

  crash_groups = []

  # Filter invalid crashes.
  crashes = filter_crashes(crashes)
  group_of_crashes = itertools.groupby(sorted(crashes, key=key_fn), key_fn)

  upload_urls = UploadUrlCollection(upload_urls)
  for _, grouped_crashes in group_of_crashes:
    try:
      group = CrashGroup(list(grouped_crashes), context, upload_urls)
    except NoMoreUploadUrlsError:
      # Ignore the remaining crashes.
      logs.error('Ran out of crash upload URLs.')
      break

    # Archiving testcase to blobstore might fail for all crashes within this
    # group.
    if not group.main_crash:
      logs.info('Unable to store testcase in blobstore: %s' %
                group.crashes[0].crash_state)
      continue

    group_proto = uworker_msg_pb2.FuzzTaskCrashGroup(
        context=uworker_msg_pb2.FuzzContext(
            redzone=context.redzone,
            disable_ubsan=context.disable_ubsan,
            window_argument=context.window_argument,
            timeout_multiplier=context.timeout_multiplier,
            test_timeout=int(context.test_timeout),
            fuzzer_metadata=context.fuzzer_metadata,
        ),
        main_crash=group.main_crash.to_proto(),
        crashes=[c.to_proto() for c in group.crashes],
        one_time_crasher_flag=group.one_time_crasher_flag,
    )
    crash_groups.append(group_proto)

    logs.info(f'Process the crash group (file={group.main_crash.filename}, '
              f'fuzzed_key={group.main_crash.fuzzed_key}, '
              f'return code={group.main_crash.return_code}, '
              f'crash time={group.main_crash.crash_time}, '
              f'crash type={group.main_crash.crash_type}, '
              f'crash state={group.main_crash.crash_state}, '
              f'security flag={group.main_crash.security_flag}, '
              f'crash stacktrace={group.main_crash.crash_stacktrace})')
  return crash_groups


def _get_issue_metadata_from_environment(variable_name):
  """Get issue metadata from environment."""
  values = str(environment.get_value_string(variable_name, '')).split(',')
  # Allow a variation with a '_1' to specified. This is needed in cases where
  # this is specified in both the job and the bot environment.
  values.extend(
      str(environment.get_value_string(variable_name + '_1', '')).split(','))
  return [value.strip() for value in values if value.strip()]


def _add_issue_metadata_from_environment(metadata):
  """Add issue metadata from environment."""

  def _append(old, new_values):
    if not old:
      return ','.join(new_values)

    return ','.join(old.split(',') + new_values)

  components = _get_issue_metadata_from_environment('AUTOMATIC_COMPONENTS')
  if components:
    metadata['issue_components'] = _append(
        metadata.get('issue_components'), components)

  labels = _get_issue_metadata_from_environment('AUTOMATIC_LABELS')
  if labels:
    metadata['issue_labels'] = _append(metadata.get('issue_labels'), labels)


def run_engine_fuzzer(engine_impl, target_name, sync_corpus_directory,
                      testcase_directory):
  """Run engine for fuzzing."""
  if environment.is_trusted_host():
    from clusterfuzz._internal.bot.untrusted_runner import tasks_host
    logs.info('Running remote engine fuzz.')
    result = tasks_host.engine_fuzz(engine_impl, target_name,
                                    sync_corpus_directory, testcase_directory)
    logs.info('Done remote engine fuzz.')
    return result

  logs.info('Worker engine fuzz.')
  build_dir = environment.get_value('BUILD_DIR')
  target_path = engine_common.find_fuzzer_path(build_dir, target_name)
  if target_path is None:
    raise FuzzTargetNotFoundError(f'{target_path} is not found.')
  options = engine_impl.prepare(sync_corpus_directory, target_path, build_dir)

  fuzz_test_timeout = environment.get_value('FUZZ_TEST_TIMEOUT')
  additional_processing_time = engine_impl.fuzz_additional_processing_timeout(
      options)
  adjusted_fuzz_test_timeout = fuzz_test_timeout - additional_processing_time
  if adjusted_fuzz_test_timeout <= 0:
    raise FuzzTaskError(f'Invalid engine timeout: '
                        f'{fuzz_test_timeout} - {additional_processing_time}')

  result = engine_impl.fuzz(target_path, options, testcase_directory,
                            adjusted_fuzz_test_timeout)

  logs.info('Used strategies.', strategies=options.strategies)
  for strategy, value in options.strategies.items():
    result.stats['strategy_' + strategy] = value

  # Format logs with header and strategy information.
  log_header = engine_common.get_log_header(result.command,
                                            result.time_executed)

  formatted_strategies = engine_common.format_fuzzing_strategies(
      options.strategies)

  result.logs = log_header + '\n' + result.logs + '\n' + formatted_strategies

  fuzzer_metadata = {
      'fuzzer_binary_name': target_name,
  }

  fuzzer_metadata.update(engine_common.get_all_issue_metadata(target_path))
  _add_issue_metadata_from_environment(fuzzer_metadata)

  # Cleanup fuzzer temporary artifacts (e.g. mutations dir, merge dirs. etc).
  fuzzer_utils.cleanup()

  return result, fuzzer_metadata, options.strategies


class FuzzingSession:
  """Class for orchestrating fuzzing sessions."""

  def __init__(self, uworker_input, test_timeout):
    self.fuzzer_name = uworker_input.fuzzer_name
    self.job_type = uworker_input.job_type
    self.uworker_input = uworker_input

    # Set up randomly selected fuzzing parameters.
    self.redzone = fuzz_task_knobs.pick_redzone()
    self.disable_ubsan = fuzz_task_knobs.pick_ubsan_disabled(self.job_type)
    self.timeout_multiplier = fuzz_task_knobs.pick_timeout_multiplier()
    self.window_argument = fuzz_task_knobs.pick_window_argument()
    self.test_timeout = set_test_timeout(test_timeout, self.timeout_multiplier)

    # Set up during run().
    self.fuzzer = None
    self.testcase_directory = None
    self.data_directory = None

    # Fuzzing engine specific state.
    if uworker_input.fuzz_task_input.HasField('fuzz_target'):
      self.fuzz_target = uworker_io.entity_from_protobuf(
          uworker_input.fuzz_task_input.fuzz_target, data_types.FuzzTarget)
    else:
      # We take this branch when no fuzz target is picked. Such as on a new
      # build.
      self.fuzz_target = None

    self.gcs_corpus = None
    self.fuzz_task_output = uworker_msg_pb2.FuzzTaskOutput()  # pylint: disable=no-member

  @property
  def fully_qualified_fuzzer_name(self):
    """Get the fully qualified fuzzer name."""
    if self.fuzz_target:
      return self.fuzz_target.fully_qualified_name()

    return self.fuzzer_name

  def sync_corpus(self, sync_corpus_directory):
    """Sync corpus from GCS."""
    self.gcs_corpus = GcsCorpus(self.fuzzer_name,
                                self.fuzz_target.project_qualified_name(),
                                sync_corpus_directory, self.data_directory)
    if not self.gcs_corpus.sync_from_gcs():
      raise FuzzTaskError(
          'Failed to sync corpus for fuzzer %s (job %s).' %
          (self.fuzz_target.project_qualified_name(), self.job_type))

  def _file_size(self, file_path):
    """Return file size depending on whether file is local or remote (untrusted
    worker)."""
    if environment.is_trusted_host():
      from clusterfuzz._internal.bot.untrusted_runner import file_host
      stat_result = file_host.stat(file_path)
      return stat_result.st_size if stat_result else None

    return os.path.getsize(file_path)

  def sync_new_corpus_files(self):
    """Sync new files from corpus to GCS."""
    new_files = self.gcs_corpus.get_new_files()
    new_files_count = len(new_files)
    logs.info('%d new corpus files generated by fuzzer %s (job %s).' %
              (new_files_count, self.fuzz_target.project_qualified_name(),
               self.job_type))

    filtered_new_files = []
    filtered_new_files_count = 0
    for new_file in new_files:
      if filtered_new_files_count >= MAX_NEW_CORPUS_FILES:
        break
      if self._file_size(new_file) > engine_common.CORPUS_INPUT_SIZE_LIMIT:
        continue
      filtered_new_files.append(new_file)
      filtered_new_files_count += 1

    if filtered_new_files_count < new_files_count:
      logs.info(('Uploading only %d out of %d new corpus files '
                 'generated by fuzzer %s (job %s).') %
                (filtered_new_files_count, new_files_count,
                 self.fuzz_target.project_qualified_name(), self.job_type))

    self.gcs_corpus.upload_files(filtered_new_files)

  def generate_blackbox_testcases(self, fuzzer, fuzzer_directory, testcase_count
                                 ) -> GenerateBlackboxTestcasesResult:
    """Run the blackbox fuzzer and generate testcases."""
    # Helper variables.
    fuzzer_name = fuzzer.name

    error_return_value = GenerateBlackboxTestcasesResult(False, None, None)

    # Clear existing testcases (only if past task failed).
    testcase_directories = [self.testcase_directory]
    testcase_manager.remove_testcases_from_directories(testcase_directories)

    # Set an environment variable for fuzzer name.
    # TODO(ochang): Investigate removing this. Only users appear to be
    # fuzzer_logs, which can be removed.
    environment.set_value('FUZZER_NAME', fuzzer_name)

    # Set minimum redzone size, do not detect leaks and zero out the
    # quarantine size before running the fuzzer.
    environment.reset_current_memory_tool_options(
        redzone_size=16, leaks=False, quarantine_size_mb=0)

    # Make sure we have a file to execute for the fuzzer.
    if not fuzzer.executable_path:
      logs.error(f'Fuzzer {fuzzer_name} does not have an executable path.')
      return error_return_value

    # Get the fuzzer executable and chdir to its base directory. This helps to
    # prevent referencing every file using __file__.
    fuzzer_executable = os.path.join(fuzzer_directory, fuzzer.executable_path)
    fuzzer_executable_directory = os.path.dirname(fuzzer_executable)

    # Make sure the fuzzer executable exists on disk.
    if not os.path.exists(fuzzer_executable):
      logs.error(
          'File %s does not exist. Cannot generate testcases for fuzzer %s.' %
          (fuzzer_executable, fuzzer_name))
      return error_return_value

    # Build the fuzzer command execution string.
    command = shell.get_execute_command(fuzzer_executable)

    # NodeJS and shell script expect space separator for arguments.
    if command.startswith('node ') or command.startswith('sh '):
      argument_separator = ' '
    else:
      argument_separator = '='

    command_format = '%s --input_dir%s%s --output_dir%s%s --no_of_files%s%d'
    fuzzer_command = str(
        command_format % (command, argument_separator, self.data_directory,
                          argument_separator, self.testcase_directory,
                          argument_separator, testcase_count))
    fuzzer_timeout = environment.get_value('FUZZER_TIMEOUT')

    # Run the fuzzer.
    logs.info('Running fuzzer - %s.' % fuzzer_command)
    fuzzer_return_code, fuzzer_duration, fuzzer_output = (
        process_handler.run_process(
            fuzzer_command,
            current_working_directory=fuzzer_executable_directory,
            timeout=fuzzer_timeout,
            testcase_run=False,
            ignore_children=False))

    # Use the custom return code for timeouts if needed.
    if fuzzer_return_code is None:
      fuzzer_return_code = FuzzErrorCode.FUZZER_TIMEOUT

    # Use the custom return code for execution failures if needed.
    if fuzzer_duration is None:
      fuzzer_return_code = FuzzErrorCode.FUZZER_EXECUTION_FAILED

    # Force GC to save some memory before processing fuzzer output.
    utils.python_gc()

    # For Android, we need to sync our local testcases directory with the one on
    # the device.
    if environment.is_android():
      android.device.push_testcases_to_device()

    if environment.is_trusted_host():
      from clusterfuzz._internal.bot.untrusted_runner import file_host
      file_host.push_testcases_to_worker()

    fuzzer_metadata = get_fuzzer_metadata_from_output(fuzzer_output)
    _add_issue_metadata_from_environment(fuzzer_metadata)

    # Filter fuzzer output, set to default value if empty.
    if fuzzer_output:
      fuzzer_output = utils.decode_to_unicode(fuzzer_output)
    else:
      fuzzer_output = 'No output!'

    # Get the list of generated testcases.
    testcase_file_paths, generated_testcase_count, generated_testcase_string = (
        get_testcases(testcase_count, self.testcase_directory,
                      self.data_directory))

    # Check for process return code to identify abnormal termination.
    if fuzzer_return_code:
      if float(
          generated_testcase_count) / testcase_count < FUZZER_FAILURE_THRESHOLD:
        logs.error(
            ('Fuzzer failed to generate testcases '
             '(fuzzer={name}, return_code={return_code}).').format(
                 name=fuzzer_name, return_code=fuzzer_return_code),
            output=fuzzer_output)
      else:
        logs.warning(
            ('Fuzzer generated less than expected testcases '
             '(fuzzer={name}, return_code={return_code}).').format(
                 name=fuzzer_name, return_code=fuzzer_return_code),
            output=fuzzer_output)

    # Store fuzzer run results.
    fuzzer_run_results = store_fuzzer_run_results(
        testcase_file_paths, fuzzer, fuzzer_command, fuzzer_output,
        fuzzer_return_code, generated_testcase_count, testcase_count,
        generated_testcase_string, self.uworker_input.fuzz_task_input)
    if fuzzer_run_results:
      self.fuzz_task_output.fuzzer_run_results.CopyFrom(fuzzer_run_results)

      _track_fuzzer_run_result(fuzzer_name, generated_testcase_count,
                               testcase_count, fuzzer_return_code)

    # Make sure that there are testcases generated. If not, set the error flag.
    success = bool(testcase_file_paths)
    return GenerateBlackboxTestcasesResult(success, testcase_file_paths,
                                           fuzzer_metadata)

  def do_engine_fuzzing(self, engine_impl):
    """Run fuzzing engine."""
    environment.set_value('FUZZER_NAME',
                          self.fuzz_target.fully_qualified_name())

    # Synchronize corpus files with GCS
    sync_corpus_directory = builtin.get_corpus_directory(
        self.data_directory, self.fuzz_target.project_qualified_name())
    self.sync_corpus(sync_corpus_directory)

    # Reset memory tool options.
    environment.reset_current_memory_tool_options(
        redzone_size=self.redzone, disable_ubsan=self.disable_ubsan)

    revision = environment.get_value('APP_REVISION')
    crashes = []
    fuzzer_metadata = {}
    return_code = 1  # Vanilla return-code for engine crashes.

    # Do the actual fuzzing.
    for fuzzing_round in range(environment.get_value('MAX_TESTCASES', 1)):
      logs.info(f'Fuzzing round {fuzzing_round}.')
      try:
        result, current_fuzzer_metadata, fuzzing_strategies = run_engine_fuzzer(
            engine_impl, self.fuzz_target.binary, sync_corpus_directory,
            self.testcase_directory)
      except FuzzTargetNotFoundError:
        # Ocassionally fuzz targets are deleted. This is pretty rare. Since
        # ClusterFuzz did nothing wrong, don't bubble up an exception, consider
        # it as we fuzzed and nothing happened so that new targets can be
        # recorded and hopefully fuzzed instead. The old targets will eventually
        # be garbage collected. Log this as an error to keep an eye on it.
        logs.error(f'{self.fuzz_target.binary} is not in the build.')
        return [], {}

      fuzzer_metadata.update(current_fuzzer_metadata)

      # Prepare stats.
      testcase_run = engine_common.get_testcase_run(result.stats,
                                                    result.command)

      # Upload logs, testcases (if there are crashes), and stats.
      # Use a consistent log time to allow correlating between logs, uploaded
      # testcases, and stats.
      log_time = datetime.datetime.utcfromtimestamp(
          float(testcase_run.timestamp))
      crash_result_obj = crash_result.CrashResult(
          return_code, result.time_executed, result.logs)
      log = testcase_manager.prepare_log_for_upload(
          crash_result_obj.get_stacktrace(), return_code)
      testcase_manager.upload_log(log, log_time)

      for crash in result.crashes:
        testcase_manager.upload_testcase(crash.input_path, log_time)

      add_additional_testcase_run_data(testcase_run,
                                       self.fuzz_target.fully_qualified_name(),
                                       self.job_type, revision)
      self.fuzz_task_output.testcase_run_jsons.append(testcase_run.to_json())
      if result.crashes:
        crashes.extend([
            Crash.from_engine_crash(crash, fuzzing_strategies)
            for crash in result.crashes
            if crash
        ])

    logs.info('All fuzzing rounds complete.')
    self.sync_new_corpus_files()

    return crashes, fuzzer_metadata

  def do_blackbox_fuzzing(self, fuzzer, fuzzer_directory, job_type):
    """Run blackbox fuzzing. Currently also used for engine fuzzing."""
    # Set the thread timeout values.
    # TODO(ochang): Remove this hack once engine fuzzing refactor is complete.
    fuzz_test_timeout = environment.get_value('FUZZ_TEST_TIMEOUT')
    if fuzz_test_timeout:
      test_timeout = set_test_timeout(fuzz_test_timeout,
                                      self.timeout_multiplier)
    else:
      test_timeout = self.test_timeout

    thread_timeout = test_timeout

    # Determine number of testcases to process.
    testcase_count = environment.get_value('MAX_TESTCASES')

    # For timeout multipler greater than 1, we need to decrease testcase count
    # to prevent exceeding task lease time.
    if self.timeout_multiplier > 1:
      testcase_count /= self.timeout_multiplier

    # Run the fuzzer to generate testcases. If error occurred while trying
    # to run the fuzzer, bail out.
    generate_result = self.generate_blackbox_testcases(fuzzer, fuzzer_directory,
                                                       testcase_count)
    if not generate_result.success:
      return None, None, None, None

    environment.set_value('FUZZER_NAME', self.fully_qualified_fuzzer_name)

    # Initialize a list of crashes.
    crashes = []

    # Helper variables.
    max_threads = utils.maximum_parallel_processes_allowed()
    needs_stale_process_cleanup = False
    test_number = 0
    testcases_before_stale_process_cleanup = environment.get_value(
        'TESTCASES_BEFORE_STALE_PROCESS_CLEANUP', 1)
    thread_delay = environment.get_value('THREAD_DELAY')
    thread_error_occurred = False

    # Reset memory tool options.
    environment.reset_current_memory_tool_options(
        redzone_size=self.redzone, disable_ubsan=self.disable_ubsan)

    # Create a dict to store metadata specific to each testcase.
    testcases_metadata = {}
    testcase_file_paths = generate_result.testcase_file_paths

    for testcase_file_path in testcase_file_paths:
      testcases_metadata[testcase_file_path] = {}

      # Pick up a gesture to run on the testcase.
      testcases_metadata[testcase_file_path]['gestures'] = (
          fuzz_task_knobs.pick_gestures(test_timeout))

    # Prepare selecting trials in main loop below.
    trial_selector = trials.Trials()

    # TODO(machenbach): Move this back to the main loop and make it test-case
    # specific in a way that get's persistet on crashes.
    # For some binaries, we specify trials, which are sets of flags that we
    # only apply some of the time. Adjust APP_ARGS for them if needed.
    trial_selector.setup_additional_args_for_app()

    logs.info('Starting to process testcases.')
    logs.info('Redzone is %d bytes.' % self.redzone)
    logs.info('Timeout multiplier is %s.' % str(self.timeout_multiplier))
    logs.info('App launch command is %s.' %
              testcase_manager.get_command_line_for_application())

    # Start processing the testcases.
    while test_number < len(testcase_file_paths):
      thread_index = 0
      threads = []

      temp_queue = process_handler.get_queue()
      if not temp_queue:
        process_handler.terminate_stale_application_instances()
        logs.error('Unable to create temporary crash queue.')
        break

      while thread_index < max_threads and test_number < len(
          testcase_file_paths):
        testcase_file_path = testcase_file_paths[test_number]
        gestures = testcases_metadata[testcase_file_path]['gestures']

        env_copy = environment.copy()

        thread = process_handler.get_process()(
            target=testcase_manager.run_testcase_and_return_result_in_queue,
            args=(temp_queue, thread_index, testcase_file_path, gestures,
                  env_copy, True))

        try:
          thread.start()
        except:
          process_handler.terminate_stale_application_instances()
          thread_error_occurred = True
          logs.error('Unable to start new thread.')
          break

        threads.append(thread)
        thread_index += 1
        test_number += 1

        if test_number % testcases_before_stale_process_cleanup == 0:
          needs_stale_process_cleanup = True

        time.sleep(thread_delay)

      with _TrackFuzzTime(self.fully_qualified_fuzzer_name,
                          job_type) as tracker:
        tracker.timeout = utils.wait_until_timeout(threads, thread_timeout)

      # Allow for some time to finish processing before terminating the
      # processes.
      process_handler.terminate_hung_threads(threads)

      # It is not necessary to clean up stale instances on every batch, but
      # should be done at regular intervals to ensure we are in a good state.
      if needs_stale_process_cleanup:
        process_handler.terminate_stale_application_instances()
        needs_stale_process_cleanup = False

      while not temp_queue.empty():
        crashes.append(temp_queue.get())

      process_handler.close_queue(temp_queue)

      logs.info('Upto %d' % test_number)

      if thread_error_occurred:
        break

    # Pull testcase directory to host. The testcase file contents could have
    # been changed (by e.g. libFuzzer) and stats files could have been written.
    if environment.is_trusted_host():
      from clusterfuzz._internal.bot.untrusted_runner import file_host
      file_host.pull_testcases_from_worker()

    # Currently, the decision to do fuzzing or running the testcase is based on
    # the value of |FUZZ_CORPUS_DIR|. Reset it to None, so that later runs of
    # testForReproducibility run the testcase.
    # FIXME: Change to environment.remove_key call when it supports removing
    # the environment variable on untrusted bot (as part of
    # bot.untrusted_runner import environment).
    environment.set_value('FUZZ_CORPUS_DIR', None)

    # Restore old values before attempting to test for reproducibility.
    set_test_timeout(self.test_timeout, 1.0)

    if crashes:
      crashes = [
          Crash.from_testcase_manager_crash(crash) for crash in crashes if crash
      ]
    return (generate_result.fuzzer_metadata, testcase_file_paths,
            testcases_metadata, crashes)

  def run(self):
    """Run the fuzzing session."""
    # Update LSAN local blacklist with global blacklist.
    global_blacklisted_functions = (
        self.uworker_input.fuzz_task_input.global_blacklisted_functions)
    if global_blacklisted_functions:
      leak_blacklist.copy_global_to_local_blacklist(
          global_blacklisted_functions)

    # Ensure that that the fuzzer still exists.
    logs.info('Setting up fuzzer and data bundles.')
    self.fuzzer = setup.update_fuzzer_and_data_bundles(
        self.uworker_input.setup_input)
    if not self.fuzzer:
      logs.error(f'Unable to setup fuzzer {self.fuzzer_name}.')

      # Artificial sleep to slow down continuous failed fuzzer runs if the bot
      # is using command override for task execution.
      failure_wait_interval = environment.get_value('FAIL_WAIT')
      time.sleep(failure_wait_interval)
      return uworker_msg_pb2.Output(  # pylint: disable=no-member
          error_type=uworker_msg_pb2.ErrorType.FUZZ_NO_FUZZER)  # pylint: disable=no-member

    self.testcase_directory = environment.get_value('FUZZ_INPUTS')

    fuzz_target = self.fuzz_target.binary if self.fuzz_target else None
    build_setup_result = build_manager.setup_build(
        environment.get_value('APP_REVISION'), fuzz_target=fuzz_target)

    engine_impl = engine.get(self.fuzzer.name)
    if engine_impl and build_setup_result:
      # If we did not pick a fuzz target to fuzz with the engine, then return
      # early to save the fuzz targets that are in the build for the next job to
      # pick.
      self.fuzz_task_output.fuzz_targets.extend(build_setup_result.fuzz_targets)
      if not self.fuzz_task_output.fuzz_targets:
        logs.error('No fuzz targets.')

<<<<<<< HEAD
      if not has_standard_build():
        # Handle split builds where fuzz target is picked as side effect of
        # build setup.
        fuzz_target_name = environment.get_value('FUZZ_TARGET')
        # This is uworker unsafe. We will do it anyway on the
        # assumption that we will never run it on a uworker because
        # the only users of split builds are fuchsia and internal
        # Google code.
        assert not environment.get_value('UWORKER')
        self.fuzz_target = data_handler.record_fuzz_target(
            engine_impl.name, fuzz_target_name, self.job_type)

      if not self.fuzz_target:
        return uworker_msg_pb2.Output(  # pylint: disable=no-member
            fuzz_task_output=self.fuzz_task_output,
            error_type=uworker_msg_pb2.ErrorType.FUZZ_NO_FUZZ_TARGET_SELECTED)  # pylint: disable=no-member

=======
>>>>>>> 044ec084
    # Check if we have an application path. If not, our build failed
    # to setup correctly.
    if not build_setup_result or not build_manager.check_app_path():
      return uworker_msg_pb2.Output(  # pylint: disable=no-member
          error_type=uworker_msg_pb2.ErrorType.FUZZ_BUILD_SETUP_FAILURE)  # pylint: disable=no-member

    # Centipede requires separate binaries for sanitized targets.
    if environment.is_centipede_fuzzer_job():
      sanitized_target_bucket_path = environment.get_value(
          'SANITIZED_TARGET_BUILD_BUCKET_PATH')
      if sanitized_target_bucket_path:
        logs.error('Failed to set up sanitized_target_build.')

    # Check if we have a bad build, i.e. one that crashes on startup.
    # If yes, bail out.
    logs.info('Checking for bad build.')
    crash_revision = environment.get_value('APP_REVISION')

    build_data = testcase_manager.check_for_bad_build(self.job_type,
                                                      crash_revision)
    self.fuzz_task_output.build_data.CopyFrom(build_data)
    _track_build_run_result(self.job_type, crash_revision,
                            build_data.is_bad_build)

    if build_data.is_bad_build:
      return uworker_msg_pb2.Output(  # pylint: disable=no-member
          error_type=uworker_msg_pb2.ErrorType.UNHANDLED)  # pylint: disable=no-member

    # Data bundle directories can also have testcases which are kept in-place
    # because of dependencies.
    if self.uworker_input.setup_input.data_bundle_corpuses:
      data_bundle = self.uworker_input.setup_input.data_bundle_corpuses[0]
    else:
      data_bundle = None
    self.data_directory = setup.get_data_bundle_directory(
        self.fuzzer, data_bundle)
    if not self.data_directory:
      logs.error(
          'Unable to setup data bundle %s.' % self.fuzzer.data_bundle_name)
      return uworker_msg_pb2.Output(  # pylint: disable=no-member
          error_type=uworker_msg_pb2.ErrorType.FUZZ_DATA_BUNDLE_SETUP_FAILURE)  # pylint: disable=no-member

    engine_impl = engine.get(self.fuzzer.name)
    if engine_impl:
      crashes, fuzzer_metadata = self.do_engine_fuzzing(engine_impl)

      # Not applicable to engine fuzzers.
      testcase_file_paths = []
      testcases_metadata = {}
    else:
      fuzzer_directory = setup.get_fuzzer_directory(self.fuzzer_name)
      fuzzer_metadata, testcase_file_paths, testcases_metadata, crashes = (
          self.do_blackbox_fuzzing(self.fuzzer, fuzzer_directory,
                                   self.job_type))

    if crashes is None:
      # Error occurred in generate_blackbox_testcases.
      # TODO(ochang): Pipe this error a little better.
      return uworker_msg_pb2.Output(  # pylint: disable=no-member
          error_type=uworker_msg_pb2.ErrorType.UNHANDLED)  # pylint: disable=no-member

    logs.info('Finished processing test cases.')

    # For Android, bring back device to a good state before analyzing crashes.
    if environment.is_android() and crashes:
      # Remove this variable so that application is fully shutdown before every
      # re-run of testcase. This is critical for reproducibility.
      environment.remove_key('CHILD_PROCESS_TERMINATION_PATTERN')

      # TODO(unassigned): Need to find a way to do this efficiently before every
      # testcase is analyzed.
      android.device.initialize_device()

    logs.info(f'Raw crash count: {len(crashes)}')

    # Process and save crashes to datastore.
    bot_name = environment.get_value('BOT_NAME')
    project_name = environment.get_value('PROJECT_NAME')
    crash_groups = process_crashes(
        crashes=crashes,
        context=Context(
            project_name=project_name,
            bot_name=bot_name,
            job_type=self.job_type,
            fuzz_target=self.fuzz_target,
            redzone=self.redzone,
            disable_ubsan=self.disable_ubsan,
            platform_id=environment.get_platform_id(),
            crash_revision=crash_revision,
            fuzzer_name=self.fuzzer_name,
            window_argument=self.window_argument,
            fuzzer_metadata=fuzzer_metadata,
            testcases_metadata=testcases_metadata,
            timeout_multiplier=self.timeout_multiplier,
            test_timeout=self.test_timeout,
            data_directory=self.data_directory),
        upload_urls=list(self.uworker_input.fuzz_task_input.crash_upload_urls))

    # Delete the fuzzed testcases. This was once explicitly needed since some
    # testcases resided on NFS and would otherwise be left forever. Now it's
    # unclear if needed but it is kept because it is not harmful.
    for testcase_file_path in testcase_file_paths:
      shell.remove_file(testcase_file_path)

    testcases_executed = len(testcase_file_paths)

    # Explicit cleanup for large vars.
    del testcase_file_paths
    del testcases_metadata
    utils.python_gc()

    # TODO(metzman): Remove this since the tworkers should know what this is
    # based on the input.
    self.fuzz_task_output.fully_qualified_fuzzer_name = (
        self.fully_qualified_fuzzer_name)
    self.fuzz_task_output.crash_revision = str(crash_revision)
    self.fuzz_task_output.job_run_timestamp = time.time()
    self.fuzz_task_output.testcases_executed = testcases_executed
    self.fuzz_task_output.fuzzer_revision = self.fuzzer.revision
    self.fuzz_task_output.crash_groups.extend(crash_groups)

    return uworker_msg_pb2.Output(fuzz_task_output=self.fuzz_task_output)  # pylint: disable=no-member

  def postprocess(self, uworker_output):
    """Handles postprocessing."""
    # TODO(metzman): Finish this.
    fuzz_task_output = uworker_output.fuzz_task_output
    postprocess_store_fuzzer_run_results(uworker_output)
    logs.info('postprocess: fuzz_task_output.fully_qualified_fuzzer_name '
              f'{fuzz_task_output.fully_qualified_fuzzer_name}')
    uworker_input = uworker_output.uworker_input
    postprocess_process_crashes(uworker_input, uworker_output)
    if not environment.is_engine_fuzzer_job():
      return

    targets_count = ndb.Key(data_types.FuzzTargetsCount, self.job_type).get()
    if not fuzz_task_output.fuzz_targets:
      new_targets_count = 0
    else:
      new_targets_count = len(fuzz_task_output.fuzz_targets)
    if (not targets_count or targets_count.count != new_targets_count):
      data_types.FuzzTargetsCount(
          id=uworker_input.job_type, count=new_targets_count).put()

    _upload_testcase_run_jsons(
        uworker_output.fuzz_task_output.testcase_run_jsons)
    testcase_manager.update_build_metadata(
        uworker_input.job_type, uworker_output.fuzz_task_output.build_data)


def _upload_testcase_run_jsons(testcase_run_jsons):
  for testcase_run in testcase_run_jsons:
    testcase_run = fuzzer_stats.BaseRun.from_json(testcase_run)
    if not testcase_run:
      logs.error('Failed to create testcase_run')
      continue
    upload_testcase_run_stats(testcase_run)
  # TODO(metzman): Find out if this can be a single upload.


def handle_fuzz_build_setup_failure(output):
  _track_fuzzer_run_result(output.uworker_input.fuzzer_name, 0, 0,
                           FuzzErrorCode.BUILD_SETUP_FAILED)


def handle_fuzz_data_bundle_setup_failure(output):
  _track_fuzzer_run_result(output.uworker_input.fuzzer_name, 0, 0,
                           FuzzErrorCode.DATA_BUNDLE_SETUP_FAILED)


def handle_fuzz_no_fuzzer(output):
  _track_fuzzer_run_result(output.uworker_input.fuzzer_name, 0, 0,
                           FuzzErrorCode.FUZZER_SETUP_FAILED)


<<<<<<< HEAD
def utask_main(uworker_input: uworker_msg_pb2.Input):
=======
def handle_fuzz_bad_build(uworker_output):
  testcase_manager.update_build_metadata(
      uworker_output.uworker_input.job_type,
      uworker_output.fuzz_task_output.build_data)


def utask_main(uworker_input):
>>>>>>> 044ec084
  """Runs the given fuzzer for one round."""
  session = _make_session(uworker_input)
  return session.run()


def handle_fuzz_no_fuzz_target_selected(output):
  save_fuzz_targets(output)
  # Try again now that there are some fuzz targets.
  utask_preprocess(output.uworker_input.fuzzer_name,
                   output.uworker_input.job_type,
                   output.uworker_input.uworker_env)


<<<<<<< HEAD
def handle_fuzz_bad_build(output):
  testcase_manager.update_build_metadata(output.uworker_input.job_type,
                                         output.fuzz_task_output.build_data)


def _make_session(uworker_input: uworker_msg_pb2.Input) -> FuzzingSession:
=======
def _make_session(uworker_input):
>>>>>>> 044ec084
  test_timeout = environment.get_value('TEST_TIMEOUT')
  return FuzzingSession(
      uworker_input,
      test_timeout,
  )


_ERROR_HANDLER = uworker_handle_errors.CompositeErrorHandler({
    uworker_msg_pb2.ErrorType.FUZZ_BUILD_SETUP_FAILURE:  # pylint: disable=no-member
        handle_fuzz_build_setup_failure,
    uworker_msg_pb2.ErrorType.FUZZ_DATA_BUNDLE_SETUP_FAILURE:  # pylint: disable=no-member
        handle_fuzz_data_bundle_setup_failure,
    uworker_msg_pb2.ErrorType.FUZZ_NO_FUZZER:  # pylint: disable=no-member
        handle_fuzz_no_fuzzer,
    uworker_msg_pb2.ErrorType.FUZZ_NO_FUZZ_TARGET_SELECTED:  # pylint: disable=no-member
        handle_fuzz_no_fuzz_target_selected,
    uworker_msg_pb2.ErrorType.FUZZ_BAD_BUILD:  # pylint: disable=no-member
        handle_fuzz_bad_build,
}).compose_with(uworker_handle_errors.UNHANDLED_ERROR_HANDLER)


def _pick_fuzz_target():
  """Picks a random fuzz target from job_type for use in fuzzing."""
  if not environment.is_engine_fuzzer_job():
    logs.info('Not engine fuzzer. Not picking fuzz target.')
    return None

  logs.info('Picking fuzz target.')
  target_weights = fuzzer_selection.get_fuzz_target_weights()
  return build_manager.pick_random_fuzz_target(target_weights)


def _get_fuzz_target_from_db(engine_name, fuzz_target_binary, job_type):
  project = data_handler.get_project_name(job_type)
  qualified_name = data_types.fuzz_target_fully_qualified_name(
      engine_name, project, fuzz_target_binary)
  key = ndb.Key(data_types.FuzzTarget, qualified_name)
  return key.get()


def _preprocess_get_fuzz_target(fuzzer_name, job_type):
  fuzz_target_name = _pick_fuzz_target()
  if fuzz_target_name:
    return _get_fuzz_target_from_db(fuzzer_name, fuzz_target_name, job_type)
  return None


def utask_preprocess(fuzzer_name, job_type, uworker_env):
  """Preprocess untrusted task."""
  setup_input = setup.preprocess_update_fuzzer_and_data_bundles(fuzzer_name)
  fuzz_task_knobs.do_multiarmed_bandit_strategy_selection(uworker_env)
  environment.set_value('PROJECT_NAME', data_handler.get_project_name(job_type),
                        uworker_env)
  fuzz_target = _preprocess_get_fuzz_target(fuzzer_name, job_type)
  fuzz_task_input = uworker_msg_pb2.FuzzTaskInput()  # pylint: disable=no-member
  if fuzz_target:
    fuzz_task_input.fuzz_target.CopyFrom(
        uworker_io.entity_to_protobuf(fuzz_target))

  for _ in range(MAX_CRASHES_UPLOADED):
    url = fuzz_task_input.crash_upload_urls.add()
    url.key = blobs.generate_new_blob_name()
    url.url = blobs.get_signed_upload_url(url.key)

  preprocess_store_fuzzer_run_results(fuzz_task_input)

  if environment.get_value('LSAN'):
    # Copy global blacklist into local suppressions file if LSan is enabled.
    fuzz_task_input.global_blacklisted_functions.extend(
        leak_blacklist.get_global_blacklisted_functions())

  return uworker_msg_pb2.Input(  # pylint: disable=no-member
      fuzz_task_input=fuzz_task_input,
      job_type=job_type,
      fuzzer_name=fuzzer_name,
      uworker_env=uworker_env,
      setup_input=setup_input,
  )


def save_fuzz_targets(output):
  """Saves fuzz targets that were seen in the build to the database."""
  if not output.fuzz_task_output.fuzz_targets:
    return

  logs.info(f'Saving fuzz targets: {output.fuzz_task_output.fuzz_targets}.')
  data_handler.record_fuzz_targets(output.uworker_input.fuzzer_name,
                                   output.fuzz_task_output.fuzz_targets,
                                   output.uworker_input.job_type)


def utask_postprocess(output):
  if output.error_type != uworker_msg_pb2.ErrorType.NO_ERROR:  # pylint: disable=no-member
    _ERROR_HANDLER.handle(output)
    return

  save_fuzz_targets(output)

  session = _make_session(output.uworker_input)
  session.postprocess(output)<|MERGE_RESOLUTION|>--- conflicted
+++ resolved
@@ -1734,26 +1734,6 @@
       if not self.fuzz_task_output.fuzz_targets:
         logs.error('No fuzz targets.')
 
-<<<<<<< HEAD
-      if not has_standard_build():
-        # Handle split builds where fuzz target is picked as side effect of
-        # build setup.
-        fuzz_target_name = environment.get_value('FUZZ_TARGET')
-        # This is uworker unsafe. We will do it anyway on the
-        # assumption that we will never run it on a uworker because
-        # the only users of split builds are fuchsia and internal
-        # Google code.
-        assert not environment.get_value('UWORKER')
-        self.fuzz_target = data_handler.record_fuzz_target(
-            engine_impl.name, fuzz_target_name, self.job_type)
-
-      if not self.fuzz_target:
-        return uworker_msg_pb2.Output(  # pylint: disable=no-member
-            fuzz_task_output=self.fuzz_task_output,
-            error_type=uworker_msg_pb2.ErrorType.FUZZ_NO_FUZZ_TARGET_SELECTED)  # pylint: disable=no-member
-
-=======
->>>>>>> 044ec084
     # Check if we have an application path. If not, our build failed
     # to setup correctly.
     if not build_setup_result or not build_manager.check_app_path():
@@ -1929,9 +1909,6 @@
                            FuzzErrorCode.FUZZER_SETUP_FAILED)
 
 
-<<<<<<< HEAD
-def utask_main(uworker_input: uworker_msg_pb2.Input):
-=======
 def handle_fuzz_bad_build(uworker_output):
   testcase_manager.update_build_metadata(
       uworker_output.uworker_input.job_type,
@@ -1939,7 +1916,6 @@
 
 
 def utask_main(uworker_input):
->>>>>>> 044ec084
   """Runs the given fuzzer for one round."""
   session = _make_session(uworker_input)
   return session.run()
@@ -1953,16 +1929,7 @@
                    output.uworker_input.uworker_env)
 
 
-<<<<<<< HEAD
-def handle_fuzz_bad_build(output):
-  testcase_manager.update_build_metadata(output.uworker_input.job_type,
-                                         output.fuzz_task_output.build_data)
-
-
 def _make_session(uworker_input: uworker_msg_pb2.Input) -> FuzzingSession:
-=======
-def _make_session(uworker_input):
->>>>>>> 044ec084
   test_timeout = environment.get_value('TEST_TIMEOUT')
   return FuzzingSession(
       uworker_input,
