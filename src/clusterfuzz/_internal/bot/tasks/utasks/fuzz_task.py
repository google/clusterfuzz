# Copyright 2019 Google LLC
#
# Licensed under the Apache License, Version 2.0 (the "License");
# you may not use this file except in compliance with the License.
# You may obtain a copy of the License at
#
#      http://www.apache.org/licenses/LICENSE-2.0
#
# Unless required by applicable law or agreed to in writing, software
# distributed under the License is distributed on an "AS IS" BASIS,
# WITHOUT WARRANTIES OR CONDITIONS OF ANY KIND, either express or implied.
# See the License for the specific language governing permissions and
# limitations under the License.
"""Fuzz task for handling fuzzing."""

import collections
from collections import namedtuple
import datetime
import itertools
import os
import random
import re
import time
from typing import List

from google.cloud import ndb

from clusterfuzz._internal.base import dates
from clusterfuzz._internal.base import utils
from clusterfuzz._internal.bot import testcase_manager
from clusterfuzz._internal.bot.fuzzers import builtin
from clusterfuzz._internal.bot.fuzzers import engine_common
from clusterfuzz._internal.bot.fuzzers import utils as fuzzer_utils
from clusterfuzz._internal.bot.fuzzers.libFuzzer import stats as libfuzzer_stats
from clusterfuzz._internal.bot.tasks import setup
from clusterfuzz._internal.bot.tasks import task_creation
from clusterfuzz._internal.bot.tasks import trials
from clusterfuzz._internal.bot.tasks.utasks import uworker_io
from clusterfuzz._internal.build_management import build_manager
from clusterfuzz._internal.chrome import crash_uploader
from clusterfuzz._internal.crash_analysis import crash_analyzer
from clusterfuzz._internal.crash_analysis.crash_result import CrashResult
from clusterfuzz._internal.crash_analysis.stack_parsing import stack_analyzer
from clusterfuzz._internal.datastore import data_handler
from clusterfuzz._internal.datastore import data_types
from clusterfuzz._internal.datastore import ndb_utils
from clusterfuzz._internal.fuzzing import corpus_manager
from clusterfuzz._internal.fuzzing import coverage_uploader
from clusterfuzz._internal.fuzzing import fuzzer_selection
from clusterfuzz._internal.fuzzing import gesture_handler
from clusterfuzz._internal.fuzzing import leak_blacklist
from clusterfuzz._internal.google_cloud_utils import big_query
from clusterfuzz._internal.google_cloud_utils import blobs
from clusterfuzz._internal.google_cloud_utils import storage
from clusterfuzz._internal.metrics import fuzzer_logs
from clusterfuzz._internal.metrics import fuzzer_stats
from clusterfuzz._internal.metrics import logs
from clusterfuzz._internal.metrics import monitoring_metrics
from clusterfuzz._internal.platforms import android
from clusterfuzz._internal.system import environment
from clusterfuzz._internal.system import process_handler
from clusterfuzz._internal.system import shell
from clusterfuzz.fuzz import engine
from clusterfuzz.stacktraces.__init__ import CrashInfo

SelectionMethod = namedtuple('SelectionMethod', 'method_name probability')

DEFAULT_CHOOSE_PROBABILITY = 9  # 10%
FUZZER_METADATA_REGEX = re.compile(r'metadata::(\w+):\s*(.*)')
FUZZER_FAILURE_THRESHOLD = 0.33
MAX_GESTURES = 30
MAX_NEW_CORPUS_FILES = 500
SELECTION_METHOD_DISTRIBUTION = [
    SelectionMethod('default', .7),
    SelectionMethod('multi_armed_bandit', .3)
]
THREAD_WAIT_TIMEOUT = 1


class FuzzTaskError(Exception):
  """Fuzz task exception."""


class FuzzErrorCode:
  FUZZER_TIMEOUT = -1
  FUZZER_SETUP_FAILED = -2
  FUZZER_EXECUTION_FAILED = -3
  DATA_BUNDLE_SETUP_FAILED = -4
  BUILD_SETUP_FAILED = -5


Context = collections.namedtuple('Context', [
    'project_name', 'bot_name', 'job_type', 'fuzz_target', 'redzone',
    'disable_ubsan', 'platform_id', 'crash_revision', 'fuzzer_name',
    'window_argument', 'fuzzer_metadata', 'testcases_metadata',
    'timeout_multiplier', 'test_timeout', 'thread_wait_timeout',
    'data_directory'
])
Redzone = collections.namedtuple('Redzone', ['size', 'weight'])


def get_unsymbolized_crash_stacktrace(stack_file_path):
  """Read unsymbolized crash stacktrace."""
  with open(stack_file_path, 'rb') as f:
    return utils.decode_to_unicode(f.read())


class Crash:
  """Represents a crash (before creating a testcase)."""

  @classmethod
  def from_testcase_manager_crash(cls, crash):
    """Create a Crash from a testcase_manager.Crash."""
    try:
      orig_unsymbolized_crash_stacktrace = (
          get_unsymbolized_crash_stacktrace(crash.stack_file_path))
    except Exception:
      logs.log_error(
          'Unable to read stacktrace from file %s.' % crash.stack_file_path)
      return None

    # If there are per-testcase additional flags, we need to store them.
    arguments = testcase_manager.get_command_line_flags(crash.file_path)

    needs_http = '-http-' in os.path.basename(crash.file_path)
    application_command_line = (
        testcase_manager.get_command_line_for_application(
            crash.file_path, needs_http=needs_http))

    # TODO(ochang): Remove once all engines are migrated to new pipeline.
    fuzzing_strategies = libfuzzer_stats.LIBFUZZER_FUZZING_STRATEGIES.search(
        orig_unsymbolized_crash_stacktrace)
    if fuzzing_strategies:
      assert len(fuzzing_strategies.groups()) == 1
      fuzzing_strategies_string = fuzzing_strategies.groups()[0]
      fuzzing_strategies = [
          strategy.strip() for strategy in fuzzing_strategies_string.split(',')
      ]

    return Crash(
        file_path=crash.file_path,
        crash_time=crash.crash_time,
        return_code=crash.return_code,
        resource_list=crash.resource_list,
        gestures=crash.gestures,
        unsymbolized_crash_stacktrace=orig_unsymbolized_crash_stacktrace,
        arguments=arguments,
        application_command_line=application_command_line,
        http_flag=needs_http,
        fuzzing_strategies=fuzzing_strategies)

  @classmethod
  def from_engine_crash(cls, crash, fuzzing_strategies):
    """Create a Crash from a engine.Crash."""
    return Crash(
        file_path=crash.input_path,
        crash_time=crash.crash_time,
        return_code=1,
        resource_list=[],
        gestures=[],
        unsymbolized_crash_stacktrace=utils.decode_to_unicode(crash.stacktrace),
        arguments=' '.join(crash.reproduce_args),
        application_command_line='',  # TODO(ochang): Write actual command line.
        fuzzing_strategies=fuzzing_strategies)

  def __init__(self,
               file_path,
               crash_time,
               return_code,
               resource_list,
               gestures,
               unsymbolized_crash_stacktrace,
               arguments,
               application_command_line,
               http_flag=False,
               fuzzing_strategies=None):
    self.file_path = file_path
    self.crash_time = crash_time
    self.return_code = return_code
    self.resource_list = resource_list
    self.gestures = gestures
    self.arguments = arguments
    self.fuzzing_strategies = fuzzing_strategies

    self.security_flag = False
    self.should_be_ignored = False

    self.filename = os.path.basename(file_path)
    self.http_flag = http_flag
    self.application_command_line = application_command_line
    self.unsymbolized_crash_stacktrace = unsymbolized_crash_stacktrace
    state = stack_analyzer.get_crash_data(self.unsymbolized_crash_stacktrace)
    self.crash_type = state.crash_type
    self.crash_address = state.crash_address
    self.crash_state = state.crash_state
    self.crash_stacktrace = utils.get_crash_stacktrace_output(
        self.application_command_line, state.crash_stacktrace,
        self.unsymbolized_crash_stacktrace)
    self.security_flag = crash_analyzer.is_security_issue(
        self.unsymbolized_crash_stacktrace, self.crash_type, self.crash_address)
    self.key = '%s,%s,%s' % (self.crash_type, self.crash_state,
                             self.security_flag)
    self.should_be_ignored = crash_analyzer.ignore_stacktrace(
        state.crash_stacktrace)

    # self.crash_info gets populated in create_testcase; save what we need.
    self.crash_frames = state.frames
    self.crash_info = None

  def is_archived(self):
    """Return true if archive_testcase_in_blobstore(..) was
      performed."""
    return hasattr(self, 'fuzzed_key')

  def archive_testcase_in_blobstore(self):
    """Calling setup.archive_testcase_and_dependencies_in_gcs(..)
      and hydrate certain attributes. We single out this method because it's
      expensive and we want to do it at the very last minute."""
    if self.is_archived():
      return

    (self.fuzzed_key, self.archived, self.absolute_path,
     self.archive_filename) = (
         setup.archive_testcase_and_dependencies_in_gcs(self.resource_list,
                                                        self.file_path))

  def is_valid(self):
    """Return true if the crash is valid for processing."""
    return self.get_error() is None

  def get_error(self):
    """Return the reason why the crash is invalid."""
    filter_functional_bugs = environment.get_value('FILTER_FUNCTIONAL_BUGS')
    if filter_functional_bugs and not self.security_flag:
      return 'Functional crash is ignored: %s' % self.crash_state

    if self.should_be_ignored:
      return ('False crash: %s\n\n---%s\n\n---%s' %
              (self.crash_state, self.unsymbolized_crash_stacktrace,
               self.crash_stacktrace))

    if self.is_archived() and not self.fuzzed_key:
      return 'Unable to store testcase in blobstore: %s' % self.crash_state

    if not self.crash_state or not self.crash_type:
      return 'Empty crash state or type'

    return None


def find_main_crash(crashes, fuzzer_name, full_fuzzer_name, test_timeout):
  """Find the first reproducible crash or the first valid crash.
    And return the crash and the one_time_crasher_flag."""
  for crash in crashes:
    # Archiving testcase to blobstore when we need to because it's expensive.
    crash.archive_testcase_in_blobstore()

    # We need to check again if the crash is valid. In other words, we check
    # if archiving to blobstore succeeded.
    if not crash.is_valid():
      continue

    # We pass an empty expected crash state since our initial stack from fuzzing
    # can be incomplete. So, make a judgement on reproducibility based on passed
    # security flag and crash state generated from re-running testcase in
    # test_for_reproducibility. Minimize task will later update the new crash
    # type and crash state parameters.
    if testcase_manager.test_for_reproducibility(
        fuzzer_name,
        full_fuzzer_name,
        crash.file_path,
        crash.crash_type,
        None,
        crash.security_flag,
        test_timeout,
        crash.http_flag,
        crash.gestures,
        arguments=crash.arguments):
      return crash, False

  # All crashes are non-reproducible. Therefore, we get the first valid one.
  for crash in crashes:
    if crash.is_valid():
      return crash, True

  return None, None


class CrashGroup:
  """Represent a group of identical crashes. The key is
      (crash_type, crash_state, security_flag)."""

  def __init__(self, crashes, context):
    for c in crashes:
      assert crashes[0].crash_type == c.crash_type
      assert crashes[0].crash_state == c.crash_state
      assert crashes[0].security_flag == c.security_flag

    self.crashes = crashes
    if context.fuzz_target:
      fully_qualified_fuzzer_name = context.fuzz_target.fully_qualified_name()
    else:
      fully_qualified_fuzzer_name = context.fuzzer_name

    self.main_crash, self.one_time_crasher_flag = find_main_crash(
        crashes, context.fuzzer_name, fully_qualified_fuzzer_name,
        context.test_timeout)

    self.newly_created_testcase = None

    # Getting existing_testcase after finding the main crash is important.
    # Because finding the main crash can take a long time; it tests
    # reproducibility on every crash.
    #
    # Getting existing testcase at the last possible moment helps avoid race
    # condition among different machines. One machine might finish first and
    # prevent other machines from creating identical testcases.
    self.existing_testcase = data_handler.find_testcase(
        context.project_name, crashes[0].crash_type, crashes[0].crash_state,
        crashes[0].security_flag)

  def is_new(self):
    """Return true if there's no existing testcase."""
    return not self.existing_testcase

  def should_create_testcase(self):
    """Return true if this crash should create a testcase."""
    if not self.existing_testcase:
      # No existing testcase, should create a new one.
      return True

    if not self.existing_testcase.one_time_crasher_flag:
      # Existing testcase is reproducible, don't need to create another one.
      return False

    if not self.one_time_crasher_flag:
      # Current testcase is reproducible, where existing one is not. Should
      # create a new one.
      return True

    # Both current and existing testcases are unreproducible, shouldn't create
    # a new testcase.
    # TODO(aarya): We should probably update last tested stacktrace in existing
    # testcase without any race conditions.
    return False

  def has_existing_reproducible_testcase(self):
    """Return true if this crash has a reproducible testcase."""
    return (self.existing_testcase and
            not self.existing_testcase.one_time_crasher_flag)


class _TrackFuzzTime:
  """Track the actual fuzzing time (e.g. excluding preparing binary)."""

  def __init__(self, fuzzer_name, job_type, time_module=time):
    self.fuzzer_name = fuzzer_name
    self.job_type = job_type
    self.time = time_module

  def __enter__(self):
    self.start_time = self.time.time()
    self.timeout = False
    return self

  def __exit__(self, exc_type, value, traceback):
    duration = self.time.time() - self.start_time
    monitoring_metrics.FUZZER_TOTAL_FUZZ_TIME.increment_by(
        int(duration), {
            'fuzzer': self.fuzzer_name,
            'timeout': self.timeout
        })
    monitoring_metrics.JOB_TOTAL_FUZZ_TIME.increment_by(
        int(duration), {
            'job': self.job_type,
            'timeout': self.timeout
        })


def _track_fuzzer_run_result(fuzzer_name, generated_testcase_count,
                             expected_testcase_count, return_code):
  """Track fuzzer run result"""
  if expected_testcase_count > 0:
    ratio = float(generated_testcase_count) / expected_testcase_count
    monitoring_metrics.FUZZER_TESTCASE_COUNT_RATIO.add(ratio,
                                                       {'fuzzer': fuzzer_name})

  def clamp(val, minimum, maximum):
    return max(minimum, min(maximum, val))

  # Clamp return code to max, min int 32-bit, otherwise it can get detected as
  # type long and we will exception out in infra_libs parsing pipeline.
  min_int32 = -(2**31)
  max_int32 = 2**31 - 1

  return_code = int(clamp(return_code, min_int32, max_int32))

  monitoring_metrics.FUZZER_RETURN_CODE_COUNT.increment({
      'fuzzer': fuzzer_name,
      'return_code': return_code,
  })


def _track_build_run_result(job_type, _, is_bad_build):
  """Track build run result."""
  # FIXME: Add support for |crash_revision| as part of state.
  monitoring_metrics.JOB_BAD_BUILD_COUNT.increment({
      'job': job_type,
      'bad_build': is_bad_build
  })


def _track_testcase_run_result(fuzzer, job_type, new_crash_count,
                               known_crash_count):
  """Track testcase run result."""
  monitoring_metrics.FUZZER_KNOWN_CRASH_COUNT.increment_by(
      known_crash_count, {
          'fuzzer': fuzzer,
      })
  monitoring_metrics.FUZZER_NEW_CRASH_COUNT.increment_by(
      new_crash_count, {
          'fuzzer': fuzzer,
      })
  monitoring_metrics.JOB_KNOWN_CRASH_COUNT.increment_by(known_crash_count, {
      'job': job_type,
  })
  monitoring_metrics.JOB_NEW_CRASH_COUNT.increment_by(new_crash_count, {
      'job': job_type,
  })


def _last_sync_time(sync_file_path):
  """Read and parse the last sync file for the GCS corpus."""
  if not os.path.exists(sync_file_path):
    return None

  file_contents = utils.read_data_from_file(sync_file_path, eval_data=False)
  if not file_contents:
    logs.log_warn('Empty last sync file.', path=sync_file_path)
    return None

  last_sync_time = None
  try:
    last_sync_time = datetime.datetime.utcfromtimestamp(float(file_contents))
  except Exception as e:
    logs.log_error(
        'Malformed last sync file: "%s".' % str(e),
        path=sync_file_path,
        contents=file_contents)

  return last_sync_time


class GcsCorpus:
  """Sync state for a corpus."""

  def __init__(self, engine_name, project_qualified_target_name,
               corpus_directory, data_directory):
    if environment.is_trusted_host():
      from clusterfuzz._internal.bot.untrusted_runner import \
          corpus_manager as remote_corpus_manager
      self.gcs_corpus = remote_corpus_manager.RemoteFuzzTargetCorpus(
          engine_name, project_qualified_target_name)
    else:
      self.gcs_corpus = corpus_manager.FuzzTargetCorpus(
          engine_name, project_qualified_target_name, log_results=False)

    self._corpus_directory = corpus_directory
    self._data_directory = data_directory
    self._project_qualified_target_name = project_qualified_target_name
    self._synced_files = set()

  def _walk(self):
    if environment.is_trusted_host():
      from clusterfuzz._internal.bot.untrusted_runner import file_host
      yield from file_host.list_files(self._corpus_directory, recursive=True)
    else:
      for root, _, files in shell.walk(self._corpus_directory):
        for filename in files:
          yield os.path.join(root, filename)

  def sync_from_gcs(self):
    """Update sync state after a sync from GCS."""
    already_synced = False
    sync_file_path = os.path.join(
        self._data_directory, '.%s_sync' % self._project_qualified_target_name)

    # Get last time we synced corpus.
    if environment.is_trusted_host():
      from clusterfuzz._internal.bot.untrusted_runner import file_host
      worker_sync_file_path = file_host.rebase_to_worker_root(sync_file_path)
      shell.remove_file(sync_file_path)
      file_host.copy_file_from_worker(worker_sync_file_path, sync_file_path)
    last_sync_time = _last_sync_time(sync_file_path)

    # Check if the corpus was recently synced. If yes, set a flag so that we
    # don't sync it again and save some time.
    if last_sync_time and os.path.exists(self._corpus_directory):
      last_update_time = storage.last_updated(self.gcs_corpus.get_gcs_url())
      if last_update_time and last_sync_time > last_update_time:
        logs.log('Corpus for target %s has no new updates, skipping rsync.' %
                 self._project_qualified_target_name)
        already_synced = True

    time_before_sync_start = time.time()
    result = already_synced or self.gcs_corpus.rsync_to_disk(
        self._corpus_directory)
    self._synced_files.clear()
    self._synced_files.update(self._walk())

    logs.log('%d corpus files for target %s synced to disk.' % (len(
        self._synced_files), self._project_qualified_target_name))

    # On success of rsync, update the last sync file with current timestamp.
    if result and self._synced_files and not already_synced:
      utils.write_data_to_file(time_before_sync_start, sync_file_path)

      if environment.is_trusted_host():
        from clusterfuzz._internal.bot.untrusted_runner import file_host
        worker_sync_file_path = file_host.rebase_to_worker_root(sync_file_path)
        file_host.copy_file_to_worker(sync_file_path, worker_sync_file_path)

    return result

  def upload_files(self, new_files):
    """Update state after files are uploaded."""
    result = self.gcs_corpus.upload_files(new_files)
    self._synced_files.update(new_files)

    return result

  def get_new_files(self):
    """Return list of new files in the directory that were generated by the
    fuzzer."""
    if environment.is_android_kernel():
      # For Android Kernel job, sync back all corpus files containing this
      # device serial.
      device_serial = environment.get_value('ANDROID_SERIAL')
      return [
          f for f in self._walk()
          if os.path.basename(f).startswith(device_serial)
      ]

    new_files = []
    for file_path in self._walk():
      if file_path not in self._synced_files:
        new_files.append(file_path)

    return new_files


def upload_testcase_run_stats(testcase_run):
  """Upload TestcaseRun stats."""
  fuzzer_stats.upload_stats([testcase_run])


def add_additional_testcase_run_data(testcase_run, fully_qualified_fuzzer_name,
                                     job_type, revision):
  """Add additional testcase run data."""
  testcase_run['fuzzer'] = fully_qualified_fuzzer_name
  testcase_run['job'] = job_type
  testcase_run['build_revision'] = revision


def get_fuzzer_metadata_from_output(fuzzer_output):
  """Extract metadata from fuzzer output."""
  metadata = {}
  for line in fuzzer_output.splitlines():
    match = FUZZER_METADATA_REGEX.match(line)
    if match:
      metadata[match.group(1)] = match.group(2)

  return metadata


def get_testcases(testcase_count, testcase_directory, data_directory):
  """Return fuzzed testcases from the data directories."""
  logs.log('Locating generated test cases.')

  # Get the list of testcase files.
  testcase_directories = [testcase_directory]
  testcase_file_paths = testcase_manager.get_testcases_from_directories(
      testcase_directories)

  # If the fuzzer created a bot-specific files list, add those now.
  bot_testcases_file_path = utils.get_bot_testcases_file_path(data_directory)
  if os.path.exists(bot_testcases_file_path):
    bot_testcases_file_content = utils.read_data_from_file(
        bot_testcases_file_path, eval_data=False)
    shell.remove_file(bot_testcases_file_path)
    if bot_testcases_file_content:
      bot_file_paths = bot_testcases_file_content.splitlines()
      testcase_file_paths += [
          utils.normalize_path(path) for path in bot_file_paths
      ]

  generated_testcase_count = len(testcase_file_paths)

  # Create output strings.
  generated_testcase_string = (
      'Generated %d/%d testcases.' % (generated_testcase_count, testcase_count))

  # Log the number of testcases generated.
  logs.log(generated_testcase_string)

  # If we are running the same command (again and again) on this bot,
  # we want to be careful of scenarios when the fuzzer starts failing
  # or has nothing to do, causing no testcases to be generated. This
  # will put lot of burden on appengine remote api.
  if (environment.get_value('COMMAND_OVERRIDE') and
      generated_testcase_count == 0):
    logs.log('No testcases generated. Sleeping for ~30 minutes.')
    time.sleep(random.uniform(1800, 2100))

  return (testcase_file_paths, generated_testcase_count,
          generated_testcase_string)


def pick_gestures(test_timeout):
  """Return a list of random gestures."""
  if not environment.get_value('ENABLE_GESTURES', True):
    # Gestures disabled.
    return []

  # Probability of choosing gestures.
  if utils.random_number(0, DEFAULT_CHOOSE_PROBABILITY):
    return []

  gesture_count = utils.random_number(1, MAX_GESTURES)
  gestures = gesture_handler.get_gestures(gesture_count)
  if not gestures:
    return []

  # Pick a random trigger time to run the gesture at.
  min_gesture_time = int(
      utils.random_element_from_list([0.25, 0.50, 0.50, 0.50]) * test_timeout)
  max_gesture_time = test_timeout - 1
  gesture_time = utils.random_number(min_gesture_time, max_gesture_time)

  gestures.append('Trigger:%d' % gesture_time)
  return gestures


def pick_redzone():
  """Return a random size for redzone."""
  thread_multiplier = environment.get_value('THREAD_MULTIPLIER', 1)

  if thread_multiplier == 1:
    redzone_list = [
        Redzone(16, 1.0),
        Redzone(32, 1.0),
        Redzone(64, 0.5),
        Redzone(128, 0.5),
        Redzone(256, 0.25),
        Redzone(512, 0.25),
    ]
  else:
    # For beefier boxes, prioritize using bigger redzones.
    redzone_list = [
        Redzone(16, 0.25),
        Redzone(32, 0.25),
        Redzone(64, 0.50),
        Redzone(128, 0.50),
        Redzone(256, 1.0),
        Redzone(512, 1.0),
    ]

  return utils.random_weighted_choice(redzone_list).size


def pick_ubsan_disabled(job_type):
  """Choose whether to disable UBSan in an ASan+UBSan build."""
  # This is only applicable in an ASan build.
  memory_tool_name = environment.get_memory_tool_name(job_type)
  if memory_tool_name not in ['ASAN', 'HWASAN']:
    return False

  # Check if UBSan is enabled in this ASan build. If not, can't disable it.
  if not environment.get_value('UBSAN'):
    return False

  return not utils.random_number(0, DEFAULT_CHOOSE_PROBABILITY)


def pick_timeout_multiplier():
  """Return a random testcase timeout multiplier and adjust timeout."""
  fuzz_test_timeout = environment.get_value('FUZZ_TEST_TIMEOUT')
  custom_timeout_multipliers = environment.get_value(
      'CUSTOM_TIMEOUT_MULTIPLIERS')
  timeout_multiplier = 1.0

  use_multiplier = not utils.random_number(0, DEFAULT_CHOOSE_PROBABILITY)
  if (use_multiplier and not fuzz_test_timeout and
      not custom_timeout_multipliers):
    timeout_multiplier = utils.random_element_from_list([0.5, 1.5, 2.0, 3.0])
  elif use_multiplier and custom_timeout_multipliers:
    # Since they are explicitly set in the job definition, it is fine to use
    # custom timeout multipliers even in the case where FUZZ_TEST_TIMEOUT is
    # set.
    timeout_multiplier = utils.random_element_from_list(
        custom_timeout_multipliers)

  return timeout_multiplier


def set_test_timeout(timeout, multipler):
  """Set the test timeout based on a timeout value and multiplier."""
  test_timeout = int(timeout * multipler)
  environment.set_value('TEST_TIMEOUT', test_timeout)
  return test_timeout


def pick_window_argument():
  """Return a window argument with random size and x,y position."""
  default_window_argument = environment.get_value('WINDOW_ARG', '')
  window_argument_change_chance = not utils.random_number(
      0, DEFAULT_CHOOSE_PROBABILITY)

  window_argument = ''
  if window_argument_change_chance:
    window_argument = default_window_argument
    if window_argument:
      width = utils.random_number(
          100, utils.random_element_from_list([256, 1280, 2048]))
      height = utils.random_number(
          100, utils.random_element_from_list([256, 1024, 1536]))
      left = utils.random_number(0, width)
      top = utils.random_number(0, height)

      window_argument = window_argument.replace('$WIDTH', str(width))
      window_argument = window_argument.replace('$HEIGHT', str(height))
      window_argument = window_argument.replace('$LEFT', str(left))
      window_argument = window_argument.replace('$TOP', str(top))

  # FIXME: Random seed is currently passed along to the next job
  # via WINDOW_ARG. Rename it without breaking existing tests.
  random_seed_argument = environment.get_value('RANDOM_SEED')
  if random_seed_argument:
    if window_argument:
      window_argument += ' '
    seed = utils.random_number(-2147483648, 2147483647)
    window_argument += '%s=%d' % (random_seed_argument.strip(), seed)

  environment.set_value('WINDOW_ARG', window_argument)
  return window_argument


def truncate_fuzzer_output(output, limit):
  """Truncate output in the middle according to limit."""
  if len(output) < limit:
    return output

  separator = '\n...truncated...\n'
  reduced_limit = limit - len(separator)
  left = reduced_limit // 2 + reduced_limit % 2
  right = reduced_limit // 2

  assert reduced_limit > 0

  return ''.join([output[:left], separator, output[-right:]])


def convert_groups_to_crashes(groups):
  """Convert groups to crashes (in an array of dicts) for JobRun."""
  crashes = []
  for group in groups:
    crashes.append({
        'is_new': group.is_new(),
        'count': len(group.crashes),
        'crash_type': group.main_crash.crash_type,
        'crash_state': group.main_crash.crash_state,
        'security_flag': group.main_crash.security_flag,
    })
  return crashes


def upload_job_run_stats(fuzzer_name, job_type, revision, timestamp,
                         new_crash_count, known_crash_count, testcases_executed,
                         groups):
  """Upload job run stats."""
  # New format.
  job_run = fuzzer_stats.JobRun(fuzzer_name, job_type, revision, timestamp,
                                testcases_executed, new_crash_count,
                                known_crash_count,
                                convert_groups_to_crashes(groups))
  fuzzer_stats.upload_stats([job_run])

  _track_testcase_run_result(fuzzer_name, job_type, new_crash_count,
                             known_crash_count)


def store_fuzzer_run_results(testcase_file_paths, fuzzer, fuzzer_command,
                             fuzzer_output, fuzzer_return_code, fuzzer_revision,
                             generated_testcase_count, expected_testcase_count,
                             generated_testcase_string):
  """Store fuzzer run results in database."""
  # Upload fuzzer script output to bucket.
  fuzzer_logs.upload_script_log(fuzzer_output)

  # Save the test results for the following cases.
  # 1. There is no result yet.
  # 2. There is no timestamp associated with the result.
  # 3. Last update timestamp is more than a day old.
  # 4. Return code is non-zero and was not found before.
  # 5. Testcases generated were fewer than expected in this run and zero return
  #    code did occur before and zero generated testcases didn't occur before.
  # TODO(mbarbella): Break this up for readability.
  # pylint: disable=consider-using-in
  save_test_results = (
      not fuzzer.result or not fuzzer.result_timestamp or
      dates.time_has_expired(fuzzer.result_timestamp, days=1) or
      (fuzzer_return_code != 0 and fuzzer_return_code != fuzzer.return_code) or
      (generated_testcase_count != expected_testcase_count and
       fuzzer.return_code == 0 and ' 0/' not in fuzzer.result))
  # pylint: enable=consider-using-in
  if not save_test_results:
    return

  logs.log('Started storing results from fuzzer run.')

  # Store the sample testcase in blobstore first. This can take some time, so
  # do this operation before refreshing fuzzer object.
  sample_testcase = None
  if testcase_file_paths:
    with open(testcase_file_paths[0], 'rb') as sample_testcase_file_handle:
      sample_testcase = blobs.write_blob(sample_testcase_file_handle)

    if not sample_testcase:
      logs.log_error('Could not save testcase from fuzzer run.')

  # Store fuzzer console output.
  bot_name = environment.get_value('BOT_NAME')
  if fuzzer_return_code is not None:
    fuzzer_return_code_string = 'Return code (%d).' % fuzzer_return_code
  else:
    fuzzer_return_code_string = 'Fuzzer timed out.'
  truncated_fuzzer_output = truncate_fuzzer_output(fuzzer_output,
                                                   data_types.ENTITY_SIZE_LIMIT)
  console_output = (f'{bot_name}: {fuzzer_return_code_string}\n{fuzzer_command}'
                    f'\n{truncated_fuzzer_output}')

  # Refresh the fuzzer object.
  fuzzer = data_types.Fuzzer.query(data_types.Fuzzer.name == fuzzer.name).get()

  # Make sure fuzzer is same as the latest revision.
  if not fuzzer:
    logs.log_fatal_and_exit('Fuzzer does not exist, exiting.')
  if fuzzer.revision != fuzzer_revision:
    logs.log('Fuzzer was recently updated, skipping results from old version.')
    return

  fuzzer.sample_testcase = sample_testcase
  fuzzer.console_output = console_output
  fuzzer.result = generated_testcase_string
  fuzzer.result_timestamp = datetime.datetime.utcnow()
  fuzzer.return_code = fuzzer_return_code
  fuzzer.put()

  logs.log('Finished storing results from fuzzer run.')


def get_regression(one_time_crasher_flag):
  """Get the right regression value."""
  if one_time_crasher_flag or build_manager.is_custom_binary():
    return 'NA'
  return ''


def get_fixed_or_minimized_key(one_time_crasher_flag):
  """Get the right fixed value."""
  return 'NA' if one_time_crasher_flag else ''


def get_minidump_keys(crash_info):
  """Get minidump_keys."""
  # This is a new crash, so add its minidump to blobstore first and get the
  # blob key information.
  if crash_info:
    return crash_info.store_minidump()
  return ''


def get_testcase_timeout_multiplier(timeout_multiplier, crash, test_timeout,
                                    thread_wait_timeout):
  """Get testcase timeout multiplier."""
  testcase_timeout_multiplier = timeout_multiplier
  if timeout_multiplier > 1 and (crash.crash_time + thread_wait_timeout) < (
      test_timeout / timeout_multiplier):
    testcase_timeout_multiplier = 1.0

  return testcase_timeout_multiplier


def create_testcase(group, context):
  """Create a testcase based on crash."""
  crash = group.main_crash
  fully_qualified_fuzzer_name = get_fully_qualified_fuzzer_name(context)
  testcase_id = data_handler.store_testcase(
      crash=crash,
      fuzzed_keys=crash.fuzzed_key,
      minimized_keys=get_fixed_or_minimized_key(group.one_time_crasher_flag),
      regression=get_regression(group.one_time_crasher_flag),
      fixed=get_fixed_or_minimized_key(group.one_time_crasher_flag),
      one_time_crasher_flag=group.one_time_crasher_flag,
      crash_revision=context.crash_revision,
      comment='Fuzzer %s generated testcase crashed in %d seconds (r%d)' %
      (fully_qualified_fuzzer_name, crash.crash_time, context.crash_revision),
      absolute_path=crash.absolute_path,
      fuzzer_name=context.fuzzer_name,
      fully_qualified_fuzzer_name=fully_qualified_fuzzer_name,
      job_type=context.job_type,
      archived=crash.archived,
      archive_filename=crash.archive_filename,
      http_flag=crash.http_flag,
      gestures=crash.gestures,
      redzone=context.redzone,
      disable_ubsan=context.disable_ubsan,
      minidump_keys=get_minidump_keys(crash.crash_info),
      window_argument=context.window_argument,
      timeout_multiplier=get_testcase_timeout_multiplier(
          context.timeout_multiplier, crash, context.test_timeout,
          context.thread_wait_timeout),
      minimized_arguments=crash.arguments)
  testcase = data_handler.get_testcase_by_id(testcase_id)

  if context.fuzzer_metadata:
    for key, value in context.fuzzer_metadata.items():
      testcase.set_metadata(key, value, update_testcase=False)

    testcase.put()

  if crash.fuzzing_strategies:
    testcase.set_metadata(
        'fuzzing_strategies', crash.fuzzing_strategies, update_testcase=True)

  # If there is one, record the original file this testcase was mutated from.
  if (crash.file_path in context.testcases_metadata and
      'original_file_path' in context.testcases_metadata[crash.file_path] and
      context.testcases_metadata[crash.file_path]['original_file_path']):
    testcase_relative_path = utils.get_normalized_relative_path(
        context.testcases_metadata[crash.file_path]['original_file_path'],
        context.data_directory)
    testcase.set_metadata('original_file_path', testcase_relative_path)

  # Track that app args appended by trials are required.
  trial_app_args = environment.get_value('TRIAL_APP_ARGS')
  if trial_app_args:
    testcase.set_metadata('additional_required_app_args', trial_app_args)

  # Create tasks to
  # 1. Minimize testcase (minimize).
  # 2. Find regression range (regression).
  # 3. Find testcase impact on production branches (impact).
  # 4. Check whether testcase is fixed (progression).
  # 5. Get second stacktrace from another job in case of
  #    one-time crashers (stack).
  task_creation.create_tasks(testcase)

  # If this is a new reproducible crash, annotate for upload to Chromecrash.
  if (not (group.one_time_crasher_flag or
           group.has_existing_reproducible_testcase())):
    crash.crash_info = crash_uploader.save_crash_info_if_needed(
        testcase_id, context.crash_revision, context.job_type, crash.crash_type,
        crash.crash_address, crash.crash_frames)

  return testcase


def filter_crashes(crashes: List[CrashInfo]) -> List[CrashInfo]:
  """Filter crashes based on is_valid()."""
  filtered = []

  for crash in crashes:
    if not crash.is_valid():
      logs.log(
          (f'Ignore crash (reason={crash.get_error()}, '
           f'type={crash.crash_type}, state={crash.crash_state})'),
          stacktrace=crash.crash_stacktrace)
      continue

    filtered.append(crash)

  return filtered


def get_engine(context):
  """Get the fuzzing engine."""
  if context.fuzz_target:
    return context.fuzz_target.engine

  return ''


def get_fully_qualified_fuzzer_name(context):
  """Get the fully qualified fuzzer name."""
  if context.fuzz_target:
    return context.fuzz_target.fully_qualified_name()

  return context.fuzzer_name


def write_crashes_to_big_query(group, context):
  """Write a group of crashes to BigQuery."""
  created_at = int(time.time())

  # Many of ChromeOS fuzz targets run on Linux bots, so we incorrectly set the
  # linux platform for this. We cannot change platform_id in testcase as
  # otherwise linux bots can no longer lease those testcase. So, just change
  # this value in crash stats. This helps cleanup task put correct OS label.
  if environment.is_chromeos_job(context.job_type):
    actual_platform = 'chrome'
  else:
    actual_platform = context.platform_id

  # Write to a specific partition.
  table_id = ('crashes$%s' % (
      datetime.datetime.utcfromtimestamp(created_at).strftime('%Y%m%d')))

  client = big_query.Client(dataset_id='main', table_id=table_id)

  insert_id_prefix = ':'.join(
      [group.crashes[0].key, context.bot_name,
       str(created_at)])

  rows = []
  for index, crash in enumerate(group.crashes):
    created_testcase_id = None
    if crash == group.main_crash and group.newly_created_testcase:
      created_testcase_id = str(group.newly_created_testcase.key.id())

    rows.append(
        big_query.Insert(
            row={
                'crash_type': crash.crash_type,
                'crash_state': crash.crash_state,
                'created_at': created_at,
                'platform': actual_platform,
                'crash_time_in_ms': int(crash.crash_time * 1000),
                'parent_fuzzer_name': get_engine(context),
                'fuzzer_name': get_fully_qualified_fuzzer_name(context),
                'job_type': context.job_type,
                'security_flag': crash.security_flag,
                'project': context.project_name,
                'reproducible_flag': not group.one_time_crasher_flag,
                'revision': str(context.crash_revision),
                'new_flag': group.is_new() and crash == group.main_crash,
                'testcase_id': created_testcase_id
            },
            insert_id='%s:%s' % (insert_id_prefix, index)))

  row_count = len(rows)

  try:
    result = client.insert(rows)
    if result is None:
      # Happens in case the big query function is disabled (local development).
      return

    errors = result.get('insertErrors', [])
    failed_count = len(errors)

    monitoring_metrics.BIG_QUERY_WRITE_COUNT.increment_by(
        row_count - failed_count, {'success': True})
    monitoring_metrics.BIG_QUERY_WRITE_COUNT.increment_by(
        failed_count, {'success': False})

    for error in errors:
      logs.log_error(
          ('Ignoring error writing the crash (%s) to BigQuery.' %
           group.crashes[error['index']].crash_type),
          exception=Exception(error))
  except Exception:
    logs.log_error('Ignoring error writing a group of crashes to BigQuery')
    monitoring_metrics.BIG_QUERY_WRITE_COUNT.increment_by(
        row_count, {'success': False})


def _update_testcase_variant_if_needed(group, context):
  """Update testcase variant if this is not already covered by existing testcase
  variant on this job."""
  assert group.existing_testcase

  variant = data_handler.get_or_create_testcase_variant(
      group.existing_testcase.key.id(), context.job_type)
  if not variant or variant.status == data_types.TestcaseVariantStatus.PENDING:
    # Either no variant created yet since minimization hasn't finished OR
    # variant analysis is not yet finished. Wait in both cases, since we
    # prefer existing testcase over current one.
    return

  if (variant.status == data_types.TestcaseVariantStatus.REPRODUCIBLE and
      variant.is_similar):
    # Already have a similar reproducible variant, don't need to update.
    return

  variant.reproducer_key = group.main_crash.fuzzed_key
  if group.one_time_crasher_flag:
    variant.status = data_types.TestcaseVariantStatus.FLAKY
  else:
    variant.status = data_types.TestcaseVariantStatus.REPRODUCIBLE
  variant.revision = context.crash_revision
  variant.crash_type = group.main_crash.crash_type
  variant.crash_state = group.main_crash.crash_state
  variant.security_flag = group.main_crash.security_flag
  variant.is_similar = True
  variant.put()


def process_crashes(crashes, context):
  """Process a list of crashes."""
  processed_groups = []
  new_crash_count = 0
  known_crash_count = 0

  def key_fn(crash):
    return crash.key

  # Filter invalid crashes.
  crashes = filter_crashes(crashes)
  group_of_crashes = itertools.groupby(sorted(crashes, key=key_fn), key_fn)

  for _, grouped_crashes in group_of_crashes:
    group = CrashGroup(list(grouped_crashes), context)

    # Archiving testcase to blobstore might fail for all crashes within this
    # group.
    if not group.main_crash:
      logs.log('Unable to store testcase in blobstore: %s' %
               group.crashes[0].crash_state)
      continue

    logs.log(
        'Process the crash group (file=%s, '
        'fuzzed_key=%s, '
        'return code=%s, '
        'crash time=%d, '
        'crash type=%s, '
        'crash state=%s, '
        'security flag=%s, '
        'crash stacktrace=%s)' %
        (group.main_crash.filename, group.main_crash.fuzzed_key,
         group.main_crash.return_code, group.main_crash.crash_time,
         group.main_crash.crash_type, group.main_crash.crash_state,
         group.main_crash.security_flag, group.main_crash.crash_stacktrace))

    if group.should_create_testcase():
      group.newly_created_testcase = create_testcase(
          group=group, context=context)
    else:
      _update_testcase_variant_if_needed(group, context)

    write_crashes_to_big_query(group, context)

    if group.is_new():
      new_crash_count += 1
      known_crash_count += len(group.crashes) - 1
    else:
      known_crash_count += len(group.crashes)
    processed_groups.append(group)

    # Artificial delay to throttle appengine updates.
    time.sleep(1)

  logs.log('Finished processing crashes.')
  logs.log('New crashes: {}, known crashes: {}, processed groups: {}'.format(
      new_crash_count, known_crash_count, processed_groups))
  return new_crash_count, known_crash_count, processed_groups


def get_strategy_distribution_from_ndb():
  """Queries and returns the distribution stored in the ndb table."""
  query = data_types.FuzzStrategyProbability.query()
  distribution = []
  for strategy_entry in list(ndb_utils.get_all_from_query(query)):
    distribution.append({
        'strategy_name': strategy_entry.strategy_name,
        'probability': strategy_entry.probability,
        'engine': strategy_entry.engine
    })
  return distribution


def _get_issue_metadata_from_environment(variable_name):
  """Get issue metadata from environment."""
  values = str(environment.get_value_string(variable_name, '')).split(',')
  # Allow a variation with a '_1' to specified. This is needed in cases where
  # this is specified in both the job and the bot environment.
  values.extend(
      str(environment.get_value_string(variable_name + '_1', '')).split(','))
  return [value.strip() for value in values if value.strip()]


def _add_issue_metadata_from_environment(metadata):
  """Add issue metadata from environment."""

  def _append(old, new_values):
    if not old:
      return ','.join(new_values)

    return ','.join(old.split(',') + new_values)

  components = _get_issue_metadata_from_environment('AUTOMATIC_COMPONENTS')
  if components:
    metadata['issue_components'] = _append(
        metadata.get('issue_components'), components)

  labels = _get_issue_metadata_from_environment('AUTOMATIC_LABELS')
  if labels:
    metadata['issue_labels'] = _append(metadata.get('issue_labels'), labels)


def run_engine_fuzzer(engine_impl, target_name, sync_corpus_directory,
                      testcase_directory):
  """Run engine for fuzzing."""
  if environment.is_trusted_host():
    from clusterfuzz._internal.bot.untrusted_runner import tasks_host
    return tasks_host.engine_fuzz(engine_impl, target_name,
                                  sync_corpus_directory, testcase_directory)

  build_dir = environment.get_value('BUILD_DIR')
  target_path = engine_common.find_fuzzer_path(build_dir, target_name)
  options = engine_impl.prepare(sync_corpus_directory, target_path, build_dir)

  fuzz_test_timeout = environment.get_value('FUZZ_TEST_TIMEOUT')
  additional_processing_time = engine_impl.fuzz_additional_processing_timeout(
      options)
  fuzz_test_timeout -= additional_processing_time
  if fuzz_test_timeout <= 0:
    raise FuzzTaskError(f'Invalid engine timeout: '
                        f'{fuzz_test_timeout} - {additional_processing_time}')

  result = engine_impl.fuzz(target_path, options, testcase_directory,
                            fuzz_test_timeout)

  logs.log('Used strategies.', strategies=options.strategies)
  for strategy, value in options.strategies.items():
    result.stats['strategy_' + strategy] = value

  # Format logs with header and strategy information.
  log_header = engine_common.get_log_header(result.command,
                                            result.time_executed)

  formatted_strategies = engine_common.format_fuzzing_strategies(
      options.strategies)

  result.logs = log_header + '\n' + result.logs + '\n' + formatted_strategies

  fuzzer_metadata = {
      'fuzzer_binary_name': target_name,
  }

  fuzzer_metadata.update(engine_common.get_all_issue_metadata(target_path))
  _add_issue_metadata_from_environment(fuzzer_metadata)

  # Cleanup fuzzer temporary artifacts (e.g. mutations dir, merge dirs. etc).
  fuzzer_utils.cleanup()

  return result, fuzzer_metadata, options.strategies


class FuzzingSession:
  """Class for orchestrating fuzzing sessions."""

  def __init__(self, fuzzer_name, job_type, test_timeout):
    self.fuzzer_name = fuzzer_name
    self.job_type = job_type

    # Set up randomly selected fuzzing parameters.
    self.redzone = pick_redzone()
    self.disable_ubsan = pick_ubsan_disabled(job_type)
    self.timeout_multiplier = pick_timeout_multiplier()
    self.window_argument = pick_window_argument()
    self.test_timeout = set_test_timeout(test_timeout, self.timeout_multiplier)

    # Set up during run().
    self.fuzzer = None
    self.testcase_directory = None
    self.data_directory = None

    # Fuzzing engine specific state.
    self.fuzz_target = None
    self.gcs_corpus = None

  @property
  def fully_qualified_fuzzer_name(self):
    """Get the fully qualified fuzzer name."""
    if self.fuzz_target:
      return self.fuzz_target.fully_qualified_name()

    return self.fuzzer_name

  def sync_corpus(self, sync_corpus_directory):
    """Sync corpus from GCS."""
    self.gcs_corpus = GcsCorpus(self.fuzzer_name,
                                self.fuzz_target.project_qualified_name(),
                                sync_corpus_directory, self.data_directory)
    if not self.gcs_corpus.sync_from_gcs():
      raise FuzzTaskError(
          'Failed to sync corpus for fuzzer %s (job %s).' %
          (self.fuzz_target.project_qualified_name(), self.job_type))

  def _save_fuzz_targets_count(self):
    """Save fuzz targets count."""
    count = environment.get_value('FUZZ_TARGET_COUNT')
    if count is None:
      return

    targets_count = ndb.Key(data_types.FuzzTargetsCount, self.job_type).get()
    if not targets_count or targets_count.count != count:
      data_types.FuzzTargetsCount(id=self.job_type, count=count).put()

  def _file_size(self, file_path):
    """Return file size depending on whether file is local or remote (untrusted
    worker)."""
    if environment.is_trusted_host():
      from clusterfuzz._internal.bot.untrusted_runner import file_host
      stat_result = file_host.stat(file_path)
      return stat_result.st_size if stat_result else None

    return os.path.getsize(file_path)

  def sync_new_corpus_files(self):
    """Sync new files from corpus to GCS."""
    if not self.gcs_corpus:
      return

    new_files = self.gcs_corpus.get_new_files()
    new_files_count = len(new_files)
    logs.log('%d new corpus files generated by fuzzer %s (job %s).' %
             (new_files_count, self.fuzz_target.project_qualified_name(),
              self.job_type))

    filtered_new_files = []
    filtered_new_files_count = 0
    for new_file in new_files:
      if filtered_new_files_count >= MAX_NEW_CORPUS_FILES:
        break
      if self._file_size(new_file) > engine_common.CORPUS_INPUT_SIZE_LIMIT:
        continue
      filtered_new_files.append(new_file)
      filtered_new_files_count += 1

    if filtered_new_files_count < new_files_count:
      logs.log(('Uploading only %d out of %d new corpus files '
                'generated by fuzzer %s (job %s).') %
               (filtered_new_files_count, new_files_count,
                self.fuzz_target.project_qualified_name(), self.job_type))

    self.gcs_corpus.upload_files(filtered_new_files)

  def generate_blackbox_testcases(self, fuzzer, fuzzer_directory,
                                  testcase_count):
    """Run the blackbox fuzzer and generate testcases."""
    # Helper variables.
    error_occurred = False
    fuzzer_revision = fuzzer.revision
    fuzzer_name = fuzzer.name
    sync_corpus_directory = None

    # Clear existing testcases (only if past task failed).
    testcase_directories = [self.testcase_directory]
    testcase_manager.remove_testcases_from_directories(testcase_directories)

    # Set an environment variable for fuzzer name.
    # TODO(ochang): Investigate removing this. Only users appear to be chromebot
    # fuzzer and fuzzer_logs, both of which can be removed.
    environment.set_value('FUZZER_NAME', fuzzer_name)

    # Set minimum redzone size, do not detect leaks and zero out the
    # quarantine size before running the fuzzer.
    environment.reset_current_memory_tool_options(
        redzone_size=16, leaks=False, quarantine_size_mb=0)

    # Make sure we have a file to execute for the fuzzer.
    if not fuzzer.executable_path:
      logs.log_error(
          'Fuzzer %s does not have an executable path.' % fuzzer_name)
      error_occurred = True
      return error_occurred, None, None, None

    # Get the fuzzer executable and chdir to its base directory. This helps to
    # prevent referencing every file using __file__.
    fuzzer_executable = os.path.join(fuzzer_directory, fuzzer.executable_path)
    fuzzer_executable_directory = os.path.dirname(fuzzer_executable)

    # Make sure the fuzzer executable exists on disk.
    if not os.path.exists(fuzzer_executable):
      logs.log_error(
          'File %s does not exist. Cannot generate testcases for fuzzer %s.' %
          (fuzzer_executable, fuzzer_name))
      error_occurred = True
      return error_occurred, None, None, None, None

    # Build the fuzzer command execution string.
    command = shell.get_execute_command(fuzzer_executable)

    # NodeJS and shell script expect space separator for arguments.
    if command.startswith('node ') or command.startswith('sh '):
      argument_separator = ' '
    else:
      argument_separator = '='

    command_format = '%s --input_dir%s%s --output_dir%s%s --no_of_files%s%d'
    fuzzer_command = str(
        command_format % (command, argument_separator, self.data_directory,
                          argument_separator, self.testcase_directory,
                          argument_separator, testcase_count))
    fuzzer_timeout = environment.get_value('FUZZER_TIMEOUT')

    # Run the fuzzer.
    logs.log('Running fuzzer - %s.' % fuzzer_command)
    fuzzer_return_code, fuzzer_duration, fuzzer_output = (
        process_handler.run_process(
            fuzzer_command,
            current_working_directory=fuzzer_executable_directory,
            timeout=fuzzer_timeout,
            testcase_run=False,
            ignore_children=False))

    # Use the custom return code for timeouts if needed.
    if fuzzer_return_code is None:
      fuzzer_return_code = FuzzErrorCode.FUZZER_TIMEOUT

    # Use the custom return code for execution failures if needed.
    if fuzzer_duration is None:
      fuzzer_return_code = FuzzErrorCode.FUZZER_EXECUTION_FAILED

    # Force GC to save some memory before processing fuzzer output.
    utils.python_gc()

    # For Android, we need to sync our local testcases directory with the one on
    # the device.
    if environment.is_android():
      android.device.push_testcases_to_device()

    if environment.is_trusted_host():
      from clusterfuzz._internal.bot.untrusted_runner import file_host
      file_host.push_testcases_to_worker()

    fuzzer_metadata = get_fuzzer_metadata_from_output(fuzzer_output)
    _add_issue_metadata_from_environment(fuzzer_metadata)

    # Filter fuzzer output, set to default value if empty.
    if fuzzer_output:
      fuzzer_output = utils.decode_to_unicode(fuzzer_output)
    else:
      fuzzer_output = 'No output!'

    # Get the list of generated testcases.
    testcase_file_paths, generated_testcase_count, generated_testcase_string = (
        get_testcases(testcase_count, self.testcase_directory,
                      self.data_directory))

    # Check for process return code to identify abnormal termination.
    if fuzzer_return_code:
      if float(
          generated_testcase_count) / testcase_count < FUZZER_FAILURE_THRESHOLD:
        logs.log_error(
            ('Fuzzer failed to generate testcases '
             '(fuzzer={name}, return_code={return_code}).').format(
                 name=fuzzer_name, return_code=fuzzer_return_code),
            output=fuzzer_output)
      else:
        logs.log_warn(
            ('Fuzzer generated less than expected testcases '
             '(fuzzer={name}, return_code={return_code}).').format(
                 name=fuzzer_name, return_code=fuzzer_return_code),
            output=fuzzer_output)

    # Store fuzzer run results.
    store_fuzzer_run_results(testcase_file_paths, fuzzer, fuzzer_command,
                             fuzzer_output, fuzzer_return_code, fuzzer_revision,
                             generated_testcase_count, testcase_count,
                             generated_testcase_string)

    # Upload blackbox fuzzer test cases to GCS on a small number of runs.
    coverage_uploader.upload_testcases_if_needed(
        fuzzer.name, testcase_file_paths, self.testcase_directory,
        self.data_directory)

    # Make sure that there are testcases generated. If not, set the error flag.
    error_occurred = not testcase_file_paths

    _track_fuzzer_run_result(fuzzer_name, generated_testcase_count,
                             testcase_count, fuzzer_return_code)

    return (error_occurred, testcase_file_paths, sync_corpus_directory,
            fuzzer_metadata)

  def do_engine_fuzzing(self, engine_impl):
    """Run fuzzing engine."""
    # Record fuzz target.
    fuzz_target_name = environment.get_value('FUZZ_TARGET')
    if not fuzz_target_name:
      raise FuzzTaskError('No fuzz targets found.')

    self.fuzz_target = data_handler.record_fuzz_target(
        engine_impl.name, fuzz_target_name, self.job_type)
    environment.set_value('FUZZER_NAME',
                          self.fuzz_target.fully_qualified_name())

    # Synchronize corpus files with GCS
    sync_corpus_directory = builtin.get_corpus_directory(
        self.data_directory, self.fuzz_target.project_qualified_name())
    self.sync_corpus(sync_corpus_directory)

    # Reset memory tool options.
    environment.reset_current_memory_tool_options(
        redzone_size=self.redzone, disable_ubsan=self.disable_ubsan)

    revision = environment.get_value('APP_REVISION')
    crashes = []
    fuzzer_metadata = {}
    return_code = 1  # Vanilla return-code for engine crashes.

    # Do the actual fuzzing.
    for fuzzing_round in range(environment.get_value('MAX_TESTCASES', 1)):
      logs.log('Fuzzing round {}.'.format(fuzzing_round))
      result, current_fuzzer_metadata, fuzzing_strategies = run_engine_fuzzer(
          engine_impl, self.fuzz_target.binary, sync_corpus_directory,
          self.testcase_directory)
      fuzzer_metadata.update(current_fuzzer_metadata)

      # Prepare stats.
      testcase_run = engine_common.get_testcase_run(result.stats,
                                                    result.command)

      # Upload logs, testcases (if there are crashes), and stats.
      # Use a consistent log time to allow correlating between logs, uploaded
      # testcases, and stats.
      log_time = datetime.datetime.utcfromtimestamp(
          float(testcase_run.timestamp))
      crash_result = CrashResult(return_code, result.time_executed, result.logs)
      log = testcase_manager.prepare_log_for_upload(
          crash_result.get_stacktrace(), return_code)
      testcase_manager.upload_log(log, log_time)

      for crash in result.crashes:
        testcase_manager.upload_testcase(crash.input_path, log_time)

      add_additional_testcase_run_data(testcase_run,
                                       self.fuzz_target.fully_qualified_name(),
                                       self.job_type, revision)
      upload_testcase_run_stats(testcase_run)
      if result.crashes:
        crashes.extend([
            Crash.from_engine_crash(crash, fuzzing_strategies)
            for crash in result.crashes
            if crash
        ])

    logs.log('All fuzzing rounds complete.')
    self.sync_new_corpus_files()

    return crashes, fuzzer_metadata

  def do_blackbox_fuzzing(self, fuzzer, fuzzer_directory, job_type):
    """Run blackbox fuzzing. Currently also used for engine fuzzing."""
    # Set the thread timeout values.
    # TODO(ochang): Remove this hack once engine fuzzing refactor is complete.
    fuzz_test_timeout = environment.get_value('FUZZ_TEST_TIMEOUT')
    if fuzz_test_timeout:
      test_timeout = set_test_timeout(fuzz_test_timeout,
                                      self.timeout_multiplier)
    else:
      test_timeout = self.test_timeout

    thread_timeout = test_timeout

    # Determine number of testcases to process.
    testcase_count = environment.get_value('MAX_TESTCASES')

    # For timeout multipler greater than 1, we need to decrease testcase count
    # to prevent exceeding task lease time.
    if self.timeout_multiplier > 1:
      testcase_count /= self.timeout_multiplier

    # Run the fuzzer to generate testcases. If error occurred while trying
    # to run the fuzzer, bail out.
    (error_occurred, testcase_file_paths, sync_corpus_directory,
     fuzzer_metadata) = self.generate_blackbox_testcases(
         fuzzer, fuzzer_directory, testcase_count)

    if error_occurred:
      return None, None, None, None

    fuzzer_binary_name = fuzzer_metadata.get('fuzzer_binary_name')
    if fuzzer_binary_name:
      self.fuzz_target = data_handler.record_fuzz_target(
          fuzzer.name, fuzzer_binary_name, job_type)

    environment.set_value('FUZZER_NAME', self.fully_qualified_fuzzer_name)

    # Synchronize corpus files with GCS
    if sync_corpus_directory:
      self.sync_corpus(sync_corpus_directory)
      environment.set_value('FUZZ_CORPUS_DIR', sync_corpus_directory)

    # Initialize a list of crashes.
    crashes = []

    # Helper variables.
    max_threads = utils.maximum_parallel_processes_allowed()
    needs_stale_process_cleanup = False
    test_number = 0
    testcases_before_stale_process_cleanup = environment.get_value(
        'TESTCASES_BEFORE_STALE_PROCESS_CLEANUP', 1)
    thread_delay = environment.get_value('THREAD_DELAY')
    thread_error_occurred = False

    # Reset memory tool options.
    environment.reset_current_memory_tool_options(
        redzone_size=self.redzone, disable_ubsan=self.disable_ubsan)

    # Create a dict to store metadata specific to each testcase.
    testcases_metadata = {}
    for testcase_file_path in testcase_file_paths:
      testcases_metadata[testcase_file_path] = {}

      # Pick up a gesture to run on the testcase.
      testcases_metadata[testcase_file_path]['gestures'] = pick_gestures(
          test_timeout)

    # Prepare selecting trials in main loop below.
    trial_selector = trials.Trials()

    # TODO(machenbach): Move this back to the main loop and make it test-case
    # specific in a way that get's persistet on crashes.
    # For some binaries, we specify trials, which are sets of flags that we
    # only apply some of the time. Adjust APP_ARGS for them if needed.
    trial_selector.setup_additional_args_for_app()

    logs.log('Starting to process testcases.')
    logs.log('Redzone is %d bytes.' % self.redzone)
    logs.log('Timeout multiplier is %s.' % str(self.timeout_multiplier))
    logs.log('App launch command is %s.' %
             testcase_manager.get_command_line_for_application())

    # Start processing the testcases.
    while test_number < len(testcase_file_paths):
      thread_index = 0
      threads = []

      temp_queue = process_handler.get_queue()
      if not temp_queue:
        process_handler.terminate_stale_application_instances()
        logs.log_error('Unable to create temporary crash queue.')
        break

      while thread_index < max_threads and test_number < len(
          testcase_file_paths):
        testcase_file_path = testcase_file_paths[test_number]
        gestures = testcases_metadata[testcase_file_path]['gestures']

        env_copy = environment.copy()

        thread = process_handler.get_process()(
            target=testcase_manager.run_testcase_and_return_result_in_queue,
            args=(temp_queue, thread_index, testcase_file_path, gestures,
                  env_copy, True))

        try:
          thread.start()
        except:
          process_handler.terminate_stale_application_instances()
          thread_error_occurred = True
          logs.log_error('Unable to start new thread.')
          break

        threads.append(thread)
        thread_index += 1
        test_number += 1

        if test_number % testcases_before_stale_process_cleanup == 0:
          needs_stale_process_cleanup = True

        time.sleep(thread_delay)

      with _TrackFuzzTime(self.fully_qualified_fuzzer_name,
                          job_type) as tracker:
        tracker.timeout = utils.wait_until_timeout(threads, thread_timeout)

      # Allow for some time to finish processing before terminating the
      # processes.
      process_handler.terminate_hung_threads(threads)

      # It is not necessary to clean up stale instances on every batch, but
      # should be done at regular intervals to ensure we are in a good state.
      if needs_stale_process_cleanup:
        process_handler.terminate_stale_application_instances()
        needs_stale_process_cleanup = False

      while not temp_queue.empty():
        crashes.append(temp_queue.get())

      process_handler.close_queue(temp_queue)

      logs.log('Upto %d' % test_number)

      if thread_error_occurred:
        break

    # Pull testcase directory to host. The testcase file contents could have
    # been changed (by e.g. libFuzzer) and stats files could have been written.
    if environment.is_trusted_host():
      from clusterfuzz._internal.bot.untrusted_runner import file_host
      file_host.pull_testcases_from_worker()

    # Synchronize corpus files with GCS after fuzzing
    self.sync_new_corpus_files()

    # Currently, the decision to do fuzzing or running the testcase is based on
    # the value of |FUZZ_CORPUS_DIR|. Reset it to None, so that later runs of
    # testForReproducibility run the testcase.
    # FIXME: Change to environment.remove_key call when it supports removing
    # the environment variable on untrusted bot (as part of
    # bot.untrusted_runner import environment).
    environment.set_value('FUZZ_CORPUS_DIR', None)

    # Restore old values before attempting to test for reproducibility.
    set_test_timeout(self.test_timeout, 1.0)

    if crashes:
      crashes = [
          Crash.from_testcase_manager_crash(crash) for crash in crashes if crash
      ]
    return fuzzer_metadata, testcase_file_paths, testcases_metadata, crashes

  def run(self):
    """Run the fuzzing session."""
    failure_wait_interval = environment.get_value('FAIL_WAIT')

    # Update LSAN local blacklist with global blacklist.
    is_lsan_enabled = environment.get_value('LSAN')
    if is_lsan_enabled:
      leak_blacklist.copy_global_to_local_blacklist()

    # Ensure that that the fuzzer still exists.
    logs.log('Setting up fuzzer and data bundles.')
    self.fuzzer = setup.update_fuzzer_and_data_bundles(self.fuzzer_name)
    if not self.fuzzer:
      _track_fuzzer_run_result(self.fuzzer_name, 0, 0,
                               FuzzErrorCode.FUZZER_SETUP_FAILED)
      logs.log_error('Unable to setup fuzzer %s.' % self.fuzzer_name)

      # Artificial sleep to slow down continuous failed fuzzer runs if the bot
      # is using command override for task execution.
      time.sleep(failure_wait_interval)
      return

    self.testcase_directory = environment.get_value('FUZZ_INPUTS')

    # Set up a custom or regular build based on revision. By default, fuzzing
    # is done on trunk build (using revision=None). Otherwise, a job definition
    # can provide a revision to use via |APP_REVISION|.
    target_weights = fuzzer_selection.get_fuzz_target_weights()

    build_setup_result = build_manager.setup_build(
        environment.get_value('APP_REVISION'), target_weights=target_weights)
    # Check if we have an application path. If not, our build failed
    # to setup correctly.
    if not build_setup_result or not build_manager.check_app_path():
      _track_fuzzer_run_result(self.fuzzer_name, 0, 0,
                               FuzzErrorCode.BUILD_SETUP_FAILED)
      return

    # Centipede requires separate binaries for sanitized targets.
    if environment.is_centipede_fuzzer_job():
      sanitized_target_bucket_path = environment.get_value(
          'SANITIZED_TARGET_BUILD_BUCKET_PATH')
      if sanitized_target_bucket_path:
        logs.log_error('Failed to set up sanitized_target_build.')

    # Save fuzz targets count to aid with CPU weighting.
    self._save_fuzz_targets_count()

    # Check if we have a bad build, i.e. one that crashes on startup.
    # If yes, bail out.
    logs.log('Checking for bad build.')
    crash_revision = environment.get_value('APP_REVISION')
    is_bad_build = testcase_manager.check_for_bad_build(self.job_type,
                                                        crash_revision)
    _track_build_run_result(self.job_type, crash_revision, is_bad_build)
    if is_bad_build:
      return

    # Data bundle directories can also have testcases which are kept in-place
    # because of dependencies.
    self.data_directory = setup.get_data_bundle_directory(self.fuzzer_name)
    if not self.data_directory:
      _track_fuzzer_run_result(self.fuzzer_name, 0, 0,
                               FuzzErrorCode.DATA_BUNDLE_SETUP_FAILED)
      logs.log_error(
          'Unable to setup data bundle %s.' % self.fuzzer.data_bundle_name)
      return

    engine_impl = engine.get(self.fuzzer.name)

    if engine_impl:
      crashes, fuzzer_metadata = self.do_engine_fuzzing(engine_impl)

      # Not applicable to engine fuzzers.
      testcase_file_paths = []
      testcases_metadata = {}
    else:
      fuzzer_directory = setup.get_fuzzer_directory(self.fuzzer_name)
      fuzzer_metadata, testcase_file_paths, testcases_metadata, crashes = (
          self.do_blackbox_fuzzing(self.fuzzer, fuzzer_directory,
                                   self.job_type))

    if crashes is None:
      # Error occurred in generate_blackbox_testcases.
      # TODO(ochang): Pipe this error a little better.
      return

    logs.log('Finished processing test cases.')

    platform_id = environment.get_platform_id()

    # For Android, bring back device to a good state before analyzing crashes.
    if environment.is_android() and crashes:
      # Remove this variable so that application is fully shutdown before every
      # re-run of testcase. This is critical for reproducibility.
      environment.remove_key('CHILD_PROCESS_TERMINATION_PATTERN')

      # TODO(unassigned): Need to find a way to this efficiently before every
      # testcase is analyzed.
      android.device.initialize_device()

    logs.log('Raw crash count: ' + str(len(crashes)))

    project_name = os.environ['PROJECT_NAME']

    # Process and save crashes to datastore.
    bot_name = environment.get_value('BOT_NAME')
    new_crash_count, known_crash_count, processed_groups = process_crashes(
        crashes=crashes,
        context=Context(
            project_name=project_name,
            bot_name=bot_name,
            job_type=self.job_type,
            fuzz_target=self.fuzz_target,
            redzone=self.redzone,
            disable_ubsan=self.disable_ubsan,
            platform_id=platform_id,
            crash_revision=crash_revision,
            fuzzer_name=self.fuzzer_name,
            window_argument=self.window_argument,
            fuzzer_metadata=fuzzer_metadata,
            testcases_metadata=testcases_metadata,
            timeout_multiplier=self.timeout_multiplier,
            test_timeout=self.test_timeout,
            thread_wait_timeout=THREAD_WAIT_TIMEOUT,
            data_directory=self.data_directory))

    upload_job_run_stats(self.fully_qualified_fuzzer_name, self.job_type,
                         crash_revision, time.time(),
                         new_crash_count, known_crash_count,
                         len(testcase_file_paths), processed_groups)

    # Delete the fuzzed testcases. This was once explicitly needed since some
    # testcases resided on NFS and would otherwise be left forever. Now it's
    # unclear if needed but it is kept because it is not harmful.
    for testcase_file_path in testcase_file_paths:
      shell.remove_file(testcase_file_path)

    # Explicit cleanup for large vars.
    del testcase_file_paths
    del testcases_metadata
    utils.python_gc()

<<<<<<< HEAD
  def postprocess(self):
    """Handles postprocessing."""
    # TODO(metzman): Finish this.

=======
>>>>>>> cb7ad560

def utask_main(uworker_input):
  """Runs the given fuzzer for one round."""
  test_timeout = environment.get_value('TEST_TIMEOUT')
  session = FuzzingSession(uworker_input.fuzzer_name, uworker_input.job_type,
                           test_timeout)
  session.run()


def do_multiarmed_bandit_strategy_selection(uworker_env):
  """Set multi-armed bandit strategy selection during preprocessing. Set
  multi-armed bandit strategy selection distribution as an environment variable
  so we can access it in launcher."""
  # TODO: Remove environment variable once fuzzing engine refactor is
  # complete.
  if not environment.get_value('USE_BANDIT_STRATEGY_SELECTION'):
    return
  selection_method = utils.random_weighted_choice(SELECTION_METHOD_DISTRIBUTION,
                                                  'probability')
  environment.set_value('STRATEGY_SELECTION_METHOD',
                        selection_method.method_name, uworker_env)
  distribution = get_strategy_distribution_from_ndb()
  if not distribution:
    return
  environment.set_value('STRATEGY_SELECTION_DISTRIBUTION', distribution,
                        uworker_env)


def utask_preprocess(fuzzer_name, job_type, uworker_env):
<<<<<<< HEAD
  do_multiarmed_bandit_strategy_selection(uworker_env)
  environment.set_value('PROJECT_NAME', data_handler.get_project_name(job_type),
                        uworker_env)
=======
>>>>>>> cb7ad560
  return uworker_io.UworkerInput(
      job_type=job_type,
      fuzzer_name=fuzzer_name,
      uworker_env=uworker_env,
  )


def utask_postprocess(output):
  del output<|MERGE_RESOLUTION|>--- conflicted
+++ resolved
@@ -1869,13 +1869,6 @@
     del testcases_metadata
     utils.python_gc()
 
-<<<<<<< HEAD
-  def postprocess(self):
-    """Handles postprocessing."""
-    # TODO(metzman): Finish this.
-
-=======
->>>>>>> cb7ad560
 
 def utask_main(uworker_input):
   """Runs the given fuzzer for one round."""
@@ -1885,32 +1878,10 @@
   session.run()
 
 
-def do_multiarmed_bandit_strategy_selection(uworker_env):
-  """Set multi-armed bandit strategy selection during preprocessing. Set
-  multi-armed bandit strategy selection distribution as an environment variable
-  so we can access it in launcher."""
-  # TODO: Remove environment variable once fuzzing engine refactor is
-  # complete.
-  if not environment.get_value('USE_BANDIT_STRATEGY_SELECTION'):
-    return
-  selection_method = utils.random_weighted_choice(SELECTION_METHOD_DISTRIBUTION,
-                                                  'probability')
-  environment.set_value('STRATEGY_SELECTION_METHOD',
-                        selection_method.method_name, uworker_env)
-  distribution = get_strategy_distribution_from_ndb()
-  if not distribution:
-    return
-  environment.set_value('STRATEGY_SELECTION_DISTRIBUTION', distribution,
-                        uworker_env)
-
-
 def utask_preprocess(fuzzer_name, job_type, uworker_env):
-<<<<<<< HEAD
   do_multiarmed_bandit_strategy_selection(uworker_env)
   environment.set_value('PROJECT_NAME', data_handler.get_project_name(job_type),
                         uworker_env)
-=======
->>>>>>> cb7ad560
   return uworker_io.UworkerInput(
       job_type=job_type,
       fuzzer_name=fuzzer_name,
