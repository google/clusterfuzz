# Copyright 2019 Google LLC
#
# Licensed under the Apache License, Version 2.0 (the "License");
# you may not use this file except in compliance with the License.
# You may obtain a copy of the License at
#
#      http://www.apache.org/licenses/LICENSE-2.0
#
# Unless required by applicable law or agreed to in writing, software
# distributed under the License is distributed on an "AS IS" BASIS,
# WITHOUT WARRANTIES OR CONDITIONS OF ANY KIND, either express or implied.
# See the License for the specific language governing permissions and
# limitations under the License.
"""Minimize task for handling testcase minimization."""

import binascii
import functools
import os
import threading
import time
from typing import Dict
from typing import List
from typing import Optional
import zipfile

from clusterfuzz._internal.base import errors
from clusterfuzz._internal.base import tasks
from clusterfuzz._internal.base import utils
from clusterfuzz._internal.bot import testcase_manager
from clusterfuzz._internal.bot.fuzzers import engine_common
from clusterfuzz._internal.bot.fuzzers.libFuzzer import \
    engine as libfuzzer_engine
from clusterfuzz._internal.bot.minimizer import basic_minimizers
from clusterfuzz._internal.bot.minimizer import delta_minimizer
from clusterfuzz._internal.bot.minimizer import errors as minimizer_errors
from clusterfuzz._internal.bot.minimizer import html_minimizer
from clusterfuzz._internal.bot.minimizer import js_minimizer
from clusterfuzz._internal.bot.minimizer import minimizer
from clusterfuzz._internal.bot.tasks import setup
from clusterfuzz._internal.bot.tasks import task_creation
from clusterfuzz._internal.bot.tasks.utasks import uworker_handle_errors
from clusterfuzz._internal.bot.tasks.utasks import uworker_io
from clusterfuzz._internal.bot.tokenizer.antlr_tokenizer import AntlrTokenizer
from clusterfuzz._internal.bot.tokenizer.grammars.JavaScriptLexer import \
    JavaScriptLexer
from clusterfuzz._internal.build_management import build_manager
from clusterfuzz._internal.crash_analysis import severity_analyzer
from clusterfuzz._internal.crash_analysis.crash_comparer import CrashComparer
from clusterfuzz._internal.crash_analysis.crash_result import CrashResult
from clusterfuzz._internal.datastore import data_handler
from clusterfuzz._internal.datastore import data_types
from clusterfuzz._internal.google_cloud_utils import blobs
from clusterfuzz._internal.google_cloud_utils import storage
from clusterfuzz._internal.metrics import logs
from clusterfuzz._internal.platforms import android
from clusterfuzz._internal.protos import uworker_msg_pb2
from clusterfuzz._internal.system import environment
from clusterfuzz._internal.system import process_handler
from clusterfuzz._internal.system import shell
from clusterfuzz.fuzz import engine

IPCDUMP_TIMEOUT = 60
COMBINED_IPCDUMP_TIMEOUT = 60 * 3
MAX_DEADLINE_EXCEEDED_ATTEMPTS = 3
MAX_TEMPORARY_FILE_BASENAME_LENGTH = 32
MINIMIZE_SANITIZER_OPTIONS_RETRIES = 3
TOKENS_PER_IPCDUMP = 2000

IPC_MESSAGE_UTIL_EXECUTABLE_FOR_PLATFORM = {
    'LINUX': 'ipc_message_util',
    'WINDOWS': 'ipc_message_util.exe',
}

# These options should not ever be removed during minimization. They might seem
# unneeded when reproducing a given crash, but after the bug is fixed, the lack
# of these options might prevent ClusterFuzz from verifying the fix and closing
# the bug. See https://github.com/google/oss-fuzz/issues/3227 for example.
MANDATORY_OSS_FUZZ_OPTIONS = [
    'silence_unsigned_overflow',
]


class MinimizationPhase:
  """Effectively an enum to represent the current phase of minimization."""
  GESTURES = 0
  MAIN_FILE = 1
  FILE_LIST = 2
  RESOURCES = 3
  ARGUMENTS = 4


class TestRunner:
  """Helper class for running the same test multiple times."""

  def __init__(self, testcase, file_path, files, input_directory, arguments,
               required_arguments, threads, deadline):
    self.testcase = testcase
    self.file_path = file_path
    self.files = files
    self.input_directory = input_directory
    self.gestures = testcase.gestures
    self.arguments = arguments
    self.threads = threads
    self.deadline = deadline

    self.cleanup_interval = environment.get_value(
        'TESTCASES_BEFORE_STALE_PROCESS_CLEANUP', 1)
    self.timeout = environment.get_value('TEST_TIMEOUT', 10)
    self.full_timeout = self.timeout
    self.last_failing_result = None
    self.required_arguments = set(required_arguments.split())

    self.expected_security_flag = False
    self.is_flaky = False
    self.expected_state = None

    self._profile_lock = threading.Lock()
    self._available_profiles = [True] * threads

    self._result_lock = threading.Lock()
    self._results = []

    self._previous_arguments = None

  def _get_profile_index(self):
    """Get the first available profile directory index."""
    with self._profile_lock:
      for index, is_available in enumerate(self._available_profiles):
        if is_available:
          self._available_profiles[index] = False
          return index

    # Raise an exception rather than running in a bad state.
    raise errors.BadStateError('No profile directories available.')

  def _release_profile(self, index):
    """Mark the specified profile as available."""
    with self._profile_lock:
      self._available_profiles[index] = True

  def _handle_test_result(self, result):
    """Handle a test result, return True on pass (no crash), False on fail."""
    if not result.is_crash():
      return True

    # If we have no crash state, we should not consider this a crash.
    state = result.get_state(symbolized=False)
    if not state:
      return True

    # Even though this was a crash, we want to ignore it if the stack does not
    # have the expected security flag (e.g. expected UAF but got NULL deref).
    if result.is_security_issue() != self.expected_security_flag:
      return True

    # Ignore failures that do not appear to be caused by this issue.
    if not self.is_flaky and state != self.expected_state:
      return True

    self.last_failing_result = result
    return False

  def _repopulate_required_arguments(self, arguments):
    """Add required arguments back to the argument list."""
    fixed_arguments = []
    original_arguments = self.arguments.split()

    original_argument_index = 0
    argument_index = 0

    while original_argument_index < len(original_arguments):
      original_argument = original_arguments[original_argument_index]
      if (argument_index < len(arguments) and
          original_argument == arguments[argument_index]):
        argument_index += 1
        fixed_arguments.append(original_argument)
      elif (original_argument in self.required_arguments or
            original_argument.split('=')[0] in self.required_arguments or
            '"' in original_argument or "'" in original_argument):
        fixed_arguments.append(original_argument)

      original_argument_index += 1

    return fixed_arguments

  def get_argument_string(self, arguments):
    """Convert a list of argument tokens to a usable value."""
    fixed_arguments = self._repopulate_required_arguments(arguments)
    return ' '.join(fixed_arguments)

  def test_with_defaults(self, _):
    """Run a test with all default values."""
    result = self.run()
    return self._handle_test_result(result)

  def test_with_files(self, files):
    """Run the test with the specified file list."""
    files_to_rename = list(set(self.files) - set(files))
    files_to_skip = []

    # Generate a unique suffix to append to files we want to ignore.
    index = 0
    file_rename_suffix = '___%d' % index
    while any([f.endswith(file_rename_suffix) for f in files_to_rename]):
      index += 1
      file_rename_suffix = '___%d' % index

    # Rename all files in the test case's file list but not the specified one.
    for file_to_rename in files_to_rename:
      absolute_file_to_rename = os.path.join(self.input_directory,
                                             file_to_rename)
      try:
        os.rename(absolute_file_to_rename,
                  f'{absolute_file_to_rename}{file_rename_suffix}')
      except OSError:
        # This can happen if we have already renamed a directory with files
        # under it. In this case, make sure we don't try to change the name
        # back later.
        files_to_skip.append(file_to_rename)

    # Clean up any issues with modifications of resources in subdirectories.
    for file_to_skip in files_to_skip:
      files_to_rename.remove(file_to_skip)
    files_to_rename.reverse()

    result = self.run()

    # Restore previously renamed files to their original locations.
    for file_to_rename in files_to_rename:
      absolute_file_to_rename = os.path.join(self.input_directory,
                                             file_to_rename)
      os.rename(f'{absolute_file_to_rename}{file_rename_suffix}',
                absolute_file_to_rename)

    return self._handle_test_result(result)

  def test_with_file(self, file_path):
    """Run the test with the specified contents for a particular file."""
    result = self.run(file_path=file_path)
    return self._handle_test_result(result)

  def test_with_gestures(self, gestures):
    """Run the test with the specified gesture list."""
    result = self.run(gestures=gestures)
    return self._handle_test_result(result)

  def test_with_command_line_arguments(self, arguments):
    """Run the test with the specified command line."""
    fixed_arguments = self.get_argument_string(arguments)
    result = self.run(
        arguments=fixed_arguments,
        timeout=self.full_timeout,
        use_fresh_profile=True)
    return self._handle_test_result(result)

  def set_test_expectations(self, security_flag, is_flaky,
                            unsymbolized_crash_state):
    """Set expectations when using this runner for tests."""
    self.expected_security_flag = security_flag
    self.is_flaky = is_flaky
    self.expected_state = unsymbolized_crash_state

  def run(self,
          file_path=None,
          gestures=None,
          arguments=None,
          timeout=None,
          log_command=False,
          use_fresh_profile=False):
    """Run the test."""
    if file_path is None:
      file_path = self.file_path

    if gestures is None:
      gestures = self.gestures

    if arguments is None:
      arguments = self.arguments

    # TODO(mbarbella): Dynamic timeout adjustment.
    if timeout is None:
      timeout = self.timeout

    needs_http = self.testcase.http_flag
    profile_index = self._get_profile_index()

    if use_fresh_profile and environment.get_value('USER_PROFILE_ARG'):
      shell.remove_directory(
          testcase_manager.get_user_profile_directory(profile_index))

    # For Android, we need to sync our local testcases directory with the one on
    # the device.
    if environment.is_android():
      android.device.push_testcases_to_device()
    elif environment.is_trusted_host():
      from clusterfuzz._internal.bot.untrusted_runner import file_host
      file_host.push_testcases_to_worker()

    # If we need to write a command line file, only do so if the arguments have
    # changed.
    arguments_changed = arguments != self._previous_arguments
    self._previous_arguments = arguments

    command = testcase_manager.get_command_line_for_application(
        file_to_run=file_path,
        app_args=arguments,
        needs_http=needs_http,
        user_profile_index=profile_index,
        write_command_line_file=arguments_changed)
    if log_command:
      logs.info(f'Executing command: {command}')

    return_code, crash_time, output = process_handler.run_process(
        command, timeout=timeout, gestures=gestures)

    self._release_profile(profile_index)
    return CrashResult(return_code, crash_time, output)

  def store_result_from_run(self, result):
    """Run and store the result for later processing."""
    with self._result_lock:
      self._results.append(result)

    # A race here isn't problematic. Better not to hold the lock during an
    # is_crash call.
    if not self.last_failing_result and result.is_crash():
      self.last_failing_result = result

  def execute_parallel_runs(self, runs, instances=None):
    """Run multiple instances of this test in parallel."""
    if not instances:
      instances = self.threads

    # TODO(mbarbella): Hack for Android. If we are running single-threaded, it
    # is safe to call a cleanup function on each thread. Ideally, the minimizer
    # would like to assume that when it finishes running a process it cleans
    # itself up properly.
    cleanup_function = None
    if self.threads == 1:
      cleanup_function = process_handler.cleanup_stale_processes

    run_queue = minimizer.TestQueue(
        instances, per_thread_cleanup_function=cleanup_function)
    for _ in range(runs):
      run_queue.push(self.file_path, self.run, self.store_result_from_run)

    run_queue.process()

    # At timeout, we send SIGTERM. Wait for 2 seconds before sending SIGKILL.
    time.sleep(2)
    process_handler.cleanup_stale_processes()

    with self._result_lock:
      results = self._results
      self._results = []

    return results


def _get_minimize_task_input(testcase):
  testcase_blob_name, testcase_upload_url = blobs.get_blob_signed_upload_url()
  (stacktrace_blob_name,
   stacktrace_upload_url) = blobs.get_blob_signed_upload_url()

  arguments = data_handler.get_arguments(testcase).split()
  return uworker_msg_pb2.MinimizeTaskInput(  # pylint: disable=no-member
      testcase_upload_url=testcase_upload_url,
      testcase_blob_name=testcase_blob_name,
      stacktrace_blob_name=stacktrace_blob_name,
      stacktrace_upload_url=stacktrace_upload_url,
      arguments=arguments)


def utask_preprocess(testcase_id, job_type, uworker_env):
  """Preprocess in a trusted bot."""
  # Locate the testcase associated with the id.
  testcase = data_handler.get_testcase_by_id(testcase_id)

  # Allow setting up a different fuzzer.
  minimize_fuzzer_override = environment.get_value('MINIMIZE_FUZZER_OVERRIDE')
  setup_input = setup.preprocess_setup_testcase(
      testcase, uworker_env, fuzzer_override=minimize_fuzzer_override)

  # TODO(metzman): This should be removed.
  if not environment.is_minimization_supported():
    # TODO(ochang): More robust check for engine minimization support.
    _skip_minimization(testcase, 'Engine does not support minimization.')
    return None

  # Update comments to reflect bot information.
  data_handler.update_testcase_comment(testcase, data_types.TaskState.STARTED)

  uworker_input = uworker_msg_pb2.Input(  # pylint: disable=no-member
      job_type=job_type,
      testcase_id=str(testcase_id),
      testcase=uworker_io.entity_to_protobuf(testcase),
      setup_input=setup_input,
      minimize_task_input=_get_minimize_task_input(testcase),
      uworker_env=uworker_env)
  testcase_manager.preprocess_testcase_manager(testcase, uworker_input)
  return uworker_input


def utask_main(uworker_input: uworker_msg_pb2.Input):  # pylint: disable=no-member
  """Attempt to minimize a given testcase."""
  testcase = uworker_io.entity_from_protobuf(uworker_input.testcase,
                                             data_types.Testcase)
  uworker_io.check_handling_testcase_safe(testcase)
  minimize_task_input = uworker_input.minimize_task_input
  # Setup testcase and its dependencies.
  file_list, testcase_file_path, uworker_error_output = setup.setup_testcase(
      testcase, uworker_input.job_type, uworker_input.setup_input)
  if uworker_error_output:
    return uworker_error_output

  # Initialize variables.
  max_timeout = environment.get_value('TEST_TIMEOUT', 10)
  app_arguments = environment.get_value('APP_ARGS')

  # Set up a custom or regular build based on revision.
  last_tested_crash_revision = testcase.get_metadata(
      'last_tested_crash_revision')

  crash_revision = last_tested_crash_revision or testcase.crash_revision
  build_manager.setup_build(crash_revision)

  # Check if we have an application path. If not, our build failed
  # to setup correctly.
  if not build_manager.check_app_path():
    logs.error('Unable to setup build for minimization.')
    return uworker_msg_pb2.Output(
        error_type=uworker_msg_pb2.ErrorType.MINIMIZE_SETUP)

  if environment.is_libfuzzer_job():
    fuzz_target = testcase_manager.get_fuzz_target_from_input(uworker_input)
    return do_libfuzzer_minimization(fuzz_target, minimize_task_input, testcase,
                                     testcase_file_path)

  if environment.is_engine_fuzzer_job():
    logs.error(
        'Engine does not support minimization. Something went wrong as this'
        ' should have been detected in preprocess.')
    return None

  max_threads = utils.maximum_parallel_processes_allowed()

  # Prepare the test case runner.
  crash_retries = environment.get_value('CRASH_RETRIES')
  warmup_timeout = environment.get_value('WARMUP_TIMEOUT')
  required_arguments = environment.get_value('REQUIRED_APP_ARGS', '')

  # Add any testcase-specific required arguments if needed.
  additional_required_arguments = testcase.get_metadata(
      'additional_required_app_args')
  if additional_required_arguments:
    required_arguments = f'{required_arguments} {additional_required_arguments}'

  input_directory = environment.get_value('FUZZ_INPUTS')
  # Get deadline to finish this task.
  deadline = tasks.get_task_completion_deadline()
  test_runner = TestRunner(testcase, testcase_file_path, file_list,
                           input_directory, app_arguments, required_arguments,
                           max_threads, deadline)

  # Verify the crash with a long timeout.
  warmup_crash_occurred = False
  result = test_runner.run(timeout=warmup_timeout, log_command=True)
  if result.is_crash():
    warmup_crash_occurred = True
    logs.info(f'Warmup crash occurred in {result.crash_time} seconds.')

  saved_unsymbolized_crash_state, flaky_stack, crash_times = (
      check_for_initial_crash(test_runner, crash_retries, testcase))

  # If the warmup crash occurred but we couldn't reproduce this in with
  # multiple processes running in parallel, try to minimize single threaded.
  reproducible_crash_count = (
      testcase_manager.REPRODUCIBILITY_FACTOR * crash_retries)
  if (len(crash_times) < reproducible_crash_count and warmup_crash_occurred and
      max_threads > 1):
    logs.info('Attempting to continue single-threaded.')

    max_threads = 1
    test_runner = TestRunner(testcase, testcase_file_path, file_list,
                             input_directory, app_arguments, required_arguments,
                             max_threads, deadline)

    saved_unsymbolized_crash_state, flaky_stack, crash_times = (
        check_for_initial_crash(test_runner, crash_retries, testcase))

  if not crash_times:
    # We didn't crash at all. This might be a legitimately unreproducible
    # test case, so it will get marked as such after being retried on other
    # bots.
    return uworker_msg_pb2.Output(  # pylint: disable=no-member
        error_type=uworker_msg_pb2.ErrorType.MINIMIZE_UNREPRODUCIBLE_CRASH)  # pylint: disable=no-member

  minimize_task_output = uworker_msg_pb2.MinimizeTaskOutput()  # pylint: disable=no-member

  if flaky_stack:
    testcase.flaky_stack = flaky_stack
    minimize_task_output.flaky_stack = flaky_stack

  is_redo = testcase.get_metadata('redo_minimize')
  if not is_redo and len(crash_times) < reproducible_crash_count:
    error_message = (
        'Crash occurs, but not too consistently. Skipping minimization '
        f'(crashed {len(crash_times)}/{crash_retries})')
    return uworker_msg_pb2.Output(  # pylint: disable=no-member
        error_message=error_message,
        minimize_task_output=minimize_task_output,
        error_type=uworker_msg_pb2.ErrorType.MINIMIZE_CRASH_TOO_FLAKY)  # pylint: disable=no-member

  test_runner.set_test_expectations(testcase.security_flag, flaky_stack,
                                    saved_unsymbolized_crash_state)

  # Use the max crash time unless this would be greater than the max timeout.
  test_timeout = min(max(crash_times), max_timeout) + 1
  logs.info(f'Using timeout {test_timeout} (was {max_timeout})')
  test_runner.timeout = test_timeout

  logs.info('Starting minimization.')

  if should_attempt_phase(testcase, MinimizationPhase.GESTURES):
    gestures = minimize_gestures(test_runner, testcase)

    # We can't call check_deadline_exceeded_and_store_partial_minimized_testcase
    # at this point because we do not have a test case to store.

    if testcase.security_flag and len(testcase.gestures) != len(gestures):
      # Re-run security severity analysis since gestures affect the severity.
      testcase.security_severity = severity_analyzer.get_security_severity(
          testcase.crash_type, data_handler.get_stacktrace(testcase),
          uworker_input.job_type, bool(gestures))
      minimize_task_output.security_severity_updated = True
      if testcase.security_severity is not None:
        minimize_task_output.security_severity = testcase.security_severity

    testcase.gestures = gestures
    del minimize_task_output.gestures[:]
    minimize_task_output.gestures.extend(gestures)
    testcase.set_metadata('minimization_phase', MinimizationPhase.MAIN_FILE,
                          False)
    minimize_task_output.minimization_phase = MinimizationPhase.MAIN_FILE

    if time.time() > test_runner.deadline:
      return uworker_msg_pb2.Output(  # pylint: disable=no-member
          minimize_task_output=minimize_task_output,
          error_type=uworker_msg_pb2.ErrorType.  # pylint: disable=no-member
          MINIMIZE_DEADLINE_EXCEEDED_IN_MAIN_FILE_PHASE)

  # Minimize the main file.
  data = utils.get_file_contents_with_fatal_error_on_failure(testcase_file_path)
  if should_attempt_phase(testcase, MinimizationPhase.MAIN_FILE):
    data = minimize_main_file(test_runner, testcase_file_path, data)

    if check_deadline_exceeded_and_store_partial_minimized_testcase(
        deadline, testcase, input_directory, file_list, data,
        testcase_file_path, minimize_task_input, minimize_task_output):
      return uworker_msg_pb2.Output(  # pylint: disable=no-member
          error_type=uworker_msg_pb2.ErrorType.MINIMIZE_DEADLINE_EXCEEDED,  # pylint: disable=no-member
          minimize_task_output=minimize_task_output)

    testcase.set_metadata('minimization_phase', MinimizationPhase.FILE_LIST,
                          False)
    minimize_task_output.minimization_phase = MinimizationPhase.FILE_LIST

  # Minimize the file list.
  if should_attempt_phase(testcase, MinimizationPhase.FILE_LIST):
    if environment.get_value('MINIMIZE_FILE_LIST', True):
      file_list = minimize_file_list(test_runner, file_list, input_directory,
                                     testcase_file_path)

      if check_deadline_exceeded_and_store_partial_minimized_testcase(
          deadline, testcase, input_directory, file_list, data,
          testcase_file_path, minimize_task_input, minimize_task_output):
        return uworker_msg_pb2.Output(  # pylint: disable=no-member
            error_type=uworker_msg_pb2.ErrorType.MINIMIZE_DEADLINE_EXCEEDED,  # pylint: disable=no-member
            minimize_task_output=minimize_task_output)
    else:
      logs.info('Skipping minimization of file list.')

    testcase.set_metadata('minimization_phase', MinimizationPhase.RESOURCES,
                          False)
    minimize_task_output.minimization_phase = MinimizationPhase.RESOURCES

  # Minimize any files remaining in the file list.
  if should_attempt_phase(testcase, MinimizationPhase.RESOURCES):
    if environment.get_value('MINIMIZE_RESOURCES', True):
      for dependency in file_list:
        minimize_resource(test_runner, dependency, input_directory,
                          testcase_file_path)

        if check_deadline_exceeded_and_store_partial_minimized_testcase(
            deadline, testcase, input_directory, file_list, data,
            testcase_file_path, minimize_task_input, minimize_task_output):
          return uworker_msg_pb2.Output(  # pylint: disable=no-member
              error_type=uworker_msg_pb2.ErrorType.MINIMIZE_DEADLINE_EXCEEDED,  # pylint: disable=no-member
              minimize_task_output=minimize_task_output)
    else:
      logs.info('Skipping minimization of resources.')

    testcase.set_metadata('minimization_phase', MinimizationPhase.ARGUMENTS,
                          False)
    minimize_task_output.minimization_phase = MinimizationPhase.ARGUMENTS

  if should_attempt_phase(testcase, MinimizationPhase.ARGUMENTS):
    app_arguments = minimize_arguments(test_runner, app_arguments)

    # Arguments must be stored here in case we time out below.
    testcase.minimized_arguments = app_arguments
    minimize_task_output.minimized_arguments = app_arguments

    if check_deadline_exceeded_and_store_partial_minimized_testcase(
        deadline, testcase, input_directory, file_list, data,
        testcase_file_path, minimize_task_input, minimize_task_output):
      return uworker_msg_pb2.Output(  # pylint: disable=no-member
          error_type=uworker_msg_pb2.ErrorType.MINIMIZE_DEADLINE_EXCEEDED,  # pylint: disable=no-member
          minimize_task_output=minimize_task_output)

  command = testcase_manager.get_command_line_for_application(
      testcase_file_path, app_args=app_arguments, needs_http=testcase.http_flag)
  last_crash_result = test_runner.last_failing_result

  store_minimized_testcase(testcase, input_directory, file_list, data,
                           testcase_file_path, minimize_task_input,
                           minimize_task_output)

  minimize_task_output.last_crash_result_dict.clear()
  minimize_task_output.last_crash_result_dict.update(
      _extract_crash_result(last_crash_result, command, minimize_task_input))

  return uworker_msg_pb2.Output(minimize_task_output=minimize_task_output)  # pylint: disable=no-member


def _cleanup_unused_blobs_from_storage(output: uworker_msg_pb2.Output):  # pylint: disable=no-member
  """Cleanup the blobs created in preprocess if they weren't used during
  utask_main."""
  delete_testcase_blob = True
  delete_stacktrace_blob = True

  if output.HasField('minimize_task_output'):
    # If minimized_keys was set, we should not cleanup the corresponding blob.
    if output.minimize_task_output.HasField("minimized_keys"):
      delete_testcase_blob = False

    stacktrace_blob_key = output.minimize_task_output.last_crash_result_dict[
        'crash_stacktrace']
    if stacktrace_blob_key.startswith(data_types.BLOBSTORE_STACK_PREFIX):
      delete_stacktrace_blob = False

  testcase_blob_name = (
      output.uworker_input.minimize_task_input.testcase_blob_name)
  stacktrace_blob_name = (
      output.uworker_input.minimize_task_input.stacktrace_blob_name)
  if delete_testcase_blob:
    blobs.delete_blob(testcase_blob_name)
  if delete_stacktrace_blob:
    blobs.delete_blob(stacktrace_blob_name)


def update_testcase(output: uworker_msg_pb2.Output):  # pylint: disable=no-member
  """Updates the tescase using the values passed from utask_main. This is done
  at the beginning of utask_postprocess and before error handling is called."""
  if not output.HasField('minimize_task_output'):
    return

  minimize_task_output = output.minimize_task_output
  testcase = data_handler.get_testcase_by_id(output.uworker_input.testcase_id)

  _update_testcase_memory_tool_options(testcase,
                                       minimize_task_output.memory_tool_options)

  if minimize_task_output.security_severity_updated:
    if minimize_task_output.HasField('security_severity'):
      testcase.security_severity = minimize_task_output.security_severity
    else:
      testcase.security_severity = None

  if minimize_task_output.HasField('minimization_phase'):
    testcase.set_metadata('minimization_phase',
                          minimize_task_output.minimization_phase)

  if minimize_task_output.flaky_stack:
    testcase.flaky_stack = minimize_task_output.flaky_stack

  if minimize_task_output.HasField('minimized_arguments'):
    testcase.minimized_arguments = minimize_task_output.minimized_arguments

  if minimize_task_output.HasField('archive_state'):
    testcase.archive_state = minimize_task_output.archive_state

  if minimize_task_output.HasField('absolute_path'):
    testcase.absolute_path = minimize_task_output.absolute_path

  if minimize_task_output.gestures:
    # One must convert repeated fields to lists in order to save them using ndb.
    testcase.gestures = list(minimize_task_output.gestures)

  if minimize_task_output.HasField('minimized_keys'):
    testcase.minimized_keys = minimize_task_output.minimized_keys

  testcase.put()


def handle_minimize_setup_error(output):
  """Handles errors occuring during setup."""
  build_fail_wait = environment.get_value('FAIL_WAIT')

  if environment.get_value('ORIGINAL_JOB_NAME'):
    testcase = data_handler.get_testcase_by_id(output.uworker_input.testcase_id)
    _skip_minimization(testcase, 'Failed to setup build for overridden job.')
  else:
    # Only recreate task if this isn't an overriden job. It's possible that a
    # revision exists for the original job, but doesn't exist for the
    # overriden job.
    build_fail_wait = environment.get_value('FAIL_WAIT')
    tasks.add_task(
        'minimize',
        output.uworker_input.testcase_id,
        output.uworker_input.job_type,
        wait_time=build_fail_wait)


def handle_minimize_unreproducible_crash(output):
  """Handles unreproducible crashes."""
  testcase = data_handler.get_testcase_by_id(output.uworker_input.testcase_id)
  data_handler.update_testcase_comment(testcase, data_types.TaskState.ERROR,
                                       'Unable to reproduce crash')
  task_creation.mark_unreproducible_if_flaky(testcase, 'minimize', True)


def handle_minimize_crash_too_flaky(output):
  """Schedules postminimize tasks when the crash is too flaky."""
  # We reproduced this crash at least once. It's too flaky to minimize, but
  # maybe we'll have more luck in the other jobs.
  testcase = data_handler.get_testcase_by_id(output.uworker_input.testcase_id)
  testcase.minimized_keys = 'NA'

  data_handler.update_testcase_comment(testcase, data_types.TaskState.ERROR,
                                       output.error_message)
  task_creation.create_postminimize_tasks(testcase)


def handle_minimize_deadline_exceeded_in_main_file_phase(output):
  """Reschedules the minimize task when the deadline is exceeded just before
  starting the main file phase."""
  tasks.add_task('minimize', output.uworker_input.testcase_id,
                 output.uworker_input.job_type)


def handle_minimize_deadline_exceeded(output: uworker_msg_pb2.Output):  # pylint: disable=no-member
  """Reschedules a minimize task when minimization deadline is exceeded or
  calls _skip_minimization when the number of reattempts is surpassed."""
  testcase = data_handler.get_testcase_by_id(output.uworker_input.testcase_id)
  attempts = testcase.get_metadata(
      'minimization_deadline_exceeded_attempts', default=0)
  if attempts >= MAX_DEADLINE_EXCEEDED_ATTEMPTS:
    _skip_minimization(testcase,
                       'Exceeded minimization deadline too many times.')
  else:
    testcase.set_metadata('minimization_deadline_exceeded_attempts',
                          attempts + 1)
    tasks.add_task('minimize', output.uworker_input.testcase_id,
                   output.uworker_input.job_type)


def handle_libfuzzer_minimization_unreproducible(
    output: uworker_msg_pb2.Output):  # pylint: disable=no-member
  """Handles libfuzzer minimization task's failure to reproduce the issue."""
  testcase = data_handler.get_testcase_by_id(output.uworker_input.testcase_id)
  # Be more lenient with marking testcases as unreproducible when this is a
  # job override.
  is_overriden_job = bool(environment.get_value('ORIGINAL_JOB_NAME'))
  if is_overriden_job:
    _skip_minimization(testcase, 'Unreproducible on overridden job')
  else:
    task_creation.mark_unreproducible_if_flaky(testcase, 'minimize', True)


def handle_libfuzzer_minimization_failed(output: uworker_msg_pb2.Output):  # pylint: disable=no-member
  """Handles libfuzzer minimization task failure."""
  testcase = data_handler.get_testcase_by_id(output.uworker_input.testcase_id)
  _skip_minimization(
      testcase,
      'LibFuzzer minimization failed',
      crash_result_dict=output.minimize_task_output.last_crash_result_dict)


_ERROR_HANDLER = uworker_handle_errors.CompositeErrorHandler({
    uworker_msg_pb2.ErrorType.LIBFUZZER_MINIMIZATION_FAILED:  # pylint: disable=no-member
        handle_libfuzzer_minimization_failed,
    uworker_msg_pb2.ErrorType.LIBFUZZER_MINIMIZATION_UNREPRODUCIBLE:  # pylint: disable=no-member
        handle_libfuzzer_minimization_unreproducible,
    uworker_msg_pb2.ErrorType.MINIMIZE_CRASH_TOO_FLAKY:  # pylint: disable=no-member
        handle_minimize_crash_too_flaky,
    uworker_msg_pb2.ErrorType.MINIMIZE_DEADLINE_EXCEEDED:  # pylint: disable=no-member
        handle_minimize_deadline_exceeded,
    uworker_msg_pb2.ErrorType.MINIMIZE_DEADLINE_EXCEEDED_IN_MAIN_FILE_PHASE:  # pylint: disable=no-member
        handle_minimize_deadline_exceeded_in_main_file_phase,
    uworker_msg_pb2.ErrorType.MINIMIZE_SETUP:  # pylint: disable=no-member
        handle_minimize_setup_error,
    uworker_msg_pb2.ErrorType.MINIMIZE_UNREPRODUCIBLE_CRASH:  # pylint: disable=no-member
        handle_minimize_unreproducible_crash,
}).compose_with(
    setup.ERROR_HANDLER,
    uworker_handle_errors.UNHANDLED_ERROR_HANDLER,
)


def finalize_testcase(testcase_id, last_crash_result_dict, flaky_stack=False):
  """Perform final updates on a test case and prepare it for other tasks."""
  # Symbolize crash output if we have it.
  testcase = data_handler.get_testcase_by_id(testcase_id)
  if last_crash_result_dict:
    _update_crash_result(testcase, last_crash_result_dict)
  testcase.delete_metadata('redo_minimize', update_testcase=False)

  # Update remaining test case information.
  testcase.flaky_stack = flaky_stack
  if build_manager.is_custom_binary():
    testcase.set_impacts_as_na()
    testcase.regression = 'NA'
  data_handler.update_testcase_comment(testcase, data_types.TaskState.FINISHED)

  # We might have updated the crash state. See if we need to marked as duplicate
  # based on other testcases.
  data_handler.handle_duplicate_entry(testcase)

  task_creation.create_postminimize_tasks(testcase)


def utask_postprocess(output):
  """Postprocess in a trusted bot."""
  update_testcase(output)
  _cleanup_unused_blobs_from_storage(output)
  if output.error_type != uworker_msg_pb2.ErrorType.NO_ERROR:  # pylint: disable=no-member
    _ERROR_HANDLER.handle(output)
    return

  finalize_testcase(
      output.uworker_input.testcase_id,
      output.minimize_task_output.last_crash_result_dict,
      flaky_stack=output.minimize_task_output.flaky_stack)


def should_attempt_phase(testcase, phase):
  """Return true if we should we attempt a minimization phase."""
  if (phase == MinimizationPhase.ARGUMENTS and
      environment.is_engine_fuzzer_job()):
    # Should not minimize arguments list for engine based fuzzer jobs.
    return False

  current_phase = testcase.get_metadata(
      'minimization_phase', default=MinimizationPhase.GESTURES)
  return phase >= current_phase


def minimize_gestures(test_runner, testcase):
  """Minimize the gesture list for a test case."""
  gestures = testcase.gestures
  if gestures:
    gesture_minimizer = delta_minimizer.DeltaMinimizer(
        test_runner.test_with_gestures,
        max_threads=test_runner.threads,
        tokenize=False,
        deadline=test_runner.deadline,
        cleanup_function=process_handler.cleanup_stale_processes,
        single_thread_cleanup_interval=test_runner.cleanup_interval,
<<<<<<< HEAD
        progress_report_function=functools.partial(logs.info))
=======
        progress_report_function=logs.log)
>>>>>>> 99ef33cd
    gestures = gesture_minimizer.minimize(gestures)

  logs.info(f'Minimized gestures: {str(gestures)}')
  return gestures


def minimize_main_file(test_runner, testcase_file_path, data):
  """Minimize the main test case file."""
  if not can_minimize_file(testcase_file_path):
    return data

  get_random_file = functools.partial(get_temporary_file, testcase_file_path)
  data = (
      minimize_file(testcase_file_path, test_runner.test_with_file,
                    get_random_file, data, test_runner.deadline,
                    test_runner.threads, test_runner.cleanup_interval))

  logs.info('Minimized main test file.')
  return data


def minimize_file_list(test_runner, file_list, input_directory, main_file):
  """Minimize the test case files."""
  if len(file_list) <= 1:
    return file_list

  # TODO(mbarbella): Simplify this with refactoring of setup_testcase.
  offset = len(input_directory) + len(os.path.sep)
  fixed_testcase_file_path = main_file[offset:]

  # As of now, this must be single-threaded.
  file_list_minimizer = basic_minimizers.SinglePassMinimizer(
      test_runner.test_with_files,
      tokenize=False,
      deadline=test_runner.deadline,
      cleanup_function=process_handler.cleanup_stale_processes,
      single_thread_cleanup_interval=test_runner.cleanup_interval,
<<<<<<< HEAD
      progress_report_function=functools.partial(logs.info))
=======
      progress_report_function=logs.log)
>>>>>>> 99ef33cd
  file_list = file_list_minimizer.minimize(file_list)

  if fixed_testcase_file_path not in file_list:
    file_list.append(fixed_testcase_file_path)

  logs.info(f'Minimized file list: {str(file_list)}')
  return file_list


def minimize_resource(test_runner, dependency, input_directory, main_file):
  """Minimize a resource for the test case."""
  # TODO(mbarbella): Simplify this with refactoring of setup_testcase.
  offset = len(input_directory) + len(os.path.sep)
  fixed_testcase_file_path = main_file[offset:]

  dependency_absolute_path = os.path.join(input_directory, dependency)

  if (dependency == fixed_testcase_file_path or dependency == main_file or
      not can_minimize_file(dependency_absolute_path)):
    return

  get_temp_file = functools.partial(
      get_temporary_file, dependency_absolute_path, no_modifications=True)
  original_data = utils.get_file_contents_with_fatal_error_on_failure(
      dependency_absolute_path)
  dependency_data = (
      minimize_file(
          dependency,
          test_runner.test_with_defaults,
          get_temp_file,
          original_data,
          test_runner.deadline,
          1,
          test_runner.cleanup_interval,
          delete_temp_files=False))
  utils.write_data_to_file(dependency_data, dependency_absolute_path)

  logs.info(f'Minimized dependency file: {dependency}')


def minimize_arguments(test_runner, app_arguments):
  """Minimize the argument list for a test case."""
  argument_minimizer = delta_minimizer.DeltaMinimizer(
      test_runner.test_with_command_line_arguments,
      max_threads=test_runner.threads,
      tokenize=False,
      deadline=test_runner.deadline,
      cleanup_function=process_handler.cleanup_stale_processes,
      single_thread_cleanup_interval=test_runner.cleanup_interval,
<<<<<<< HEAD
      progress_report_function=functools.partial(logs.info))
=======
      progress_report_function=logs.log)
>>>>>>> 99ef33cd
  reduced_args = argument_minimizer.minimize(app_arguments.split())
  reduced_arg_string = test_runner.get_argument_string(reduced_args)

  return reduced_arg_string


def store_minimized_testcase(
    testcase: data_types.Testcase,
    base_directory: str,
    file_list: List[str],
    file_to_run_data: str,
    file_to_run: str,
    minimize_task_input: uworker_msg_pb2.MinimizeTaskInput,  # pylint: disable=no-member
    minimize_task_output: uworker_msg_pb2.MinimizeTaskOutput):  # pylint: disable=no-member
  """Store all files that make up this testcase."""
  # Write the main file data.
  utils.write_data_to_file(file_to_run_data, file_to_run)

  # Prepare the file.
  zip_path = None
  if testcase.archive_state:
    if len(file_list) > 1:
      testcase.archive_state |= data_types.ArchiveStatus.MINIMIZED
      minimize_task_output.archive_state = testcase.archive_state
      zip_path = os.path.join(
          environment.get_value('INPUT_DIR'), '%d.zip' % testcase.key.id())
      zip_file = zipfile.ZipFile(zip_path, 'w')
      count = 0
      filtered_file_list = []
      for file_name in file_list:
        absolute_filename = os.path.join(base_directory, file_name)
        is_file = os.path.isfile(absolute_filename)
        if file_to_run_data and is_file and os.path.getsize(
            absolute_filename) == 0 and (os.path.basename(
                absolute_filename).encode('utf-8') not in file_to_run_data):
          continue
        if not os.path.exists(absolute_filename):
          continue
        zip_file.write(absolute_filename, file_name, zipfile.ZIP_DEFLATED)
        if is_file:
          count += 1
          filtered_file_list.append(absolute_filename)

      zip_file.close()
      try:
        if count > 1:
          file_handle = open(zip_path, 'rb')
        else:
          if not filtered_file_list:
            # We minimized everything. The only thing needed to reproduce is the
            # interaction gesture.
            file_path = file_list[0]
            file_handle = open(file_path, 'wb')
            file_handle.close()
          else:
            file_path = filtered_file_list[0]
          file_handle = open(file_path, 'rb')
          testcase.absolute_path = os.path.join(base_directory,
                                                os.path.basename(file_path))
          minimize_task_output.absolute_path = testcase.absolute_path
          testcase.archive_state &= ~data_types.ArchiveStatus.MINIMIZED
          minimize_task_output.archive_state = testcase.archive_state
      except OSError:
        logs.error('Unable to open archive for blobstore write.')
        return
    else:
      absolute_filename = os.path.join(base_directory, file_list[0])
      file_handle = open(absolute_filename, 'rb')
      testcase.archive_state &= ~data_types.ArchiveStatus.MINIMIZED
      minimize_task_output.archive_state = testcase.archive_state
  else:
    file_handle = open(file_list[0], 'rb')
    testcase.archive_state &= ~data_types.ArchiveStatus.MINIMIZED
    minimize_task_output.archive_state = testcase.archive_state

  # Store the testcase.
  data = file_handle.read()
  storage.upload_signed_url(data, minimize_task_input.testcase_upload_url)
  minimized_keys = minimize_task_input.testcase_blob_name
  file_handle.close()

  testcase.minimized_keys = minimized_keys
  minimize_task_output.minimized_keys = minimized_keys

  if zip_path:
    shell.remove_file(zip_path)


def check_deadline_exceeded_and_store_partial_minimized_testcase(
    deadline,
    testcase: data_types.Testcase,
    input_directory: str,
    file_list,
    file_to_run_data,
    main_file_path: str,
    minimize_task_input: uworker_msg_pb2.MinimizeTaskInput,  # pylint: disable=no-member
    minimize_task_output: uworker_msg_pb2.MinimizeTaskOutput) -> bool:  # pylint: disable=no-member
  """Store the partially minimized test and check the deadline."""
  store_minimized_testcase(testcase, input_directory, file_list,
                           file_to_run_data, main_file_path,
                           minimize_task_input, minimize_task_output)

  return time.time() > deadline


def check_for_initial_crash(test_runner, crash_retries, testcase):
  """Initial check to see how long it takes to reproduce a crash."""
  crash_times = []
  flaky_stack = False
  saved_crash_state = None
  saved_security_flag = None
  saved_unsymbolized_crash_state = None

  results = test_runner.execute_parallel_runs(crash_retries)

  for result in results:
    if not result.is_crash():
      continue

    if result.should_ignore():
      continue

    crash_state = result.get_state(symbolized=True)
    security_flag = result.is_security_issue()
    unsymbolized_crash_state = result.get_state(symbolized=False)

    if not unsymbolized_crash_state:
      continue

    if security_flag != testcase.security_flag:
      continue

    crash_times.append(result.crash_time)

    if not saved_crash_state:
      saved_crash_state = crash_state
      saved_security_flag = security_flag
      saved_unsymbolized_crash_state = unsymbolized_crash_state
      continue

    crash_comparer = CrashComparer(crash_state, saved_crash_state)
    if not crash_comparer.is_similar():
      flaky_stack = True

  logs.info(f'Total crash count: {len(crash_times)}/{crash_retries}.'
            f'Flaky: {flaky_stack}. Security: {saved_security_flag}.'
            f'State:\n{saved_crash_state}')

  return saved_unsymbolized_crash_state, flaky_stack, crash_times


def get_temporary_file_name(original_file):
  """Generate a temporary file name in the same directory as |original_file|."""
  directory, basename = os.path.split(original_file)
  basename = basename[-MAX_TEMPORARY_FILE_BASENAME_LENGTH:]

  random_hex = binascii.b2a_hex(os.urandom(16)).decode('utf-8')
  new_file_path = os.path.join(directory, '%s%s' % (random_hex, basename))

  return new_file_path


def get_temporary_file(original_file, no_modifications=False):
  """Get a temporary file handle with a name based on an original file name."""
  if no_modifications:
    handle = open(original_file, 'wb')
    return handle

  handle = open(get_temporary_file_name(original_file), 'wb')
  return handle


def get_ipc_message_util_executable():
  """Return the ipc_message_util executable path for the current build."""
  app_directory = environment.get_value('APP_DIR')
  platform = environment.platform()

  try:
    executable = IPC_MESSAGE_UTIL_EXECUTABLE_FOR_PLATFORM[platform]
  except KeyError:
    # Current platform is not supported.
    return None

  return os.path.join(app_directory, executable)


def create_partial_ipc_dump(tokens, original_file_path):
  """Use the ipc_message_util utility to create a file for up to
     |TOKENS_PER_IPCDUMP| tokens."""
  assert len(tokens) <= TOKENS_PER_IPCDUMP

  token_list = ','.join([str(token) for token in tokens])
  temp_file_path = get_temporary_file_name(original_file_path)

  executable = get_ipc_message_util_executable()
  command_line = shell.get_command_line_from_argument_list(
      [executable,
       '--in=%s' % token_list, original_file_path, temp_file_path])
  return_code, _, output = process_handler.run_process(
      command_line, testcase_run=False, timeout=IPCDUMP_TIMEOUT)
  if return_code or not os.path.exists(temp_file_path):
    # For some reason, generating the new file failed.
    logs.error('Failed to create ipc dump file %s.' % output)
    return None

  return temp_file_path


def combine_ipc_dumps(ipcdumps, original_file_path):
  """Combines a list of ipcdump files into a single dump."""
  input_file_string = ','.join(ipcdumps)
  executable = get_ipc_message_util_executable()
  output_file_path = get_temporary_file_name(original_file_path)
  command_line = shell.get_command_line_from_argument_list(
      [executable, input_file_string, output_file_path])
  return_code, _, output = process_handler.run_process(
      command_line, testcase_run=False, timeout=COMBINED_IPCDUMP_TIMEOUT)

  for ipcdump in ipcdumps:
    shell.remove_file(ipcdump)

  if return_code or not os.path.exists(output_file_path):
    logs.error('Failed to create ipc dump file %s.' % output)
    return None

  return output_file_path


def supports_ipc_minimization(file_path):
  """Check to see if IPC minimization is supported for the current build."""
  executable = get_ipc_message_util_executable()
  if not executable:
    # IPC fuzzer minimization is not supported on this platform.
    return False

  command_line = shell.get_command_line_from_argument_list(
      [executable, '--dump', '--in=0', file_path])
  return_code, _, output = process_handler.run_process(
      command_line, testcase_run=False, timeout=IPCDUMP_TIMEOUT)

  # If --in is not supported by this version of the ipc_message_util binary,
  # it will exit with a nonzero exit status. Also ensure that the first message
  # is printed in case the build is bad for some other reason.
  # Example output: 0. AutofillHostMsg_DidFillAutofillFormData
  if return_code or not output.startswith('0.'):
    return False

  supports_ipc_minimization.is_supported = True
  return True


def can_minimize_file(file_path):
  """Check to see if we support minimization for this file."""
  # If this is not a binary file, we should be able to minimize it in some way.
  if not utils.is_binary_file(file_path):
    return True

  # Attempt to minimize IPC dumps.
  if file_path.endswith(testcase_manager.IPCDUMP_EXTENSION):
    return supports_ipc_minimization(file_path)

  # Other binary file formats are not supported.
  return False


def do_ipc_dump_minimization(test_function, get_temp_file, file_path, deadline,
                             threads, cleanup_interval, delete_temp_files):
  """IPC dump minimization strategy."""

  def tokenize(current_file_path):
    """Generate a token list for an IPC fuzzer test case."""
    command_line = shell.get_command_line_from_argument_list(
        [get_ipc_message_util_executable(), '--dump', current_file_path])
    _, _, output = process_handler.run_process(
        command_line, testcase_run=False, timeout=IPCDUMP_TIMEOUT)
    output_lines = output.splitlines()
    if not output_lines:
      return []

    # Each output line starts with the message index followed by a ".", but
    # we are only interested in the total number of messages in the file. To
    # find this, we add one to the index of the final message.
    try:
      last_index = int(output_lines[-1].split('.')[0])
    except ValueError:
      return []

    return list(range(last_index + 1))

  def combine_tokens(tokens):
    """Use the ipc_message_util utility to create a file for these tokens."""
    partial_ipcdumps = []
    for start_index in range(0, len(tokens), TOKENS_PER_IPCDUMP):
      end_index = min(start_index + TOKENS_PER_IPCDUMP, len(tokens))
      current_tokens = tokens[start_index:end_index]
      partial_ipcdumps.append(
          create_partial_ipc_dump(current_tokens, file_path))

    combined_file_path = None
    if len(partial_ipcdumps) > 1:
      combined_file_path = combine_ipc_dumps(partial_ipcdumps, file_path)
    elif len(partial_ipcdumps) == 1:
      combined_file_path = partial_ipcdumps[0]

    if not combined_file_path:
      # This can happen in the case of a timeout or other error. The actual
      # error should already be logged, so no need to do it again here.
      return b''

    # TODO(mbarbella): Allow token combining functions to write files directly.
    handle = open(combined_file_path, 'rb')
    result = handle.read()
    handle.close()

    shell.remove_file(combined_file_path)
    return result

  current_minimizer = delta_minimizer.DeltaMinimizer(
      test_function,
      max_threads=threads,
      deadline=deadline,
      cleanup_function=process_handler.cleanup_stale_processes,
      single_thread_cleanup_interval=cleanup_interval,
      get_temp_file=get_temp_file,
      delete_temp_files=delete_temp_files,
      tokenizer=tokenize,
      token_combiner=combine_tokens,
<<<<<<< HEAD
      progress_report_function=functools.partial(logs.info))
=======
      progress_report_function=logs.log)
>>>>>>> 99ef33cd
  return current_minimizer.minimize(file_path)


def do_js_minimization(test_function, get_temp_file, data, deadline, threads,
                       cleanup_interval, delete_temp_files):
  """Javascript minimization strategy."""
  # Start by using a generic line minimizer on the test.
  # Do two line minimizations to make up for the fact that minimzations on bots
  # don't always minimize as much as they can.
  for _ in range(2):
    data = do_line_minimization(test_function, get_temp_file, data, deadline,
                                threads, cleanup_interval, delete_temp_files)

  tokenizer = AntlrTokenizer(JavaScriptLexer)

  current_minimizer = js_minimizer.JSMinimizer(
      test_function,
      max_threads=threads,
      deadline=deadline,
      cleanup_function=process_handler.cleanup_stale_processes,
      single_thread_cleanup_interval=cleanup_interval,
      get_temp_file=get_temp_file,
      delete_temp_files=delete_temp_files,
      tokenizer=tokenizer.tokenize,
      token_combiner=tokenizer.combine,
<<<<<<< HEAD
      progress_report_function=functools.partial(logs.info))
=======
      progress_report_function=logs.log)
>>>>>>> 99ef33cd

  # Some tokens can't be removed until other have, so do 2 passes.
  try:
    for _ in range(2):
      data = current_minimizer.minimize(data)
  except minimizer_errors.AntlrDecodeError:
    data = do_line_minimization(test_function, get_temp_file, data, deadline,
                                threads, cleanup_interval, delete_temp_files)

  # FIXME(mbarbella): Improve the JS minimizer so that this is not necessary.
  # Sometimes, lines that could not have been removed on their own can now be
  # removed since they have already been partially cleaned up.
  return do_line_minimization(test_function, get_temp_file, data, deadline,
                              threads, cleanup_interval, delete_temp_files)


def _run_libfuzzer_testcase(fuzz_target,
                            testcase,
                            testcase_file_path,
                            crash_retries=1):
  """Run libFuzzer testcase, and return the CrashResult."""
  # Cleanup any existing application instances and temp directories.
  process_handler.cleanup_stale_processes()
  shell.clear_temp_directory()

  if environment.is_trusted_host():
    from clusterfuzz._internal.bot.untrusted_runner import file_host
    file_host.copy_file_to_worker(
        testcase_file_path, file_host.rebase_to_worker_root(testcase_file_path))

  test_timeout = environment.get_value('TEST_TIMEOUT',
                                       process_handler.DEFAULT_TEST_TIMEOUT)
  return testcase_manager.test_for_crash_with_retries(
      fuzz_target,
      testcase,
      testcase_file_path,
      test_timeout,
      compare_crash=False,
      crash_retries=crash_retries)


def run_libfuzzer_engine(tool_name, target_name, arguments, testcase_path,
                         output_path, timeout):
  """Run the libFuzzer engine."""
  arguments = list(arguments)
  if environment.is_trusted_host():
    from clusterfuzz._internal.bot.untrusted_runner import tasks_host

    # TODO(ochang): Remove hardcode.
    return tasks_host.process_testcase('libFuzzer', tool_name, target_name,
                                       arguments, testcase_path, output_path,
                                       timeout)

  target_path = engine_common.find_fuzzer_path(
      environment.get_value('BUILD_DIR'), target_name)
  if not target_path:
    return engine.ReproduceResult([], 0, 0, '')

  engine_impl = libfuzzer_engine.Engine()
  if tool_name == 'minimize':
    func = engine_impl.minimize_testcase
  else:
    assert tool_name == 'cleanse'
    func = engine_impl.cleanse

  return func(target_path, arguments, testcase_path, output_path, timeout)


def _run_libfuzzer_tool(
    tool_name: str,
    testcase: data_types.Testcase,
    testcase_file_path: str,
    timeout: int,
    expected_crash_state: str,
    minimize_task_input: uworker_msg_pb2.MinimizeTaskInput,  # pylint: disable=no-member
    fuzz_target: Optional[data_types.FuzzTarget],
    set_dedup_flags: bool = False):
  """Run libFuzzer tool to either minimize or cleanse."""
  memory_tool_options_var = environment.get_current_memory_tool_var()
  saved_memory_tool_options = environment.get_value(memory_tool_options_var)

  def _set_dedup_flags():
    """Allow libFuzzer to do its own crash comparison during minimization."""
    memory_tool_options = environment.get_memory_tool_options(
        memory_tool_options_var, default_value={})

    memory_tool_options['symbolize'] = 1
    memory_tool_options['dedup_token_length'] = 3

    environment.set_memory_tool_options(memory_tool_options_var,
                                        memory_tool_options)

  def _unset_dedup_flags():
    """Reset memory tool options."""
    # This is needed so that when we re-run, we can symbolize ourselves
    # (ignoring inline frames).
    if saved_memory_tool_options is not None:
      environment.set_value(memory_tool_options_var, saved_memory_tool_options)

  output_file_path = get_temporary_file_name(testcase_file_path)
  fuzzer_display = data_handler.get_fuzzer_display_unprivileged(
      testcase, fuzz_target)

  if set_dedup_flags:
    _set_dedup_flags()

  try:
    result = run_libfuzzer_engine(tool_name, fuzzer_display.target,
                                  minimize_task_input.arguments,
                                  testcase_file_path, output_file_path, timeout)
  except TimeoutError:
    logs.warning('LibFuzzer timed out.')
    return None, None, None

  if set_dedup_flags:
    _unset_dedup_flags()

  if not os.path.exists(output_file_path):
    logs.warning(f'LibFuzzer {tool_name} run failed.', output=result.output)
    return None, None, None

  # Ensure that the crash parameters match. It's possible that we will
  # minimize/cleanse to an unrelated bug, such as a timeout.
  crash_result = _run_libfuzzer_testcase(fuzz_target, testcase,
                                         output_file_path)
  state = crash_result.get_symbolized_data()
  security_flag = crash_result.is_security_issue()
  if (security_flag != testcase.security_flag or
      state.crash_state != expected_crash_state):
    logs.warning(
        'Ignoring unrelated crash.\n'
        f'State: {state.crash_state} (expected {expected_crash_state})\n'
        f'Security: {security_flag} (expected {testcase.security_flag})\n'
        f'Output: {state.crash_stacktrace}\n')
    return None, None, None

  with open(output_file_path, 'rb') as file_handle:
    data = file_handle.read()
    storage.upload_signed_url(data, minimize_task_input.testcase_upload_url)
    minimized_keys = minimize_task_input.testcase_blob_name

  testcase.minimized_keys = minimized_keys

  return output_file_path, crash_result, minimized_keys


def _extract_crash_result(crash_result, command, minimize_task_input):
  """Extract necessary data from CrashResult."""
  if not crash_result:
    raise errors.BadStateError(
        'No crash result was provided to _extract_crash_result')
  min_state = crash_result.get_symbolized_data()
  min_unsymbolized_crash_stacktrace = crash_result.get_stacktrace(
      symbolized=False)
  min_crash_stacktrace = utils.get_crash_stacktrace_output(
      command, min_state.crash_stacktrace, min_unsymbolized_crash_stacktrace)
  return {
      'crash_type':
          min_state.crash_type,
      'crash_address':
          min_state.crash_address,
      'crash_state':
          min_state.crash_state,
      'crash_stacktrace':
          data_handler.filter_stacktrace(
              min_crash_stacktrace, minimize_task_input.stacktrace_blob_name,
              minimize_task_input.stacktrace_upload_url),
  }


def _update_crash_result(testcase, crash_result_dict):
  """Update testcase with crash result."""
  testcase.crash_type = crash_result_dict['crash_type']
  testcase.crash_address = crash_result_dict['crash_address']
  testcase.crash_state = crash_result_dict['crash_state']
  testcase.crash_stacktrace = crash_result_dict['crash_stacktrace']


def _skip_minimization(testcase: data_types.Testcase,
                       message: str,
                       crash_result_dict: Dict[str, str] = None):
  """Skip minimization for a testcase, only called during postrocess."""
  testcase.minimized_keys = testcase.fuzzed_keys

  if crash_result_dict:
    _update_crash_result(testcase, crash_result_dict)

  data_handler.update_testcase_comment(testcase, data_types.TaskState.ERROR,
                                       message)
  task_creation.create_postminimize_tasks(testcase)


def _update_testcase_memory_tool_options(testcase: data_types.Testcase,
                                         memory_tool_options: Dict[str, str]):
  """Updates the testcase metadata env with the values set during utask_main."""
  env = {}
  for key, value in memory_tool_options.items():
    environment.set_value(key, value)
    env[key] = environment.get_memory_tool_options(key)

  if env:
    testcase.set_metadata('env', env, False)


def do_libfuzzer_minimization(
    fuzz_target: Optional[data_types.FuzzTarget],
    minimize_task_input: uworker_msg_pb2.MinimizeTaskInput,  # pylint: disable=no-member
    testcase: data_types.Testcase,
    testcase_file_path: str) -> uworker_msg_pb2.Output:  # pylint: disable=no-member
  """Use libFuzzer's built-in minimizer where appropriate."""
  timeout = environment.get_value('LIBFUZZER_MINIMIZATION_TIMEOUT', 600)
  rounds = environment.get_value('LIBFUZZER_MINIMIZATION_ROUNDS', 5)
  current_testcase_path = testcase_file_path
  last_crash_result = None

  # Get initial crash state.
  initial_crash_result = _run_libfuzzer_testcase(
      fuzz_target, testcase, testcase_file_path,
      crash_retries=None)  # Use default retries.
  if not initial_crash_result.is_crash():
    logs.warning('Did not crash. Output:\n' +
                 initial_crash_result.get_stacktrace(symbolized=True))
    return uworker_msg_pb2.Output(error_type=uworker_msg_pb2.ErrorType.  # pylint: disable=no-member
                                  LIBFUZZER_MINIMIZATION_UNREPRODUCIBLE)

  if testcase.security_flag != initial_crash_result.is_security_issue():
    logs.warning('Security flag does not match.')
    return uworker_msg_pb2.Output(error_type=uworker_msg_pb2.ErrorType.  # pylint: disable=no-member
                                  LIBFUZZER_MINIMIZATION_UNREPRODUCIBLE)  # pylint: disable=no-member

  expected_state = initial_crash_result.get_symbolized_data()
  logs.info(f'Initial crash state: {expected_state.crash_state}\n')

  # Minimize *_OPTIONS env variable first.
  env = {}
  # A Dict[str, str] potentially containing options_env_var strings and the
  #  corresponding minimized_options_string to be parsed and set in testcase
  #  metadata during postprocess.
  memory_tool_options = {}
  for tool in environment.SUPPORTED_MEMORY_TOOLS_FOR_OPTIONS:
    options_env_var = tool + '_OPTIONS'
    options = environment.get_memory_tool_options(options_env_var)
    if not options:
      continue

    minimized_options = options.copy()
    for options_name, options_value in options.items():
      if utils.is_oss_fuzz() and options_name in MANDATORY_OSS_FUZZ_OPTIONS:
        continue

      minimized_options.pop(options_name)
      environment.set_memory_tool_options(options_env_var, minimized_options)

      reproduced = False
      for _ in range(MINIMIZE_SANITIZER_OPTIONS_RETRIES):
        crash_result = _run_libfuzzer_testcase(fuzz_target, testcase,
                                               testcase_file_path)
        if (crash_result.is_crash() and crash_result.is_security_issue() ==
            initial_crash_result.is_security_issue() and
            crash_result.get_type() == initial_crash_result.get_type() and
            crash_result.get_state() == initial_crash_result.get_state()):
          reproduced = True
          break

      if reproduced:
        logs.info(
            'Removed unneeded {options_env_var} option: {options_name}'.format(
                options_env_var=options_env_var, options_name=options_name))
      else:
        minimized_options[options_name] = options_value
        logs.info(
            'Skipped needed {options_env_var} option: {options_name}'.format(
                options_env_var=options_env_var, options_name=options_name),
            crash_type=crash_result.get_type(),
            crash_state=crash_result.get_state(),
            security_flag=crash_result.is_security_issue())

    environment.set_memory_tool_options(options_env_var, minimized_options)
    env[options_env_var] = environment.get_memory_tool_options(options_env_var)
    memory_tool_options[options_env_var] = environment.join_memory_tool_options(
        minimized_options)
  if env:
    testcase.set_metadata('env', env, False)

  minimized_keys = None
  # We attempt minimization multiple times in case one round results in an
  # incorrect state, or runs into another issue such as a slow unit.
  for round_number in range(1, rounds + 1):
    logs.info(f'Minimizing round {round_number}.')
    output_file_path, crash_result, minimized_keys = _run_libfuzzer_tool(
        'minimize',
        testcase,
        current_testcase_path,
        timeout,
        expected_state.crash_state,
        minimize_task_input,
        fuzz_target,
        set_dedup_flags=True)
    if output_file_path:
      last_crash_result = crash_result
      current_testcase_path = output_file_path

  if not last_crash_result:
    repro_command = testcase_manager.get_command_line_for_application(
        file_to_run=testcase_file_path, needs_http=testcase.http_flag)
    crash_result_dict = _extract_crash_result(
        initial_crash_result, repro_command, minimize_task_input)
    minimize_task_output = uworker_msg_pb2.MinimizeTaskOutput(  # pylint: disable=no-member
        last_crash_result_dict=crash_result_dict,
        memory_tool_options=memory_tool_options)
    if minimized_keys:
      minimize_task_output.minimized_keys = str(minimized_keys)
    return uworker_msg_pb2.Output(  # pylint: disable=no-member
        error_type=uworker_msg_pb2.ErrorType.LIBFUZZER_MINIMIZATION_FAILED,  # pylint: disable=no-member
        minimize_task_output=minimize_task_output)

  logs.info('LibFuzzer minimization succeeded.')

  if utils.is_oss_fuzz():
    # Scrub the testcase of non-essential data.
    cleansed_testcase_path, minimized_keys = do_libfuzzer_cleanse(
        fuzz_target, testcase, current_testcase_path,
        expected_state.crash_state, minimize_task_input)
    if cleansed_testcase_path:
      current_testcase_path = cleansed_testcase_path

  # Finalize the test case if we were able to reproduce it.
  repro_command = testcase_manager.get_command_line_for_application(
      file_to_run=current_testcase_path, needs_http=testcase.http_flag)
  last_crash_result_dict = _extract_crash_result(
      last_crash_result, repro_command, minimize_task_input)

  # Clean up after we're done.
  shell.clear_testcase_directories()
  minimize_task_output = uworker_msg_pb2.MinimizeTaskOutput(  # pylint: disable=no-member
      last_crash_result_dict=last_crash_result_dict,
      memory_tool_options=memory_tool_options)
  if minimized_keys:
    minimize_task_output.minimized_keys = str(minimized_keys)
  return uworker_msg_pb2.Output(minimize_task_output=minimize_task_output)  # pylint: disable=no-member


def do_libfuzzer_cleanse(fuzz_target: Optional[data_types.FuzzTarget], testcase,
                         testcase_file_path, expected_crash_state,
                         minimize_task_input):
  """Cleanse testcase using libFuzzer."""
  timeout = environment.get_value('LIBFUZZER_CLEANSE_TIMEOUT', 180)
  output_file_path, _, minimized_keys = _run_libfuzzer_tool(
      'cleanse', testcase, testcase_file_path, timeout, expected_crash_state,
      minimize_task_input, fuzz_target)

  if output_file_path:
    logs.info('LibFuzzer cleanse succeeded.')

  return output_file_path, minimized_keys


def do_line_minimization(test_function, get_temp_file, data, deadline, threads,
                         cleanup_interval, delete_temp_files):
  """Line-by-line minimization strategy."""
  current_minimizer = delta_minimizer.DeltaMinimizer(
      test_function,
      max_threads=threads,
      deadline=deadline,
      cleanup_function=process_handler.cleanup_stale_processes,
      single_thread_cleanup_interval=cleanup_interval,
      get_temp_file=get_temp_file,
      delete_temp_files=delete_temp_files,
<<<<<<< HEAD
      progress_report_function=functools.partial(logs.info))
=======
      progress_report_function=logs.log)
>>>>>>> 99ef33cd
  return current_minimizer.minimize(data)


def do_html_minimization(test_function, get_temp_file, data, deadline, threads,
                         cleanup_interval, delete_temp_files):
  """HTML minimization strategy."""
  current_minimizer = html_minimizer.HTMLMinimizer(
      test_function,
      max_threads=threads,
      deadline=deadline,
      cleanup_function=process_handler.cleanup_stale_processes,
      single_thread_cleanup_interval=cleanup_interval,
      get_temp_file=get_temp_file,
      delete_temp_files=delete_temp_files,
<<<<<<< HEAD
      progress_report_function=functools.partial(logs.info))
=======
      progress_report_function=logs.log)
>>>>>>> 99ef33cd
  try:
    return current_minimizer.minimize(data)
  except minimizer_errors.AntlrDecodeError:
    return do_line_minimization(test_function, get_temp_file, data, deadline,
                                threads, cleanup_interval, delete_temp_files)


def minimize_file(file_path,
                  test_function,
                  get_temp_file,
                  data,
                  deadline,
                  threads,
                  cleanup_interval,
                  delete_temp_files=True):
  """Attempt to minimize a single file."""
  # Specialized minimization strategy for IPC dumps.
  if file_path.endswith(testcase_manager.IPCDUMP_EXTENSION):
    return do_ipc_dump_minimization(test_function, get_temp_file, file_path,
                                    deadline, threads, cleanup_interval,
                                    delete_temp_files)

  # Specialized minimization strategy for javascript.
  if file_path.endswith('.js'):
    return do_js_minimization(test_function, get_temp_file, data, deadline,
                              threads, cleanup_interval, delete_temp_files)

  if file_path.endswith('.html'):
    return do_html_minimization(test_function, get_temp_file, data, deadline,
                                threads, cleanup_interval, delete_temp_files)

  # We could not identify another strategy for this file, so use the default.
  return do_line_minimization(test_function, get_temp_file, data, deadline,
                              threads, cleanup_interval, delete_temp_files)<|MERGE_RESOLUTION|>--- conflicted
+++ resolved
@@ -867,11 +867,7 @@
         deadline=test_runner.deadline,
         cleanup_function=process_handler.cleanup_stale_processes,
         single_thread_cleanup_interval=test_runner.cleanup_interval,
-<<<<<<< HEAD
-        progress_report_function=functools.partial(logs.info))
-=======
-        progress_report_function=logs.log)
->>>>>>> 99ef33cd
+        progress_report_function=logs.info)
     gestures = gesture_minimizer.minimize(gestures)
 
   logs.info(f'Minimized gestures: {str(gestures)}')
@@ -909,11 +905,7 @@
       deadline=test_runner.deadline,
       cleanup_function=process_handler.cleanup_stale_processes,
       single_thread_cleanup_interval=test_runner.cleanup_interval,
-<<<<<<< HEAD
-      progress_report_function=functools.partial(logs.info))
-=======
-      progress_report_function=logs.log)
->>>>>>> 99ef33cd
+      progress_report_function=logs.info)
   file_list = file_list_minimizer.minimize(file_list)
 
   if fixed_testcase_file_path not in file_list:
@@ -963,11 +955,7 @@
       deadline=test_runner.deadline,
       cleanup_function=process_handler.cleanup_stale_processes,
       single_thread_cleanup_interval=test_runner.cleanup_interval,
-<<<<<<< HEAD
-      progress_report_function=functools.partial(logs.info))
-=======
-      progress_report_function=logs.log)
->>>>>>> 99ef33cd
+      progress_report_function=logs.info)
   reduced_args = argument_minimizer.minimize(app_arguments.split())
   reduced_arg_string = test_runner.get_argument_string(reduced_args)
 
@@ -1295,11 +1283,7 @@
       delete_temp_files=delete_temp_files,
       tokenizer=tokenize,
       token_combiner=combine_tokens,
-<<<<<<< HEAD
-      progress_report_function=functools.partial(logs.info))
-=======
-      progress_report_function=logs.log)
->>>>>>> 99ef33cd
+      progress_report_function=logs.info)
   return current_minimizer.minimize(file_path)
 
 
@@ -1325,11 +1309,7 @@
       delete_temp_files=delete_temp_files,
       tokenizer=tokenizer.tokenize,
       token_combiner=tokenizer.combine,
-<<<<<<< HEAD
-      progress_report_function=functools.partial(logs.info))
-=======
-      progress_report_function=logs.log)
->>>>>>> 99ef33cd
+      progress_report_function=logs.info)
 
   # Some tokens can't be removed until other have, so do 2 passes.
   try:
@@ -1698,11 +1678,7 @@
       single_thread_cleanup_interval=cleanup_interval,
       get_temp_file=get_temp_file,
       delete_temp_files=delete_temp_files,
-<<<<<<< HEAD
-      progress_report_function=functools.partial(logs.info))
-=======
-      progress_report_function=logs.log)
->>>>>>> 99ef33cd
+      progress_report_function=logs.info)
   return current_minimizer.minimize(data)
 
 
@@ -1717,11 +1693,7 @@
       single_thread_cleanup_interval=cleanup_interval,
       get_temp_file=get_temp_file,
       delete_temp_files=delete_temp_files,
-<<<<<<< HEAD
-      progress_report_function=functools.partial(logs.info))
-=======
-      progress_report_function=logs.log)
->>>>>>> 99ef33cd
+      progress_report_function=logs.info)
   try:
     return current_minimizer.minimize(data)
   except minimizer_errors.AntlrDecodeError:
