# Copyright 2019 Google LLC
#
# Licensed under the Apache License, Version 2.0 (the "License");
# you may not use this file except in compliance with the License.
# You may obtain a copy of the License at
#
#      http://www.apache.org/licenses/LICENSE-2.0
#
# Unless required by applicable law or agreed to in writing, software
# distributed under the License is distributed on an "AS IS" BASIS,
# WITHOUT WARRANTIES OR CONDITIONS OF ANY KIND, either express or implied.
# See the License for the specific language governing permissions and
# limitations under the License.
"""Regression task.
   Find commit ranges where regressions were introduced."""

import random
import time
from typing import Dict
from typing import Optional

from clusterfuzz._internal.base import errors
from clusterfuzz._internal.base import tasks
from clusterfuzz._internal.bot import testcase_manager
from clusterfuzz._internal.bot.tasks import setup
from clusterfuzz._internal.bot.tasks import task_creation
from clusterfuzz._internal.bot.tasks.utasks import uworker_handle_errors
from clusterfuzz._internal.bot.tasks.utasks import uworker_io
from clusterfuzz._internal.build_management import build_manager
from clusterfuzz._internal.build_management import revisions
from clusterfuzz._internal.datastore import data_handler
from clusterfuzz._internal.datastore import data_types
from clusterfuzz._internal.google_cloud_utils import big_query
from clusterfuzz._internal.metrics import logs
from clusterfuzz._internal.system import environment

# Number of revisions before the maximum to test before doing a bisect. This
# is also used as a cap for revisions to test near the minimum if the minimum
# happens to be a bad build.
EXTREME_REVISIONS_TO_TEST = 3

# Number of earlier revisions to check when validating ranges.
REVISIONS_TO_TEST_FOR_VALIDATION = 2

# Maximum revisions to look back when validating.
EARLIER_REVISIONS_TO_CONSIDER_FOR_VALIDATION = 10


def write_to_big_query(testcase, regression_range_start, regression_range_end):
  """Write the regression range to BigQuery."""
  big_query.write_range(
      table_id='regressions',
      testcase=testcase,
      range_name='regression',
      start=regression_range_start,
      end=regression_range_end)


def _save_current_regression_range_indices(testcase_id, regression_range_start,
                                           regression_range_end):
  """Save current regression range indices in case we die in middle of task."""
  testcase = data_handler.get_testcase_by_id(testcase_id)
  testcase.set_metadata(
      'last_regression_min', regression_range_start, update_testcase=False)
  testcase.set_metadata(
      'last_regression_max', regression_range_end, update_testcase=False)
  testcase.put()


def save_regression_range(testcase_id, regression_range_start,
                          regression_range_end):
  """Saves the regression range and creates blame and impact task if needed."""
  testcase = data_handler.get_testcase_by_id(testcase_id)
  testcase.regression = '%d:%d' % (regression_range_start, regression_range_end)
  data_handler.update_testcase_comment(
      testcase, data_types.TaskState.FINISHED,
      'regressed in range %s' % testcase.regression)

  write_to_big_query(testcase, regression_range_start, regression_range_end)

  # Force impacts update after regression range is updated. In several cases,
  # we might not have a production build to test with, so regression range is
  # used to decide impacts.
  task_creation.create_impact_task_if_needed(testcase)

  # Get blame information using the regression range result.
  task_creation.create_blame_task_if_needed(testcase)


def _testcase_reproduces_in_revision(testcase,
                                     testcase_file_path,
                                     job_type,
                                     revision,
                                     should_log=True,
                                     min_revision=None,
                                     max_revision=None):
  """Test to see if a test case reproduces in the specified revision."""
  if should_log:
    log_message = 'Testing r%d' % revision
    if min_revision is not None and max_revision is not None:
      log_message += ' (current range %d:%d)' % (min_revision, max_revision)

    testcase = data_handler.get_testcase_by_id(testcase.key.id())
    data_handler.update_testcase_comment(testcase, data_types.TaskState.WIP,
                                         log_message)

  build_manager.setup_build(revision)
  if not build_manager.check_app_path():
    raise errors.BuildSetupError(revision, job_type)

  build_data = testcase_manager.check_for_bad_build(job_type, revision)
  # TODO(https://github.com/google/clusterfuzz/issues/3008): Move this to
  # postprocess.
  testcase_manager.update_build_metadata(job_type, revision, build_data)
  if build_data.is_bad_build:
    log_message = 'Bad build at r%d. Skipping' % revision
    testcase = data_handler.get_testcase_by_id(testcase.key.id())
    data_handler.update_testcase_comment(testcase, data_types.TaskState.WIP,
                                         log_message)
    raise errors.BadBuildError(revision, job_type)

  test_timeout = environment.get_value('TEST_TIMEOUT', 10)
  result = testcase_manager.test_for_crash_with_retries(
      testcase, testcase_file_path, test_timeout, http_flag=testcase.http_flag)
  return result.is_crash()


def found_regression_near_extreme_revisions(testcase, testcase_file_path,
                                            job_type, revision_list, min_index,
                                            max_index):
  """Test to see if we regressed near either the min or max revision."""
  # Test a few of the most recent revisions.
  last_known_crashing_revision = revision_list[max_index]
  for offset in range(1, EXTREME_REVISIONS_TO_TEST + 1):
    current_index = max_index - offset
    if current_index < min_index:
      break

    # If we don't crash in a recent revision, we regressed in one of the
    # commits between the current revision and the one at the next index.
    try:
      is_crash = _testcase_reproduces_in_revision(
          testcase, testcase_file_path, job_type, revision_list[current_index])
    except errors.BadBuildError:
      # Skip this revision.
      continue

    if not is_crash:
      save_regression_range(testcase.key.id(), revision_list[current_index],
                            last_known_crashing_revision)
      return True

    last_known_crashing_revision = revision_list[current_index]

  # Test to see if we crash in the oldest revision we can run. This is a pre-
  # condition for our binary search. If we do crash in that revision, it
  # implies that we regressed between the first commit and our first revision,
  # which we represent as 0:|min_revision|.
  for _ in range(EXTREME_REVISIONS_TO_TEST):
    min_revision = revision_list[min_index]

    try:
      crashes_in_min_revision = _testcase_reproduces_in_revision(
          testcase,
          testcase_file_path,
          job_type,
          min_revision,
          should_log=False)
    except errors.BadBuildError:
      # If we find a bad build, potentially try another.
      if min_index + 1 >= max_index:
        break

      min_index += 1
      continue

    if crashes_in_min_revision:
      save_regression_range(testcase.key.id(), 0, min_revision)
      return True

    return False

  # We should have returned above. If we get here, it means we tried too many
  # builds near the min revision, and they were all bad.
  raise errors.BadBuildError(revision_list[min_index], job_type)


def validate_regression_range(testcase, testcase_file_path, job_type,
                              revision_list, min_index):
  """Ensure that we found the correct min revision by testing earlier ones."""
  earlier_revisions = revision_list[
      min_index - EARLIER_REVISIONS_TO_CONSIDER_FOR_VALIDATION:min_index]
  revision_count = min(len(earlier_revisions), REVISIONS_TO_TEST_FOR_VALIDATION)

  revisions_to_test = random.sample(earlier_revisions, revision_count)
  for revision in revisions_to_test:
    try:
      if _testcase_reproduces_in_revision(testcase, testcase_file_path,
                                          job_type, revision):
        testcase = data_handler.get_testcase_by_id(testcase.key.id())
        testcase.regression = 'NA'
        error_message = (
            'Low confidence in regression range. Test case crashes in '
            'revision r%d but not later revision r%d' %
            (revision, revision_list[min_index]))
        data_handler.update_testcase_comment(
            testcase, data_types.TaskState.ERROR, error_message)
        return False
    except errors.BadBuildError:
      pass

  return True


def find_regression_range(uworker_input: uworker_io.UworkerInput
                         ) -> Optional[uworker_io.UworkerOutput]:
  """Attempt to find when the testcase regressed."""
  testcase = uworker_input.testcase
  job_type = uworker_input.job_type

  deadline = tasks.get_task_completion_deadline()

  # Setup testcase and its dependencies.
  _, testcase_file_path, error = setup.setup_testcase(testcase, job_type,
                                                      uworker_input.setup_input)
  if error:
    return error

  build_bucket_path = build_manager.get_primary_bucket_path()
  revision_list = build_manager.get_revisions_list(
      build_bucket_path,
      uworker_input.regression_task_input.bad_revisions,
      testcase=testcase)
  if not revision_list:
    data_handler.close_testcase_with_error(testcase,
                                           'Failed to fetch revision list')
    return None

  # Pick up where left off in a previous run if necessary.
  min_revision = testcase.get_metadata('last_regression_min')
  max_revision = testcase.get_metadata('last_regression_max')
  first_run = not min_revision and not max_revision
  if not min_revision:
    min_revision = revisions.get_first_revision_in_list(revision_list)
  if not max_revision:
    max_revision = testcase.crash_revision

  min_index = revisions.find_min_revision_index(revision_list, min_revision)
  if min_index is None:
    raise errors.BuildNotFoundError(min_revision, job_type)
  max_index = revisions.find_max_revision_index(revision_list, max_revision)
  if max_index is None:
    raise errors.BuildNotFoundError(max_revision, job_type)

  # Make sure that the revision where we noticed the crash, still crashes at
  # that revision. Otherwise, our binary search algorithm won't work correctly.
  max_revision = revision_list[max_index]
  crashes_in_max_revision = _testcase_reproduces_in_revision(
      testcase, testcase_file_path, job_type, max_revision, should_log=False)
  if not crashes_in_max_revision:
    testcase = testcase.key.get()
    error_message = f'Known crash revision {max_revision} did not crash'
    data_handler.update_testcase_comment(testcase, data_types.TaskState.ERROR,
                                         error_message)
<<<<<<< HEAD
    task_creation.mark_unreproducible_if_flaky(testcase, 'regression', True)
    return
=======
    task_creation.mark_unreproducible_if_flaky(testcase, True)
    return None
>>>>>>> 4c9ca5e1

  # If we've made it this far, the test case appears to be reproducible. Clear
  # metadata from previous runs had it been marked as potentially flaky.
  task_creation.mark_unreproducible_if_flaky(testcase, 'regression', False)

  # On the first run, check to see if we regressed near either the min or max
  # revision.
  if first_run and found_regression_near_extreme_revisions(
      testcase, testcase_file_path, job_type, revision_list, min_index,
      max_index):
    return None

  while time.time() < deadline:
    min_revision = revision_list[min_index]
    max_revision = revision_list[max_index]

    # If the min and max revisions are one apart (or the same, if we only have
    # one build), this is as much as we can narrow the range.
    if max_index - min_index <= 1:
      # Verify that the regression range seems correct, and save it if so.
      if not validate_regression_range(testcase, testcase_file_path, job_type,
                                       revision_list, min_index):
        return None

      save_regression_range(testcase.key.id(), min_revision, max_revision)
      return None

    middle_index = (min_index + max_index) // 2
    middle_revision = revision_list[middle_index]
    try:
      is_crash = _testcase_reproduces_in_revision(
          testcase,
          testcase_file_path,
          job_type,
          middle_revision,
          min_revision=min_revision,
          max_revision=max_revision)
    except errors.BadBuildError:
      # Skip this revision.
      del revision_list[middle_index]
      max_index -= 1
      continue

    if is_crash:
      max_index = middle_index
    else:
      min_index = middle_index

    _save_current_regression_range_indices(
        testcase.key.id(), revision_list[min_index], revision_list[max_index])

  # If we've broken out of the above loop, we timed out. We'll finish by
  # running another regression task and picking up from this point.
  testcase = testcase.key.get()
  error_message = 'Timed out, current range r%d:r%d' % (
      revision_list[min_index], revision_list[max_index])
  data_handler.update_testcase_comment(testcase, data_types.TaskState.ERROR,
                                       error_message)
  tasks.add_task('regression', testcase.key.id(), job_type)
  return None


def utask_preprocess(testcase_id: str, job_type: str,
                     uworker_env: Dict) -> Optional[uworker_io.UworkerInput]:
  """Prepares inputs for `utask_main()` to run on an untrusted worker.

  Runs on a trusted worker.
  """
  testcase = data_handler.get_testcase_by_id(testcase_id)

  if testcase.regression:
    logs.log_error(
        f'Regression range is already set as {testcase.regression}, skip.')
    return None

  # This task is not applicable for custom binaries.
  if build_manager.is_custom_binary():
    testcase.regression = 'NA'
    data_handler.update_testcase_comment(testcase, data_types.TaskState.ERROR,
                                         'Not applicable for custom binaries')
    return None

  data_handler.update_testcase_comment(testcase, data_types.TaskState.STARTED)

  setup_input = setup.preprocess_setup_testcase(testcase)

  task_input = uworker_io.RegressionTaskInput()
  task_input.bad_revisions.extend(build_manager.get_job_bad_revisions())

  return uworker_io.UworkerInput(
      testcase_id=testcase_id,
      testcase=testcase,
      job_type=job_type,
      uworker_env=uworker_env,
      setup_input=setup_input,
      regression_task_input=task_input,
  )


_HANDLED_ERRORS = setup.HANDLED_ERRORS


def utask_postprocess(output: uworker_io.UworkerOutput) -> None:
  """Handles the output of `utask_main()` run on an untrusted worker.

  Runs on a trusted worker.
  """
  if output.error_type is not None:
    uworker_handle_errors.handle(output, _HANDLED_ERRORS)
    return

  # TODO: migrate more stuff out of `utask_main()`.


def utask_main(uworker_input: uworker_io.UworkerInput
              ) -> Optional[uworker_io.UworkerOutput]:
  """Runs regression task and handles potential errors.

  Runs on an untrusted worker.
  """
  try:
    return find_regression_range(uworker_input)
  except errors.BuildSetupError as error:
    # If we failed to setup a build, it is likely a bot error. We can retry
    # the task in this case.
    testcase = data_handler.get_testcase_by_id(uworker_input.testcase_id)
    error_message = 'Build setup failed r%d' % error.revision
    data_handler.update_testcase_comment(testcase, data_types.TaskState.ERROR,
                                         error_message)
    build_fail_wait = environment.get_value('FAIL_WAIT')
    tasks.add_task(
        'regression',
        uworker_input.testcase_id,
        uworker_input.job_type,
        wait_time=build_fail_wait)
  except errors.BadBuildError:
    # Though bad builds when narrowing the range are recoverable, certain builds
    # being marked as bad may be unrecoverable. Recoverable ones should not
    # reach this point.
    testcase = data_handler.get_testcase_by_id(uworker_input.testcase_id)
    testcase.regression = 'NA'
    error_message = 'Unable to recover from bad build'
    data_handler.update_testcase_comment(testcase, data_types.TaskState.ERROR,
                                         error_message)
  except errors.BuildNotFoundError as e:
    # If an expected build no longer exists, we can't continue.
    testcase = data_handler.get_testcase_by_id(uworker_input.testcase_id)
    testcase.regression = 'NA'
    error_message = f'Build {e.revision} not longer exists'
    data_handler.update_testcase_comment(testcase, data_types.TaskState.ERROR,
                                         error_message)

  return None<|MERGE_RESOLUTION|>--- conflicted
+++ resolved
@@ -262,13 +262,9 @@
     error_message = f'Known crash revision {max_revision} did not crash'
     data_handler.update_testcase_comment(testcase, data_types.TaskState.ERROR,
                                          error_message)
-<<<<<<< HEAD
+
     task_creation.mark_unreproducible_if_flaky(testcase, 'regression', True)
-    return
-=======
-    task_creation.mark_unreproducible_if_flaky(testcase, True)
     return None
->>>>>>> 4c9ca5e1
 
   # If we've made it this far, the test case appears to be reproducible. Clear
   # metadata from previous runs had it been marked as potentially flaky.
