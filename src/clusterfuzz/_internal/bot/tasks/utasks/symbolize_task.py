# Copyright 2019 Google LLC
#
# Licensed under the Apache License, Version 2.0 (the "License");
# you may not use this file except in compliance with the License.
# You may obtain a copy of the License at
#
#      http://www.apache.org/licenses/LICENSE-2.0
#
# Unless required by applicable law or agreed to in writing, software
# distributed under the License is distributed on an "AS IS" BASIS,
# WITHOUT WARRANTIES OR CONDITIONS OF ANY KIND, either express or implied.
# See the License for the specific language governing permissions and
# limitations under the License.
"""Symbolize task.
   Add stack traces from non-optimized release and debug builds."""

import os

from clusterfuzz._internal.base import tasks
from clusterfuzz._internal.base import utils
from clusterfuzz._internal.bot import testcase_manager
from clusterfuzz._internal.bot.tasks import setup
from clusterfuzz._internal.bot.tasks import task_creation
from clusterfuzz._internal.bot.tasks.utasks import uworker_handle_errors
from clusterfuzz._internal.bot.tasks.utasks import uworker_io
from clusterfuzz._internal.build_management import build_manager
from clusterfuzz._internal.crash_analysis import crash_analyzer
from clusterfuzz._internal.crash_analysis.crash_result import CrashResult
from clusterfuzz._internal.datastore import data_handler
from clusterfuzz._internal.datastore import data_types
from clusterfuzz._internal.metrics import logs
from clusterfuzz._internal.protos import uworker_msg_pb2
from clusterfuzz._internal.system import environment
from clusterfuzz._internal.system import process_handler

DEFAULT_REDZONE = 128
MAX_REDZONE = 1024
MIN_REDZONE = 16
STACK_FRAME_COUNT = 128


def handle_build_setup_error(output):
  testcase_id = output.uworker_input.testcase_id
  job_type = output.uworker_input.job_type
  testcase = data_handler.get_testcase_by_id(testcase_id)
  build_fail_wait = environment.get_value('FAIL_WAIT')
  data_handler.update_testcase_comment(testcase, data_types.TaskState.ERROR,
                                       'Build setup failed')
  tasks.add_task('symbolize', testcase_id, job_type, wait_time=build_fail_wait)


def utask_preprocess(testcase_id, job_type, uworker_env):
  """Runs preprocessing for symbolize task."""
  # Locate the testcase associated with the id.
  testcase = data_handler.get_testcase_by_id(testcase_id)

  # We should atleast have a symbolized debug or release build.
  if not build_manager.has_symbolized_builds():
    return None

  data_handler.update_testcase_comment(testcase, data_types.TaskState.STARTED)

  # Setup testcase and its dependencies.
  setup_input = setup.preprocess_setup_testcase(testcase, uworker_env)

  old_crash_stacktrace = data_handler.get_stacktrace(testcase)
  return uworker_msg_pb2.Input(  # pylint: disable=no-member
      job_type=job_type,
      testcase_id=testcase_id,
      uworker_env=uworker_env,
      setup_input=setup_input,
      testcase=uworker_io.entity_to_protobuf(testcase),
      symbolize_task_input=uworker_msg_pb2.SymbolizeTaskInput(  # pylint: disable=no-member
          old_crash_stacktrace=old_crash_stacktrace))


def utask_main(uworker_input):
  """Execute the untrusted part of a symbolize command."""
  job_type = uworker_input.job_type
  testcase = uworker_io.entity_from_protobuf(uworker_input.testcase,
                                             data_types.Testcase)
  uworker_io.check_handling_testcase_safe(testcase)
  job_type = uworker_input.job_type
  setup_input = uworker_input.setup_input

  _, testcase_file_path, error = setup.setup_testcase(testcase, job_type,
                                                      setup_input)
  if error:
    return error

  # Initialize variables.
  old_crash_stacktrace = (
      uworker_input.symbolize_task_input.old_crash_stacktrace)
  sym_crash_address = testcase.crash_address
  sym_crash_state = testcase.crash_state
  sym_redzone = DEFAULT_REDZONE
  warmup_timeout = environment.get_value('WARMUP_TIMEOUT')

  # Decide which build revision to use.
  if testcase.crash_stacktrace == 'Pending':
    # This usually happen when someone clicked the 'Update stacktrace from
    # trunk' button on the testcase details page. In this case, we are forced
    # to use trunk. No revision -> trunk build.
    build_revision = None
  else:
    build_revision = testcase.crash_revision

  fuzz_target = testcase_manager.get_fuzz_target_from_input(uworker_input)
  fuzz_target = fuzz_target.binary if fuzz_target else None
  # Set up a custom or regular build based on revision.
  build = build_manager.setup_build(build_revision, fuzz_target)

  # Get crash revision used in setting up build.
  crash_revision = environment.get_value('APP_REVISION')

<<<<<<< HEAD
  if not build or not build_manager.check_app_path():
    return uworker_msg_pb2.Output(
=======
  if not build_manager.check_app_path():
    return uworker_msg_pb2.Output(  # pylint: disable=no-member
>>>>>>> 9e7b8b1b
        error_message='Build setup failed',
        error_type=uworker_msg_pb2.ErrorType.SYMBOLIZE_BUILD_SETUP_ERROR)  # pylint: disable=no-member

  # ASAN tool settings (if the tool is used).
  # See if we can get better stacks with higher redzone sizes.
  # A UAF might actually turn out to be OOB read/write with a bigger redzone.
  if environment.tool_matches('ASAN', job_type) and testcase.security_flag:
    redzone = MAX_REDZONE
    while redzone >= MIN_REDZONE:
      logs.info(f'Trying to reproduce crash with ASAN redzone size {redzone}.')

      environment.reset_current_memory_tool_options(
          redzone_size=testcase.redzone, disable_ubsan=testcase.disable_ubsan)

      process_handler.terminate_stale_application_instances()
      command = testcase_manager.get_command_line_for_application(
          testcase_file_path, needs_http=testcase.http_flag)
      return_code, crash_time, output = (
          process_handler.run_process(
              command, timeout=warmup_timeout, gestures=testcase.gestures))
      crash_result = CrashResult(return_code, crash_time, output)

      if crash_result.is_crash() and 'AddressSanitizer' in output:
        state = crash_result.get_symbolized_data()
        security_flag = crash_result.is_security_issue()

        if crash_analyzer.ignore_stacktrace(state.crash_stacktrace):
          logs.info(
              f'Skipping crash with ASAN redzone size {redzone}: ' +
              'stack trace should be ignored.',
              stacktrace=state.crash_stacktrace)
        elif security_flag != testcase.security_flag:
          logs.info(
              f'Skipping crash with ASAN redzone size {redzone}: ' +
              f'mismatched security flag: old = {testcase.security_flag}, '
              f'new = {security_flag}')
        elif state.crash_type != testcase.crash_type:
          logs.info(f'Skipping crash with ASAN redzone size {redzone}: ' +
                    f'mismatched crash type: old = {testcase.crash_type}, '
                    f'new = {state.crash_type}')
        elif state.crash_state == sym_crash_state:
          logs.info(f'Skipping crash with ASAN redzone size {redzone}: ' +
                    f'same crash state = {sym_crash_state}')
        else:
          logs.info(f'Using crash with larger ASAN redzone size {redzone}: ' +
                    f'old crash address = {sym_crash_address}, ' +
                    f'new crash address = {state.crash_address}, ' +
                    f'old crash state = {sym_crash_state}, ' +
                    f'new crash state = {state.crash_state}')

          sym_crash_address = state.crash_address
          sym_crash_state = state.crash_state
          sym_redzone = redzone
          old_crash_stacktrace = state.crash_stacktrace
          break

      redzone /= 2

  # We no longer need this build, delete it to save some disk space. We will
  # download a symbolized release build to perform the symbolization.
  build.delete()

  # We should have atleast a symbolized debug or a release build.
  symbolized_builds = build_manager.setup_symbolized_builds(crash_revision)
  if (not symbolized_builds or
      (not build_manager.check_app_path() and
       not build_manager.check_app_path('APP_PATH_DEBUG'))):
    return uworker_msg_pb2.Output(  # pylint: disable=no-member
        error_message='Build setup failed',
        error_type=uworker_msg_pb2.ErrorType.SYMBOLIZE_BUILD_SETUP_ERROR)  # pylint: disable=no-member

  # Increase malloc_context_size to get all stack frames. Default is 30.
  environment.reset_current_memory_tool_options(
      redzone_size=sym_redzone,
      malloc_context_size=STACK_FRAME_COUNT,
      symbolize_inline_frames=True,
      disable_ubsan=testcase.disable_ubsan)

  # TSAN tool settings (if the tool is used).
  if environment.tool_matches('TSAN', job_type):
    environment.set_tsan_max_history_size()

  # Do the symbolization if supported by this application.
  result, sym_crash_stacktrace = (
      get_symbolized_stacktraces(testcase_file_path, testcase,
                                 old_crash_stacktrace, sym_crash_state))

  symbolize_task_output = uworker_msg_pb2.SymbolizeTaskOutput(  # pylint: disable=no-member
      crash_type=testcase.crash_type,
      crash_address=sym_crash_address,
      crash_state=sym_crash_state,
      crash_stacktrace=(data_handler.filter_stacktrace(sym_crash_stacktrace)),
      symbolized=result,
      crash_revision=int(crash_revision))

  if result:
    build_url = environment.get_value('BUILD_URL')
    if build_url:
      symbolize_task_output.build_url = str(build_url)

  # Switch current directory before builds cleanup.
  root_directory = environment.get_value('ROOT_DIR')
  os.chdir(root_directory)

  # Cleanup symbolized builds which are space-heavy.
  symbolized_builds.delete()
  return uworker_msg_pb2.Output(symbolize_task_output=symbolize_task_output)  # pylint: disable=no-member


def get_symbolized_stacktraces(testcase_file_path, testcase,
                               old_crash_stacktrace, expected_state):
  """Use the symbolized builds to generate an updated stacktrace."""
  # Initialize variables.
  app_path = environment.get_value('APP_PATH')
  app_path_debug = environment.get_value('APP_PATH_DEBUG')
  long_test_timeout = environment.get_value('WARMUP_TIMEOUT')
  retry_limit = environment.get_value('FAIL_RETRIES')
  symbolized = False

  debug_build_stacktrace = ''
  release_build_stacktrace = old_crash_stacktrace

  # Symbolize using the debug build first so that the debug build stacktrace
  # comes after the more important release build stacktrace.
  if app_path_debug:
    for _ in range(retry_limit):
      process_handler.terminate_stale_application_instances()
      command = testcase_manager.get_command_line_for_application(
          testcase_file_path,
          app_path=app_path_debug,
          needs_http=testcase.http_flag)
      return_code, crash_time, output = (
          process_handler.run_process(
              command, timeout=long_test_timeout, gestures=testcase.gestures))
      crash_result = CrashResult(return_code, crash_time, output)

      if crash_result.is_crash():
        state = crash_result.get_symbolized_data()

        if crash_analyzer.ignore_stacktrace(state.crash_stacktrace):
          continue

        unsymbolized_crash_stacktrace = crash_result.get_stacktrace(
            symbolized=False)
        debug_build_stacktrace = utils.get_crash_stacktrace_output(
            command,
            state.crash_stacktrace,
            unsymbolized_crash_stacktrace,
            build_type='debug')
        symbolized = True
        break

  # Symbolize using the release build.
  if app_path:
    for _ in range(retry_limit):
      process_handler.terminate_stale_application_instances()
      command = testcase_manager.get_command_line_for_application(
          testcase_file_path, app_path=app_path, needs_http=testcase.http_flag)
      return_code, crash_time, output = (
          process_handler.run_process(
              command, timeout=long_test_timeout, gestures=testcase.gestures))
      crash_result = CrashResult(return_code, crash_time, output)

      if crash_result.is_crash():
        state = crash_result.get_symbolized_data()

        if crash_analyzer.ignore_stacktrace(state.crash_stacktrace):
          continue

        if state.crash_state != expected_state:
          continue

        # Release stack's security flag has to match the symbolized release
        # stack's security flag.
        security_flag = crash_result.is_security_issue()
        if security_flag != testcase.security_flag:
          continue

        unsymbolized_crash_stacktrace = crash_result.get_stacktrace(
            symbolized=False)
        release_build_stacktrace = utils.get_crash_stacktrace_output(
            command,
            state.crash_stacktrace,
            unsymbolized_crash_stacktrace,
            build_type='release')
        symbolized = True
        break

  stacktrace = release_build_stacktrace
  if debug_build_stacktrace:
    stacktrace += '\n\n' + debug_build_stacktrace

  return symbolized, stacktrace


_ERROR_HANDLER = uworker_handle_errors.CompositeErrorHandler({
    uworker_msg_pb2.ErrorType.SYMBOLIZE_BUILD_SETUP_ERROR:  # pylint: disable=no-member
        handle_build_setup_error,
}).compose_with(
    setup.ERROR_HANDLER,
    uworker_handle_errors.UNHANDLED_ERROR_HANDLER,
)


def utask_postprocess(output):
  """Handle the output from utask_main."""
  if output.error_type != uworker_msg_pb2.ErrorType.NO_ERROR:  # pylint: disable=no-member
    _ERROR_HANDLER.handle(output)
    return

  symbolize_task_output = output.symbolize_task_output

  # Update crash parameters.
  testcase = data_handler.get_testcase_by_id(output.uworker_input.testcase_id)
  testcase.crash_type = symbolize_task_output.crash_type
  testcase.crash_address = symbolize_task_output.crash_address
  testcase.crash_state = symbolize_task_output.crash_state
  testcase.crash_stacktrace = symbolize_task_output.crash_stacktrace

  if not symbolize_task_output.symbolized:
    data_handler.update_testcase_comment(
        testcase, data_types.TaskState.ERROR,
        'Unable to reproduce crash, skipping '
        'stacktrace update')
  else:
    # Switch build url to use the less-optimized symbolized build with better
    # stacktrace.
    if symbolize_task_output.build_url:
      testcase.set_metadata(
          'build_url', symbolize_task_output.build_url, update_testcase=False)

    data_handler.update_testcase_comment(testcase,
                                         data_types.TaskState.FINISHED)

  testcase.symbolized = True
  testcase.crash_revision = symbolize_task_output.crash_revision
  testcase.put()

  # We might have updated the crash state. See if we need to marked as duplicate
  # based on other testcases.
  data_handler.handle_duplicate_entry(testcase)

  task_creation.create_blame_task_if_needed(testcase)<|MERGE_RESOLUTION|>--- conflicted
+++ resolved
@@ -113,13 +113,8 @@
   # Get crash revision used in setting up build.
   crash_revision = environment.get_value('APP_REVISION')
 
-<<<<<<< HEAD
   if not build or not build_manager.check_app_path():
-    return uworker_msg_pb2.Output(
-=======
-  if not build_manager.check_app_path():
     return uworker_msg_pb2.Output(  # pylint: disable=no-member
->>>>>>> 9e7b8b1b
         error_message='Build setup failed',
         error_type=uworker_msg_pb2.ErrorType.SYMBOLIZE_BUILD_SETUP_ERROR)  # pylint: disable=no-member
 
