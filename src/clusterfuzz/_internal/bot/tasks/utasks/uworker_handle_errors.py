--- conflicted
+++ resolved
@@ -14,12 +14,7 @@
 """Module for handling errors in utasks."""
 from clusterfuzz._internal.bot.tasks import setup
 from clusterfuzz._internal.bot.tasks.utasks import analyze_task
-<<<<<<< HEAD
-from clusterfuzz._internal.bot.tasks.utasks import variant_task
 from clusterfuzz._internal.protos import uworker_msg_pb2
-=======
-from clusterfuzz._internal.bot.tasks.utasks import uworker_errors
->>>>>>> 9424b1c3
 
 
 def noop(*args, **kwargs):
@@ -29,10 +24,8 @@
 
 def handle(output):
   """Handles the errors bubbled up from the uworker."""
-  return MAPPING[output.error](output)
+  return get_mapping()[output.error](output)
 
-
-<<<<<<< HEAD
 def get_mapping():
   return {
       uworker_msg_pb2.ErrorType.ANALYZE_NO_CRASH:
@@ -43,20 +36,4 @@
           setup.handle_setup_testcase_error,
       uworker_msg_pb2.ErrorType.UNHANDLED:
           noop,
-      uworker_msg_pb2.Type.VARIANT_BUILD_SETUP:
-          variant_task.handle_build_setup_error,
-  }
-=======
-MAPPING = {
-    uworker_errors.Type.ANALYZE_NO_CRASH:
-        analyze_task.handle_noncrash,
-    uworker_errors.Type.ANALYZE_BUILD_SETUP:
-        analyze_task.handle_build_setup_error,
-    uworker_errors.Type.TESTCASE_SETUP:
-        setup.handle_setup_testcase_error,
-    uworker_errors.Type.NO_FUZZER:
-        noop,
-    uworker_errors.Type.UNHANDLED:
-        noop,
-}
->>>>>>> 9424b1c3
+  }