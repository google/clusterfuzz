--- conflicted
+++ resolved
@@ -14,12 +14,7 @@
 """Module for handling errors in utasks."""
 from clusterfuzz._internal.bot.tasks import setup
 from clusterfuzz._internal.bot.tasks.utasks import analyze_task
-from clusterfuzz._internal.bot.tasks.utasks import uworker_errors
-<<<<<<< HEAD
-from clusterfuzz._internal.bot.tasks.utasks import uworker_io
 from clusterfuzz._internal.protos import uworker_msg_pb2
-=======
->>>>>>> ef4cd777
 
 
 def noop(*args, **kwargs):
@@ -39,8 +34,6 @@
         analyze_task.handle_build_setup_error,
     uworker_msg_pb2.ErrorType.TESTCASE_SETUP:
         setup.handle_setup_testcase_error,
-    uworker_msg_pb2.ErrorType.NO_FUZZER:
-        noop,
-    uworker_msg_pb2.ErrorType.UNHANDLED:
+    uworker_msg_pb2.ErrorType.NOOP_HANLDER:
         noop,
 }