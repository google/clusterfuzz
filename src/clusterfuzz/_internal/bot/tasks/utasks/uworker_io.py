--- conflicted
+++ resolved
@@ -161,23 +161,6 @@
   """Serializes uworker's output for deserializing by deserialize_uworker_output
   and consumption by postprocess_task."""
   uworker_output = uworker_output_obj.to_dict()
-<<<<<<< HEAD
-  # Delete entities from uworker_input, they are annoying to serialize and
-  # unnecessary since the only reason they would be passed as input is if they
-  # are modified and will be output.
-  uworker_input = uworker_output['uworker_input']
-  for key in list(uworker_input.keys()):
-    if isinstance(uworker_input[key], UworkerEntityWrapper):
-      del uworker_input[key]
-      continue
-=======
-  entities = {}
-  serializable = {}
-  error = uworker_output.pop('error', None)
-  if error is not None:
-    error = error.value
->>>>>>> 7eaa2c1e
-
   proto_output = uworker_msg_pb2.Output()
   for name, value in uworker_output.items():
     if not isinstance(value, UworkerEntityWrapper):
