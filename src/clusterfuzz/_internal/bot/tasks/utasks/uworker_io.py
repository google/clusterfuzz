# Copyright 2023 Google LLC
#
# Licensed under the Apache License, Version 2.0 (the "License");
# you may not use this file except in compliance with the License.
# You may obtain a copy of the License at
#
#      http://www.apache.org/licenses/LICENSE-2.0
#
# Unless required by applicable law or agreed to in writing, software
# distributed under the License is distributed on an "AS IS" BASIS,
# WITHOUT WARRANTIES OR CONDITIONS OF ANY KIND, either express or implied.
# See the License for the specific language governing permissions and
# limitations under the License.
"""Module for dealing with input and output (I/O) to a uworker."""

import collections
import json
import uuid

from google.cloud import ndb
from google.cloud.datastore_v1.types import entity as entity_pb2
from google.cloud.ndb import model
from google.protobuf import any_pb2
from google.protobuf import message

from clusterfuzz._internal.datastore import data_types
from clusterfuzz._internal.google_cloud_utils import storage
from clusterfuzz._internal.metrics import logs
from clusterfuzz._internal.protos import uworker_msg_pb2

# pylint: disable=no-member
# pylint: disable=protected-access


def generate_new_input_file_name():
  """Generates a new input file name."""
  return str(uuid.uuid4()).lower()


def get_uworker_input_gcs_path():
  """Returns a GCS path for uworker I/O."""
  # Inspired by blobs.write_blob.
  io_bucket = storage.uworker_input_bucket()
  io_file_name = generate_new_input_file_name()
  if storage.get(storage.get_cloud_storage_file_path(io_bucket, io_file_name)):
    raise RuntimeError(f'UUID collision found: {io_file_name}.')
  return f'/{io_bucket}/{io_file_name}'


def get_uworker_output_urls(input_gcs_path):
  """Returns a signed download URL for the uworker to upload the output and a
  GCS url for the tworker to download the output. Make sure we can infer the
  actual input since the output is not trusted."""
  gcs_path = uworker_input_path_to_output_path(input_gcs_path)
  # Note that the signed upload URL can't be directly downloaded from.
  return storage.get_signed_upload_url(gcs_path), gcs_path


def uworker_input_path_to_output_path(input_gcs_path):
  return input_gcs_path.replace(storage.uworker_input_bucket(),
                                storage.uworker_output_bucket())


def uworker_output_path_to_input_path(output_gcs_path):
  return output_gcs_path.replace(storage.uworker_output_bucket(),
                                 storage.uworker_input_bucket())


def get_uworker_input_urls():
  """Returns a signed download URL for the uworker to download the input and a
  GCS url for the tworker to upload it (this happens first)."""
  gcs_path = get_uworker_input_gcs_path()
  return storage.get_signed_download_url(gcs_path), gcs_path


def upload_uworker_input(uworker_input, gcs_path):
  """Uploads input for the untrusted portion of a task."""
  storage.write_data(uworker_input, gcs_path)


def get_entity_with_properties(ndb_key: ndb.Key, properties) -> ndb.Model:
  """Returns the entity pointed to by ndb_key and sets the properties on the
  entity as the |properties| dictionary specifies."""
  model_name = ndb_key.kind()
  model_cls = getattr(data_types, model_name)
  entity = model_cls()
  entity.key = ndb_key
  for ndb_property, value in properties.items():
    fail_msg = f'{entity} doesn\'t have {ndb_property}'
    assert hasattr(entity, ndb_property), fail_msg
    setattr(entity, ndb_property, value)
  return entity


def get_proto_fields(proto):
  """Returns a generator containing tuples of (field_name, field_value) for each
  field in the proto messsage. None is used for fields that are not set. This is
  a little different than the behavior of protobuf which sets the value to a
  Falsey version of the same type e.g. string fields are empty strings, int
  fields are 0."""
  for descriptor in proto.DESCRIPTOR.fields:
    field_name = descriptor.name
    try:
      has_field = proto.HasField(field_name)
    except AttributeError as error:
      # This probably occurs after a deploy.
      logs.log_error(f'Error getting proto fields {error}.')
      has_field = False
    except ValueError:
      field_value = getattr(proto, field_name, [])
      yield field_name, field_value, descriptor
      continue
    if has_field:
      field_value = getattr(proto, field_name)
    else:
      field_value = None
    yield field_name, field_value, descriptor


def deserialize_proto_field(field_value, field_descriptor, is_input):
  """Converts a proto field |field_value| to a deserialized representation of
  its contents for use by code outside of this module. The deserialized value
  can contain real ndb models and other python objects, instead of only the
  python serialized versions. |field_descriptor| is used to check for repeated
  fields and can be None."""
  if isinstance(field_value, uworker_msg_pb2.UworkerEntityWrapper):
    assert not is_input
    field_value = deserialize_wrapped_entity(field_value)
  elif isinstance(field_value, uworker_msg_pb2.Json):
    field_value = json.loads(field_value.serialized)
  elif isinstance(field_value, entity_pb2.Entity):
    assert is_input
    field_value = UworkerEntityWrapper(model._entity_from_protobuf(field_value))  # pylint: disable=protected-access
  elif field_descriptor is not None and (
      field_descriptor.label == field_descriptor.LABEL_REPEATED):
    initial_field_value = field_value
    # We can pass None as the descriptor because we know it won't be repeated.
    field_value = [
        deserialize_proto_field(element, None, is_input)
        for element in initial_field_value
    ]
  elif isinstance(field_value, message.Message):
    # This must come last! Otherwise it subsumes more specific types.
    field_value = proto_to_deserialized_msg_object(field_value, is_input)
  return field_value


def deserialize_uworker_input(serialized_uworker_input):
  """Deserializes input for the untrusted part of a task."""
  uworker_input_proto = uworker_msg_pb2.Input()
  uworker_input_proto.ParseFromString(serialized_uworker_input)
<<<<<<< HEAD
  uworker_input = DeserializedUworkerMsg()
  # Use get_proto_fields, so we can be sure we never get an attribute error,
  # trying to access a field in uworker_input, that would not give us an error
  # if we accessed it in uworker_proto_input.
  for field_name, field_value in get_proto_fields(uworker_input_proto):
    if isinstance(field_value, uworker_msg_pb2.Entity):
      entity = entity_pb2.Entity()
      field_value.any_wrapper.Unpack(entity._pb)
      field_value = UworkerEntityWrapper(model._entity_from_protobuf(entity))  # pylint: disable=protected-access
    elif isinstance(field_value, uworker_msg_pb2.Json):
      field_value = json.loads(field_value.serialized)

    setattr(uworker_input, field_name, field_value)
=======
  uworker_input = proto_to_deserialized_msg_object(
      uworker_input_proto, is_input=True)
>>>>>>> 2c2d590a
  return uworker_input


def serialize_uworker_input(uworker_input):
  """Serializes and returns |uworker_input| as JSON. Can handle ndb entities."""
  return uworker_input.serialize()


def serialize_and_upload_uworker_input(uworker_input) -> str:
  """Serializes input for the untrusted portion of a task."""
  signed_input_download_url, input_gcs_url = get_uworker_input_urls()
  # Get URLs for the uworker'ps output. We need a signed upload URL so it can
  # write its output. Also get a download URL in case the caller wants to read
  # the output.
  signed_output_upload_url, output_gcs_url = get_uworker_output_urls(
      input_gcs_url)

  assert not getattr(uworker_input, 'uworker_output_upload_url', None)
  uworker_input.uworker_output_upload_url = signed_output_upload_url

  uworker_input = serialize_uworker_input(uworker_input)
  upload_uworker_input(uworker_input, input_gcs_url)

  return signed_input_download_url, output_gcs_url


def download_and_deserialize_uworker_input(uworker_input_download_url):
  """Downloads and deserializes the input to the uworker from the signed
  download URL."""
  data = storage.download_signed_url(uworker_input_download_url)
  return deserialize_uworker_input(data)


def serialize_uworker_output(uworker_output_obj):
  """Serializes uworker's output for deserializing by deserialize_uworker_output
  and consumption by postprocess_task."""
  return uworker_output_obj.serialize()


def serialize_wrapped_entity(wrapped_entity):
  entity_proto = model._entity_to_protobuf(wrapped_entity._entity)
  any_entity_message = any_pb2.Any()
  any_entity_message.Pack(entity_proto._pb)
  changed = json.dumps(list(wrapped_entity._wrapped_changed_attributes.keys()))
  changed = uworker_msg_pb2.Json(serialized=changed)
  wrapped_entity_proto = uworker_msg_pb2.UworkerEntityWrapper(
      entity=any_entity_message, changed=changed)
  return wrapped_entity_proto


def serialize_and_upload_uworker_output(uworker_output, upload_url):
  """Serializes |uworker_output| and uploads it to |upload_url."""
  uworker_output = serialize_uworker_output(uworker_output)
  storage.upload_signed_url(uworker_output, upload_url)


def download_input_based_on_output_url(output_url):
  input_url = uworker_output_path_to_input_path(output_url)
  serialized_uworker_input = storage.read_data(input_url)
  return deserialize_uworker_input(serialized_uworker_input)


def download_and_deserialize_uworker_output(output_url: str):
  """Downloads and deserializes uworker output."""
  serialized_uworker_output = storage.read_data(output_url)

  uworker_output = deserialize_uworker_output(serialized_uworker_output)

  # Now download the input, which is stored securely so that the uworker cannot
  # tamper with it.
  uworker_input = download_input_based_on_output_url(output_url)

  uworker_output.uworker_input = uworker_input
  return uworker_output


def deserialize_wrapped_entity(wrapped_entity_proto):
  """Deserializes a proto representing a db entity."""
  # TODO(metzman): Add verification to ensure only the correct object is
  # retreived.
  # Unserialize the entity part
  any_message = wrapped_entity_proto.entity
  entity = entity_pb2.Entity()
  any_message.Unpack(entity._pb)
  changed_entity = model._entity_from_protobuf(entity)
  changes = json.loads(wrapped_entity_proto.changed.serialized)
  original_entity = changed_entity.key.get()
  if original_entity is None:  # Object is new.
    return changed_entity
  for changed_attr_name in changes:
    changed_attr_value = getattr(changed_entity, changed_attr_name)
    setattr(original_entity, changed_attr_name, changed_attr_value)
  return original_entity


def proto_to_deserialized_msg_object(serialized_msg_proto, is_input):
  """Converts a |serialized_msg_proto| to a deserialized representation of its
  contents for use by code outside of this module. The deserialized object can
  contain real ndb models and other python objects, instead of only the python
  serialized versions."""
  deserialized_msg = DeserializedUworkerMsg()
  for field_name, field_value, descriptor in get_proto_fields(
      serialized_msg_proto):
    field_value = deserialize_proto_field(field_value, descriptor, is_input)
    setattr(deserialized_msg, field_name, field_value)
  return deserialized_msg


def deserialize_uworker_output(uworker_output_str):
  """Deserializes uworker's execute output for postprocessing. Returns a dict
  that can be passed as kwargs to postprocess. Changes made db entities that
  were modified during the untrusted portion of the task will be done to those
  entities here."""
  # Deserialize the proto.
  uworker_output_proto = uworker_msg_pb2.Output()
  uworker_output_proto.ParseFromString(uworker_output_str)
  uworker_output = proto_to_deserialized_msg_object(
      uworker_output_proto, is_input=False)
  return uworker_output


class UworkerEntityWrapper:
  """Wrapper for db entities on the uworker. This wrapper functions the same as
  the entity but also tracks changes made to the entity. This is useful for
  uworkers, since they can't directly save any changes to db entities. This
  makes for easier results processing by trusted workers (who now don't need to
  clobber the entire entity when writing to the db, but can instead update just
  the modified fields)."""

  def __init__(self, entity):
    # Everything set here, must be in the list in __setattr__
    self._entity = entity
    # TODO(https://github.com/google/clusterfuzz/issues/3008): Deal with key
    # which won't be possible to set on a model when there's no datastore
    # connection.
    self._wrapped_changed_attributes = {}

  def __getattr__(self, attribute):
    if attribute in ['_entity', '_wrapped_changed_attributes']:
      # Allow setting and changing _entity and _wrapped_changed_attributes.
      # Stack overflow in __init__ otherwise.
      return super().__getattr__(attribute)  # pylint: disable=no-member
    return getattr(self._entity, attribute)

  def __setattr__(self, attribute, value):
    if attribute in ['_entity', '_wrapped_changed_attributes']:
      # Allow setting and changing _entity. Stack overflow in __init__
      # otherwise.
      super().__setattr__(attribute, value)
      return
    # Record the attribute change.
    self._wrapped_changed_attributes[attribute] = value
    # Make the attribute change.
    setattr(self._entity, attribute, value)


class UworkerMsg:
  """Convenience class for results utask_function. This is useful for ensuring
  we are returning values for fields expected by main or postprocess."""

  # Child must implement.
  PROTO_CLS = None

  def __init__(self, **kwargs):
    self.proto = self.PROTO_CLS()  # pylint: disable=not-callable
    for key, value in kwargs.items():
      setattr(self, key, value)

    assert self.PROTO_CLS is not None

  def __getattr__(self, attribute):
    if attribute in ['proto']:
      # Allow setting and changing proto. Stack overflow in __init__ otherwise.
      return super().__getattr__(attribute)  # pylint: disable=no-member
    return getattr(self.proto, attribute)

  def __setattr__(self, attribute, value):
    super().__setattr__(attribute, value)
    if attribute in ['proto']:
      # Allow setting and changing proto. Stack overflow in __init__
      # otherwise.
      return

    field_descriptor = self.proto.DESCRIPTOR.fields_by_name[attribute]
    if field_descriptor.message_type is None:
      setattr(self.proto, attribute, value)
      return

    if value is None:
      return

    self.save_rich_type(attribute, value)

  def save_rich_type(self, attribute, value):
    raise NotImplementedError('Child must implement.')

  def serialize(self):
    return self.proto.SerializeToString()


class FuzzTaskOutput(UworkerMsg):
  """Class representing an unserialized FuzzTaskOutput message from
  fuzz_task."""

  PROTO_CLS = uworker_msg_pb2.FuzzTaskOutput

  def save_rich_type(self, attribute, value):
    field = getattr(self.proto, attribute)
    if isinstance(value, (dict, list)):
      save_json_field(field, value)
      return

    raise ValueError(f'{value} is of type {type(value)}. Can\'t serialize.')


def save_json_field(field, value):
  serialized_json = uworker_msg_pb2.Json(serialized=json.dumps(value))
  field.CopyFrom(serialized_json)


class UworkerOutput(UworkerMsg):
  """Class representing an unserialized UworkerOutput message from
  utask_main."""
  PROTO_CLS = uworker_msg_pb2.Output

  def save_rich_type(self, attribute, value):
    field = getattr(self.proto, attribute)
    if isinstance(value, dict):
      save_json_field(field, value)
      return

    # TODO(metzman): Remove this once everything is migrated. This is only
    # needed because some functions need to support utasks and non-utasks at the
    # same time.
    if isinstance(value, uworker_msg_pb2.Input):
      field.CopyFrom(value)
      return

    if isinstance(value, UworkerMsg):
      field.CopyFrom(value.proto)
      return

    if not isinstance(value, UworkerEntityWrapper):
      raise ValueError(f'{value} is of type {type(value)}. Can\'t serialize.')

    wrapped_entity_proto = serialize_wrapped_entity(value)
    field.CopyFrom(wrapped_entity_proto)


class UworkerInput(UworkerMsg):
  """Class representing an unserialized UworkerInput message from
  utask_preprocess."""
  PROTO_CLS = uworker_msg_pb2.Input

  def save_rich_type(self, attribute, value):
    field = getattr(self.proto, attribute)
    if isinstance(value, dict):
      save_json_field(field, value)
      return

    if isinstance(value, UworkerMsg):
      field.CopyFrom(value.proto)
      return

    if not isinstance(value, ndb.Model):
      raise ValueError(f'{value} is of type {type(value)}. Can\'t serialize.')

    entity_proto = model._entity_to_protobuf(value)  # pylint: disable=protected-access
    any_entity_message = any_pb2.Any()
    any_entity_message.Pack(entity_proto._pb)
    entity = uworker_msg_pb2.Entity(any_wrapper=any_entity_message)
    field.CopyFrom(entity)


class UpdateFuzzerAndDataBundleInput(UworkerInput):
  """Input for setup.update_fuzzer_and_data_bundle in uworker_main."""
  PROTO_CLS = uworker_msg_pb2.UpdateFuzzerAndDataBundlesInput

  def save_rich_type(self, attribute, value):
    field = getattr(self.proto, attribute)
    if isinstance(field, collections.Sequence):
      # This the way to tell if it's a repeated field.
      # We can't get the type of the repeated field directly.
      value = list(value)
      if len(value) == 0:
        return
      assert isinstance(value[0], ndb.Model), value[0]
      field.extend([model._entity_to_protobuf(entity) for entity in value])  # pylint: disable=protected-access
      return

    super().save_rich_type(attribute, value)


class DeserializedUworkerMsg:

  def __init__(self, testcase=None, error=None, **kwargs):
    self.testcase = testcase
    self.error = error
    for key, value in kwargs.items():
      setattr(self, key, value)<|MERGE_RESOLUTION|>--- conflicted
+++ resolved
@@ -130,7 +130,9 @@
     field_value = json.loads(field_value.serialized)
   elif isinstance(field_value, entity_pb2.Entity):
     assert is_input
-    field_value = UworkerEntityWrapper(model._entity_from_protobuf(field_value))  # pylint: disable=protected-access
+    entity = entity_pb2.Entity()
+    field_value.any_wrapper.Unpack(entity._pb)
+    field_value = UworkerEntityWrapper(model._entity_from_protobuf(entity))  # pylint: disable=protected-access
   elif field_descriptor is not None and (
       field_descriptor.label == field_descriptor.LABEL_REPEATED):
     initial_field_value = field_value
@@ -149,24 +151,8 @@
   """Deserializes input for the untrusted part of a task."""
   uworker_input_proto = uworker_msg_pb2.Input()
   uworker_input_proto.ParseFromString(serialized_uworker_input)
-<<<<<<< HEAD
-  uworker_input = DeserializedUworkerMsg()
-  # Use get_proto_fields, so we can be sure we never get an attribute error,
-  # trying to access a field in uworker_input, that would not give us an error
-  # if we accessed it in uworker_proto_input.
-  for field_name, field_value in get_proto_fields(uworker_input_proto):
-    if isinstance(field_value, uworker_msg_pb2.Entity):
-      entity = entity_pb2.Entity()
-      field_value.any_wrapper.Unpack(entity._pb)
-      field_value = UworkerEntityWrapper(model._entity_from_protobuf(entity))  # pylint: disable=protected-access
-    elif isinstance(field_value, uworker_msg_pb2.Json):
-      field_value = json.loads(field_value.serialized)
-
-    setattr(uworker_input, field_name, field_value)
-=======
   uworker_input = proto_to_deserialized_msg_object(
       uworker_input_proto, is_input=True)
->>>>>>> 2c2d590a
   return uworker_input
 
 
@@ -268,6 +254,9 @@
   contain real ndb models and other python objects, instead of only the python
   serialized versions."""
   deserialized_msg = DeserializedUworkerMsg()
+  # Use get_proto_fields, so we can be sure we never get an attribute error,
+  # trying to access a field in uworker_input, that would not give us an error
+  # if we accessed it in uworker_proto_input.
   for field_name, field_value, descriptor in get_proto_fields(
       serialized_msg_proto):
     field_value = deserialize_proto_field(field_value, descriptor, is_input)
