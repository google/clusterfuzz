# Copyright 2023 Google LLC
#
# Licensed under the Apache License, Version 2.0 (the "License");
# you may not use this file except in compliance with the License.
# You may obtain a copy of the License at
#
#      http://www.apache.org/licenses/LICENSE-2.0
#
# Unless required by applicable law or agreed to in writing, software
# distributed under the License is distributed on an "AS IS" BASIS,
# WITHOUT WARRANTIES OR CONDITIONS OF ANY KIND, either express or implied.
# See the License for the specific language governing permissions and
# limitations under the License.
"""Module for dealing with input and output (I/O) to a uworker."""

import collections
import json
import uuid

from google.cloud import ndb
from google.cloud.datastore_v1.proto import entity_pb2
from google.cloud.ndb import model
from google.protobuf import message

from clusterfuzz._internal.datastore import data_types
from clusterfuzz._internal.google_cloud_utils import storage
from clusterfuzz._internal.metrics import logs
from clusterfuzz._internal.protos import uworker_msg_pb2


def generate_new_input_file_name():
  """Generates a new input file name."""
  return str(uuid.uuid4()).lower()


def get_uworker_input_gcs_path():
  """Returns a GCS path for uworker I/O."""
  # Inspired by blobs.write_blob.
  io_bucket = storage.uworker_input_bucket()
  io_file_name = generate_new_input_file_name()
  if storage.get(storage.get_cloud_storage_file_path(io_bucket, io_file_name)):
    raise RuntimeError(f'UUID collision found: {io_file_name}.')
  return f'/{io_bucket}/{io_file_name}'


def get_uworker_output_urls(input_gcs_path):
  """Returns a signed download URL for the uworker to upload the output and a
  GCS url for the tworker to download the output. Make sure we can infer the
  actual input since the output is not trusted."""
  gcs_path = uworker_input_path_to_output_path(input_gcs_path)
  # Note that the signed upload URL can't be directly downloaded from.
  return storage.get_signed_upload_url(gcs_path), gcs_path


def uworker_input_path_to_output_path(input_gcs_path):
  return input_gcs_path.replace(storage.uworker_input_bucket(),
                                storage.uworker_output_bucket())


def uworker_output_path_to_input_path(output_gcs_path):
  return output_gcs_path.replace(storage.uworker_output_bucket(),
                                 storage.uworker_input_bucket())


def get_uworker_input_urls():
  """Returns a signed download URL for the uworker to download the input and a
  GCS url for the tworker to upload it (this happens first)."""
  gcs_path = get_uworker_input_gcs_path()
  return storage.get_signed_download_url(gcs_path), gcs_path


def upload_uworker_input(uworker_input, gcs_path):
  """Uploads input for the untrusted portion of a task."""
  storage.write_data(uworker_input, gcs_path)


def get_entity_with_properties(ndb_key: ndb.Key, properties) -> ndb.Model:
  """Returns the entity pointed to by ndb_key and sets the properties on the
  entity as the |properties| dictionary specifies."""
  model_name = ndb_key.kind()
  model_cls = getattr(data_types, model_name)
  entity = model_cls()
  entity.key = ndb_key
  for ndb_property, value in properties.items():
    fail_msg = f'{entity} doesn\'t have {ndb_property}'
    assert hasattr(entity, ndb_property), fail_msg
    setattr(entity, ndb_property, value)
  return entity


def get_proto_fields(proto):
  """Returns a generator containing tuples of (field_name, field_value) for each
  field in the proto messsage. None is used for fields that are not set. This is
  a little different than the behavior of protobuf which sets the value to a
  Falsey version of the same type e.g. string fields are empty strings, int
  fields are 0."""
  for descriptor in proto.DESCRIPTOR.fields:
    field_name = descriptor.name
    try:
      has_field = proto.HasField(field_name)
    except AttributeError as error:
      # This probably occurs after a deploy.
      logs.log_error(f'Error getting proto fields {error}.')
      has_field = False
    except ValueError:
      field_value = getattr(proto, field_name, [])
      yield field_name, field_value, descriptor
      continue
    if has_field:
      field_value = getattr(proto, field_name)
    else:
      field_value = None
    yield field_name, field_value, descriptor


def deserialize_proto_field(field_value, field_descriptor):
  """Converts a proto field |field_value| to a deserialized representation of
  its contents for use by code outside of this module. The deserialized value
  can contain real ndb models and other python objects, instead of only the
  python serialized versions. |field_descriptor| is used to check for repeated
  fields and can be None."""
  if isinstance(field_value, uworker_msg_pb2.UworkerEntityWrapper):
    field_value = deserialize_wrapped_entity(field_value)
  elif isinstance(field_value, uworker_msg_pb2.Json):
    field_value = json.loads(field_value.serialized)
  elif isinstance(field_value, entity_pb2.Entity):
    field_value = UworkerEntityWrapper(model._entity_from_protobuf(field_value))  # pylint: disable=protected-access
  elif field_descriptor is not None and (
      field_descriptor.label == field_descriptor.LABEL_REPEATED):
    initial_field_value = field_value
    # We can pass None as the descriptor because we know it won't be repeated.
    field_value = [
        deserialize_proto_field(element, None)
        for element in initial_field_value
    ]
  elif isinstance(field_value, message.Message):
    # This must come last! Otherwise it subsumes more specific types.
    field_value = proto_to_deserialized_msg_object(field_value)
  return field_value


def proto_to_deserialized_msg_object(serialized_msg_proto):
  """Converts a |serialized_msg_proto| to a deserialized representation of its
  contents for use by code outside of this module. The deserialized object can
  contain real ndb models and other python objects, instead of only the python
  serialized versions."""
  deserialized_msg = DeserializedUworkerMsg()
  for field_name, field_value, descriptor in get_proto_fields(
      serialized_msg_proto):
    field_value = deserialize_proto_field(field_value, descriptor)
    setattr(deserialized_msg, field_name, field_value)
  return deserialized_msg


def deserialize_uworker_input(serialized_uworker_input):
  """Deserializes input for the untrusted part of a task."""
  uworker_input_proto = uworker_msg_pb2.Input()
  uworker_input_proto.ParseFromString(serialized_uworker_input)
  uworker_input = proto_to_deserialized_msg_object(uworker_input_proto)
  return uworker_input


def serialize_uworker_input(uworker_input):
  """Serializes and returns |uworker_input| as JSON. Can handle ndb entities."""
  return uworker_input.serialize()


def serialize_and_upload_uworker_input(uworker_input) -> str:
  """Serializes input for the untrusted portion of a task."""
  signed_input_download_url, input_gcs_url = get_uworker_input_urls()
  # Get URLs for the uworker'ps output. We need a signed upload URL so it can
  # write its output. Also get a download URL in case the caller wants to read
  # the output.
  signed_output_upload_url, output_gcs_url = get_uworker_output_urls(
      input_gcs_url)

  assert not getattr(uworker_input, 'uworker_output_upload_url', None)
  uworker_input.uworker_output_upload_url = signed_output_upload_url

  uworker_input = serialize_uworker_input(uworker_input)
  upload_uworker_input(uworker_input, input_gcs_url)

  return signed_input_download_url, output_gcs_url


def download_and_deserialize_uworker_input(uworker_input_download_url):
  """Downloads and deserializes the input to the uworker from the signed
  download URL."""
  data = storage.download_signed_url(uworker_input_download_url)
  return deserialize_uworker_input(data)


def serialize_uworker_output(uworker_output_obj):
  """Serializes uworker's output for deserializing by deserialize_uworker_output
  and consumption by postprocess_task."""
  return uworker_output_obj.serialize()


def serialize_wrapped_entity(wrapped_entity):
  entity_proto = model._entity_to_protobuf(wrapped_entity._entity)  # pylint: disable=protected-access
  changed = json.dumps(list(wrapped_entity._wrapped_changed_attributes.keys()))  # pylint: disable=protected-access
  changed = uworker_msg_pb2.Json(serialized=changed)
  wrapped_entity_proto = uworker_msg_pb2.UworkerEntityWrapper(
      entity=entity_proto, changed=changed)
  return wrapped_entity_proto


def serialize_and_upload_uworker_output(uworker_output, upload_url):
  """Serializes |uworker_output| and uploads it to |upload_url."""
  uworker_output = serialize_uworker_output(uworker_output)
  storage.upload_signed_url(uworker_output, upload_url)


def download_input_based_on_output_url(output_url):
  # Get the portion that does not contain ".output".
  input_url = uworker_output_path_to_input_path(output_url)
  serialized_uworker_input = storage.read_data(input_url)
  return deserialize_uworker_input(serialized_uworker_input)


def download_and_deserialize_uworker_output(output_url: str):
  """Downloads and deserializes uworker output."""
  serialized_uworker_output = storage.read_data(output_url)

  uworker_output = deserialize_uworker_output(serialized_uworker_output)

  # Now download the input, which is stored securely so that the uworker cannot
  # tamper with it.
  uworker_input = download_input_based_on_output_url(output_url)

  uworker_output.uworker_input = uworker_input
  return uworker_output


def deserialize_wrapped_entity(wrapped_entity_proto):
  """Deserializes a proto representing a db entity."""
  # TODO(metzman): Add verification to ensure only the correct object is
  # retreived.
  changed_entity = model._entity_from_protobuf(wrapped_entity_proto.entity)  # pylint: disable=protected-access
  changes = json.loads(wrapped_entity_proto.changed.serialized)
  original_entity = changed_entity.key.get()
  if original_entity is None:  # Object is new.
    return changed_entity
  for changed_attr_name in changes:
    changed_attr_value = getattr(changed_entity, changed_attr_name)
    setattr(original_entity, changed_attr_name, changed_attr_value)
  return original_entity


def proto_to_deserialized_msg_object(serialized_msg_proto):
  """Converts a |proto| to a deserialized representation of its contents for use
  by code outside of this module. The deserialized object can contain real ndb
  models and other python objects, instead of only the python serialized
  versions."""
  # Consider merging this with input deserialization routines.
  deserialized_msg = DeserializedUworkerMsg()
  for field_name, field_value in get_proto_fields(serialized_msg_proto):
    if isinstance(field_value, uworker_msg_pb2.UworkerEntityWrapper):
      field_value = deserialize_wrapped_entity(field_value)
    elif isinstance(field_value, uworker_msg_pb2.Json):
      field_value = json.loads(field_value.serialized)
    elif isinstance(field_value, message.Message):
      field_value = proto_to_deserialized_msg_object(field_value)
    setattr(deserialized_msg, field_name, field_value)
  return deserialized_msg


def deserialize_uworker_output(uworker_output_str):
  """Deserializes uworker's execute output for postprocessing. Returns a dict
  that can be passed as kwargs to postprocess. Changes made db entities that
  were modified during the untrusted portion of the task will be done to those
  entities here."""
  # Deserialize the proto.
  uworker_output_proto = uworker_msg_pb2.Output()
  uworker_output_proto.ParseFromString(uworker_output_str)

<<<<<<< HEAD
  # Convert the proto to a Python object that can contain real ndb models and
  # other python objects, instead of only the python serialized versions.
  uworker_output = DeserializedUworkerMsg()
  for field_name, field_value, _ in get_proto_fields(uworker_output_proto):
    if isinstance(field_value, uworker_msg_pb2.UworkerEntityWrapper):
      field_value = deserialize_wrapped_entity(field_value)
    setattr(uworker_output, field_name, field_value)
=======
  uworker_output = proto_to_deserialized_msg_object(uworker_output_proto)
>>>>>>> abeac2e9
  return uworker_output


class UworkerEntityWrapper:
  """Wrapper for db entities on the uworker. This wrapper functions the same as
  the entity but also tracks changes made to the entity. This is useful for
  uworkers, since they can't directly save any changes to db entities. This
  makes for easier results processing by trusted workers (who now don't need to
  clobber the entire entity when writing to the db, but can instead update just
  the modified fields)."""

  def __init__(self, entity):
    # Everything set here, must be in the list in __setattr__
    self._entity = entity
    # TODO(https://github.com/google/clusterfuzz/issues/3008): Deal with key
    # which won't be possible to set on a model when there's no datastore
    # connection.
    self._wrapped_changed_attributes = {}

  def __getattr__(self, attribute):
    if attribute in ['_entity', '_wrapped_changed_attributes']:
      # Allow setting and changing _entity and _wrapped_changed_attributes.
      # Stack overflow in __init__ otherwise.
      return super().__getattr__(attribute)  # pylint: disable=no-member
    return getattr(self._entity, attribute)

  def __setattr__(self, attribute, value):
    if attribute in ['_entity', '_wrapped_changed_attributes']:
      # Allow setting and changing _entity. Stack overflow in __init__
      # otherwise.
      super().__setattr__(attribute, value)
      return
    # Record the attribute change.
    self._wrapped_changed_attributes[attribute] = value
    # Make the attribute change.
    setattr(self._entity, attribute, value)


class UworkerMsg:
  """Convenience class for results utask_function. This is useful for ensuring
  we are returning values for fields expected by main or postprocess."""

  # Child must implement.
  PROTO_CLS = None

  def __init__(self, **kwargs):
    self.proto = self.PROTO_CLS()  # pylint: disable=not-callable
    for key, value in kwargs.items():
      setattr(self, key, value)

    assert self.PROTO_CLS is not None

  def __getattr__(self, attribute):
    if attribute in ['proto']:
      # Allow setting and changing proto. Stack overflow in __init__ otherwise.
      return super().__getattr__(attribute)  # pylint: disable=no-member
    return getattr(self.proto, attribute)

  def __setattr__(self, attribute, value):
    super().__setattr__(attribute, value)
    if attribute in ['proto']:
      # Allow setting and changing proto. Stack overflow in __init__
      # otherwise.
      return

    field_descriptor = self.proto.DESCRIPTOR.fields_by_name[attribute]
    if field_descriptor.message_type is None:
      setattr(self.proto, attribute, value)
      return

    if value is None:
      return

    self.save_rich_type(attribute, value)

  def save_rich_type(self, attribute, value):
    raise NotImplementedError('Child must implement.')

  def serialize(self):
    return self.proto.SerializeToString()


class FuzzTaskOutput(UworkerMsg):
  """Class representing an unserialized FuzzTaskOutput message from
  fuzz_task."""

  PROTO_CLS = uworker_msg_pb2.FuzzTaskOutput

  def save_rich_type(self, attribute, value):
    field = getattr(self.proto, attribute)
    if isinstance(value, (dict, list)):
      save_json_field(field, value)
      return

    raise ValueError(f'{value} is of type {type(value)}. Can\'t serialize.')


def save_json_field(field, value):
  serialized_json = uworker_msg_pb2.Json(serialized=json.dumps(value))
  field.CopyFrom(serialized_json)


class UworkerOutput(UworkerMsg):
  """Class representing an unserialized UworkerOutput message from
  utask_main."""
  PROTO_CLS = uworker_msg_pb2.Output

  def save_rich_type(self, attribute, value):
    field = getattr(self.proto, attribute)
    if isinstance(value, dict):
      save_json_field(field, value)
      return

    # TODO(metzman): Remove this once everything is migrated. This is only
    # needed because some functions need to support utasks and non-utasks at the
    # same time.
    if isinstance(value, uworker_msg_pb2.Input):
      field.CopyFrom(value)
      return

    if isinstance(value, UworkerMsg):
      field.CopyFrom(value.proto)
      return

    if not isinstance(value, UworkerEntityWrapper):
      raise ValueError(f'{value} is of type {type(value)}. Can\'t serialize.')

    wrapped_entity_proto = serialize_wrapped_entity(value)
    field.CopyFrom(wrapped_entity_proto)


class UworkerInput(UworkerMsg):
  """Class representing an unserialized UworkerInput message from
  utask_preprocess."""
  PROTO_CLS = uworker_msg_pb2.Input

  def save_rich_type(self, attribute, value):
    field = getattr(self.proto, attribute)
    if isinstance(value, dict):
      save_json_field(field, value)
      return

    if isinstance(value, UworkerMsg):
      field.CopyFrom(value.proto)
      return

    if not isinstance(value, ndb.Model):
      raise ValueError(f'{value} is of type {type(value)}. Can\'t serialize.')

    entity_proto = model._entity_to_protobuf(value)  # pylint: disable=protected-access
    field.CopyFrom(entity_proto)


class UpdateFuzzerAndDataBundleInput(UworkerInput):
  """Input for setup.update_fuzzer_and_data_bundle in uworker_main."""
  PROTO_CLS = uworker_msg_pb2.UpdateFuzzerAndDataBundlesInput

  def save_rich_type(self, attribute, value):
    field = getattr(self.proto, attribute)
    if isinstance(field, collections.Sequence):
      # This the way to tell if it's a repeated field.
      # We can't get the type of the repeated field directly.
      value = list(value)
      if len(value) == 0:
        return
      assert isinstance(value[0], ndb.Model), value[0]
      field.extend([model._entity_to_protobuf(entity) for entity in value])  # pylint: disable=protected-access
      return

    super().save_rich_type(attribute, value)


class DeserializedUworkerMsg:

  def __init__(self, testcase=None, error=None, **kwargs):
    self.testcase = testcase
    self.error = error
    for key, value in kwargs.items():
      setattr(self, key, value)<|MERGE_RESOLUTION|>--- conflicted
+++ resolved
@@ -212,7 +212,6 @@
 
 
 def download_input_based_on_output_url(output_url):
-  # Get the portion that does not contain ".output".
   input_url = uworker_output_path_to_input_path(output_url)
   serialized_uworker_input = storage.read_data(input_url)
   return deserialize_uworker_input(serialized_uworker_input)
@@ -273,18 +272,7 @@
   # Deserialize the proto.
   uworker_output_proto = uworker_msg_pb2.Output()
   uworker_output_proto.ParseFromString(uworker_output_str)
-
-<<<<<<< HEAD
-  # Convert the proto to a Python object that can contain real ndb models and
-  # other python objects, instead of only the python serialized versions.
-  uworker_output = DeserializedUworkerMsg()
-  for field_name, field_value, _ in get_proto_fields(uworker_output_proto):
-    if isinstance(field_value, uworker_msg_pb2.UworkerEntityWrapper):
-      field_value = deserialize_wrapped_entity(field_value)
-    setattr(uworker_output, field_name, field_value)
-=======
   uworker_output = proto_to_deserialized_msg_object(uworker_output_proto)
->>>>>>> abeac2e9
   return uworker_output
 
 
