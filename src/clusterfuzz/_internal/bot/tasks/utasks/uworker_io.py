--- conflicted
+++ resolved
@@ -100,24 +100,7 @@
 
 def serialize_uworker_input(uworker_input):
   """Serializes and returns |uworker_input| as JSON. Can handle ndb entities."""
-<<<<<<< HEAD
-  uworker_input_dict = uworker_input_dict.copy()
-  for key, value in uworker_input_dict.items():
-    print(key, value)
-    if isinstance(value, ndb.Model):
-      print('j')
-      uworker_input_dict[key] = model._entity_to_protobuf(value)  # pylint: disable=protected-access
-    elif isinstance(value, dict):
-      print('i')
-      serialized = json.dumps(value)
-      uworker_input_dict[key] = uworker_msg_pb2.Json(serialized=serialized)
-
-  print('uworker_input')
-  uworker_input = uworker_msg_pb2.Input(**uworker_input_dict)
-  return uworker_input.SerializeToString()
-=======
   return uworker_input.serialize()
->>>>>>> 9eff4461
 
 
 def serialize_and_upload_uworker_input(uworker_input) -> str:
