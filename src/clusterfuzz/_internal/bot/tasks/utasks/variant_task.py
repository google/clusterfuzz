# Copyright 2019 Google LLC
#
# Licensed under the Apache License, Version 2.0 (the "License");
# you may not use this file except in compliance with the License.
# You may obtain a copy of the License at
#
#      http://www.apache.org/licenses/LICENSE-2.0
#
# Unless required by applicable law or agreed to in writing, software
# distributed under the License is distributed on an "AS IS" BASIS,
# WITHOUT WARRANTIES OR CONDITIONS OF ANY KIND, either express or implied.
# See the License for the specific language governing permissions and
# limitations under the License.
"""Variant task for analyzing testcase variants with a different job."""

from clusterfuzz._internal.base import errors
from clusterfuzz._internal.base import utils
from clusterfuzz._internal.bot import testcase_manager
from clusterfuzz._internal.bot.tasks import setup
from clusterfuzz._internal.bot.tasks.utasks import uworker_handle_errors
from clusterfuzz._internal.bot.tasks.utasks import uworker_io
from clusterfuzz._internal.build_management import build_manager
from clusterfuzz._internal.crash_analysis.crash_comparer import CrashComparer
from clusterfuzz._internal.datastore import data_handler
from clusterfuzz._internal.datastore import data_types
from clusterfuzz._internal.metrics import logs
from clusterfuzz._internal.protos import uworker_msg_pb2
from clusterfuzz._internal.system import environment


def _get_variant_testcase_for_job(testcase, job_type):
  """Return a testcase entity for variant task use. This changes the fuzz target
  params for a particular fuzzing engine."""
  if testcase.job_type == job_type:
    # Update stack operation on same testcase.
    return testcase

  if not environment.is_engine_fuzzer_job(testcase.job_type):
    # For blackbox fuzzer testcases, there is no change of fuzzer required.
    return testcase

  engine_name = environment.get_engine_for_job(job_type)
  project = data_handler.get_project_name(job_type)
  binary_name = testcase.get_metadata('fuzzer_binary_name')
  fully_qualified_fuzzer_name = data_types.fuzz_target_fully_qualified_name(
      engine_name, project, binary_name)

  variant_testcase = data_types.clone_entity(testcase)
  variant_testcase.key = testcase.key
  variant_testcase.fuzzer_name = engine_name
  variant_testcase.overridden_fuzzer_name = fully_qualified_fuzzer_name
  variant_testcase.job_type = job_type

  # Remove put() method to avoid updates. DO NOT REMOVE THIS.
  variant_testcase.put = lambda: None

  return variant_testcase


def utask_preprocess(testcase_id, job_type, uworker_env):
  """Run a test case with a different job type to see if they reproduce."""
  testcase = data_handler.get_testcase_by_id(testcase_id)
  uworker_io.check_handling_testcase_safe(testcase)

  if (environment.is_engine_fuzzer_job(testcase.job_type) !=
      environment.is_engine_fuzzer_job(job_type)):
    # We should never reach here. But in case we do, we should bail out as
    # otherwise we will run into exceptions.
    return None

  # Use a cloned testcase entity with different fuzz target paramaters for
  # a different fuzzing engine.
  original_job_type = testcase.job_type
  testcase = _get_variant_testcase_for_job(testcase, job_type)
  setup_input = setup.preprocess_setup_testcase(
      testcase, uworker_env, with_deps=False)
  variant_input = uworker_msg_pb2.VariantTaskInput(  # pylint: disable=no-member
      original_job_type=original_job_type)

  uworker_input = uworker_msg_pb2.Input(  # pylint: disable=no-member
      job_type=job_type,
      testcase=uworker_io.entity_to_protobuf(testcase),
      uworker_env=uworker_env,
      testcase_id=testcase_id,
      variant_task_input=variant_input,
      setup_input=setup_input,
  )
  testcase_manager.preprocess_testcase_manager(testcase, uworker_input)
  return uworker_input


def utask_main(uworker_input):
  """The main part of the variant task. Downloads the testcase and build checks
  if the build can reproduce the error."""
  testcase = uworker_io.entity_from_protobuf(uworker_input.testcase,
                                             data_types.Testcase)
  if environment.is_engine_fuzzer_job(testcase.job_type):
    # Remove put() method to avoid updates. DO NOT REMOVE THIS.
    # Repeat this because the in-memory executor may allow puts.
    # TODO(metzman): Remove this when we use batch.
    testcase.put = lambda: None

  # Setup testcase and its dependencies.
  _, testcase_file_path, error = setup.setup_testcase(
      testcase, uworker_input.job_type, uworker_input.setup_input)
  if error:
    return error

  # Set up a custom or regular build. We explicitly omit the crash revision
  # since we want to test against the latest build here.
  try:
    fuzz_target = testcase_manager.get_fuzz_target_from_input(uworker_input)
    fuzz_target = fuzz_target.binary if fuzz_target else None
    build_setup_result = build_manager.setup_build(fuzz_target=fuzz_target)
  except errors.BuildNotFoundError:
    logs.warning('Matching build not found.')
    return uworker_msg_pb2.Output(  # pylint: disable=no-member
        error_type=uworker_msg_pb2.ErrorType.UNHANDLED)  # pylint: disable=no-member

  # Check if we have an application path. If not, our build failed to setup
  # correctly.
<<<<<<< HEAD
  if not build_setup_result or not build_manager.check_app_path():
    return uworker_msg_pb2.Output(
        error_type=uworker_msg_pb2.ErrorType.VARIANT_BUILD_SETUP)
=======
  if not build_manager.check_app_path():
    return uworker_msg_pb2.Output(  # pylint: disable=no-member
        error_type=uworker_msg_pb2.ErrorType.VARIANT_BUILD_SETUP)  # pylint: disable=no-member
>>>>>>> 9e7b8b1b

  # Disable gestures if we're running on a different platform from that of
  # the original test case.
  use_gestures = testcase.platform == environment.platform().lower()

  # Reproduce the crash.
  app_path = environment.get_value('APP_PATH')
  command = testcase_manager.get_command_line_for_application(
      testcase_file_path, app_path=app_path, needs_http=testcase.http_flag)
  test_timeout = environment.get_value('TEST_TIMEOUT', 10)
  revision = environment.get_value('APP_REVISION')
  fuzz_target = testcase_manager.get_fuzz_target_from_input(uworker_input)
  try:
    result = testcase_manager.test_for_crash_with_retries(
        fuzz_target,
        testcase,
        testcase_file_path,
        test_timeout,
        http_flag=testcase.http_flag,
        use_gestures=use_gestures,
        compare_crash=False)
  except testcase_manager.TargetNotFoundError:
    logs.warning('Could not find target in build, probably does not exist.')
    return uworker_msg_pb2.Output(  # pylint: disable=no-member
        error_type=uworker_msg_pb2.ErrorType.UNHANDLED)  # pylint: disable=no-member

  if result.is_crash() and not result.should_ignore():
    crash_state = result.get_state()
    crash_type = result.get_type()
    security_flag = result.is_security_issue()

    gestures = testcase.gestures if use_gestures else None
    fuzz_target = testcase_manager.get_fuzz_target_from_input(uworker_input)
    one_time_crasher_flag = not testcase_manager.test_for_reproducibility(
        fuzz_target, testcase_file_path, crash_type, crash_state, security_flag,
        test_timeout, testcase.http_flag, gestures)
    if one_time_crasher_flag:
      status = data_types.TestcaseVariantStatus.FLAKY
    else:
      status = data_types.TestcaseVariantStatus.REPRODUCIBLE

    crash_comparer = CrashComparer(crash_state, testcase.crash_state)
    is_similar = (
        crash_comparer.is_similar() and security_flag == testcase.security_flag)

    unsymbolized_crash_stacktrace = result.get_stacktrace(symbolized=False)
    symbolized_crash_stacktrace = result.get_stacktrace(symbolized=True)
    crash_stacktrace_output = utils.get_crash_stacktrace_output(
        command, symbolized_crash_stacktrace, unsymbolized_crash_stacktrace)
  else:
    status = data_types.TestcaseVariantStatus.UNREPRODUCIBLE
    is_similar = False
    crash_type = None
    crash_state = None
    security_flag = False
    crash_stacktrace_output = 'No crash occurred.'

  # Regular case of variant analysis.
  variant_task_output = uworker_msg_pb2.VariantTaskOutput()  # pylint: disable=no-member
  variant_task_output.status = status
  variant_task_output.revision = int(revision)
  if crash_type is not None:
    variant_task_output.crash_type = crash_type
  if crash_state is not None:
    variant_task_output.crash_state = crash_state
  variant_task_output.security_flag = bool(security_flag)
  variant_task_output.is_similar = bool(is_similar)
  variant_task_output.platform = environment.platform().lower()

  return uworker_msg_pb2.Output(  # pylint: disable=no-member
      variant_task_output=variant_task_output,
      crash_stacktrace_output=crash_stacktrace_output)


def handle_build_setup_error(output):
  testcase = data_handler.get_testcase_by_id(output.uworker_input.testcase_id)
  data_handler.update_testcase_comment(
      testcase, data_types.TaskState.ERROR,
      f'Build setup failed with job: {output.uworker_input.testcase_id}')


_ERROR_HANDLER = uworker_handle_errors.CompositeErrorHandler({
    uworker_msg_pb2.ErrorType.VARIANT_BUILD_SETUP: handle_build_setup_error,  # pylint: disable=no-member
}).compose_with(
    uworker_handle_errors.UNHANDLED_ERROR_HANDLER,
    setup.ERROR_HANDLER,
)


def utask_postprocess(output):
  """Handle the output from utask_main."""
  if output.error_type != uworker_msg_pb2.ErrorType.NO_ERROR:  # pylint: disable=no-member
    _ERROR_HANDLER.handle(output)
    return

  testcase = data_handler.get_testcase_by_id(output.uworker_input.testcase_id)
  if environment.is_engine_fuzzer_job(output.uworker_input.job_type):
    # Remove put() method to avoid updates. DO NOT REMOVE THIS.
    testcase.put = lambda: None

  if (output.uworker_input.variant_task_input.original_job_type ==
      output.uworker_input.job_type):
    # This case happens when someone clicks 'Update last tested stacktrace using
    # trunk build' button.
    testcase.last_tested_crash_stacktrace = (
        data_handler.filter_stacktrace(output.crash_stacktrace_output))
    testcase.set_metadata(
        'last_tested_crash_revision',
        output.variant_task_output.revision,
        update_testcase=True)
  else:
    # Explicitly skipping crash stacktrace for now as it make entities larger
    # and we plan to use only crash paramaters in UI.
    variant = data_handler.get_or_create_testcase_variant(
        output.uworker_input.testcase_id, output.uworker_input.job_type)
    variant_task_output = output.variant_task_output
    variant.status = variant_task_output.status
    variant.revision = variant_task_output.revision
    if variant_task_output.HasField('crash_type'):
      variant.crash_type = variant_task_output.crash_type
    else:
      variant.crash_type = None
    if variant_task_output.HasField('crash_state'):
      variant.crash_state = variant_task_output.crash_state
    else:
      variant.crash_state = None
    variant.security_flag = variant_task_output.security_flag
    variant.is_similar = variant_task_output.is_similar
    variant.platform = variant_task_output.platform

    variant.put()<|MERGE_RESOLUTION|>--- conflicted
+++ resolved
@@ -119,15 +119,9 @@
 
   # Check if we have an application path. If not, our build failed to setup
   # correctly.
-<<<<<<< HEAD
   if not build_setup_result or not build_manager.check_app_path():
-    return uworker_msg_pb2.Output(
+    return uworker_msg_pb2.Output(  # pylint: disable=no-member
         error_type=uworker_msg_pb2.ErrorType.VARIANT_BUILD_SETUP)
-=======
-  if not build_manager.check_app_path():
-    return uworker_msg_pb2.Output(  # pylint: disable=no-member
-        error_type=uworker_msg_pb2.ErrorType.VARIANT_BUILD_SETUP)  # pylint: disable=no-member
->>>>>>> 9e7b8b1b
 
   # Disable gestures if we're running on a different platform from that of
   # the original test case.
