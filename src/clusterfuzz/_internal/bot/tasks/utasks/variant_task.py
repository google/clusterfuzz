--- conflicted
+++ resolved
@@ -78,28 +78,13 @@
   testcase = _get_variant_testcase_for_job(testcase, job_type)
   variant = data_handler.get_or_create_testcase_variant(testcase_id, job_type)
   testcase_download_url = setup.get_signed_testcase_download_url(testcase)
-<<<<<<< HEAD
-  return {
-      'original_job_type': original_job_type,
-      'testcase': testcase,
-      'uworker_env': uworker_env,
-      'variant': variant,
-      'metadata': testcase_upload_metadata
-      'testcase_download_url': testcase_download_url,
-  }
-
-
-def utask_main(original_job_type, testcase, variant, job_type,
-               testcase_download_url,
-               metadata):
-=======
-  metadata = data_types.TestcaseUploadMetadata.query(
+  testcase_upload_metadata = data_types.TestcaseUploadMetadata.query(
       data_types.TestcaseUploadMetadata.testcase_id == int(testcase_id)).get()
   return uworker_io.UworkerInput(
       job_type=job_type,
       original_job_type=original_job_type,
       testcase=testcase,
-      metadata=metadata,
+      testcase_upload_metadata=testcase_upload_metadata,
       uworker_env=uworker_env,
       variant=variant,
       testcase_id=testcase_id,
@@ -108,7 +93,6 @@
 
 
 def utask_main(uworker_input):
->>>>>>> 9eff4461
   """The main part of the variant task. Downloads the testcase and build checks
   if the build can reproduce the error."""
   if environment.is_engine_fuzzer_job(uworker_input.testcase.job_type):
