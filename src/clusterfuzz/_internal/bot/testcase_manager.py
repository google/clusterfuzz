--- conflicted
+++ resolved
@@ -801,7 +801,7 @@
 
 
 def get_fuzz_target_from_input(uworker_input):
-  if uworker_input.HasField('fuzz_target'):
+  if uworker_input and uworker_input.HasField('fuzz_target'):
     return uworker_io.entity_from_protobuf(uworker_input.fuzz_target,
                                            data_types.FuzzTarget)
   return None
@@ -820,29 +820,6 @@
 
   uworker_input.fuzz_target.CopyFrom(uworker_io.entity_to_protobuf(fuzz_target))
 
-<<<<<<< HEAD
-=======
-def get_fuzz_target_from_input(uworker_input):
-  if uworker_input and uworker_input.HasField('fuzz_target'):
-    return uworker_io.entity_from_protobuf(uworker_input.fuzz_target,
-                                           data_types.FuzzTarget)
-  return None
-
-
-def preprocess_testcase_manager(testcase, uworker_input):
-  """Preprocess function for users of test_for_reproducibility."""
-  # TODO(metzman): Make this work for test_for_crash_with_retries.
-  fuzz_target = testcase.get_fuzz_target()
-  engine_obj = engine.get(testcase.fuzzer_name)
-  if engine_obj and not fuzz_target:
-    raise TargetNotFoundError
-
-  if not fuzz_target:
-    return
-
-  uworker_input.fuzz_target.CopyFrom(uworker_io.entity_to_protobuf(fuzz_target))
-
->>>>>>> a7f2ce6d
 
 def test_for_reproducibility(fuzz_target,
                              testcase_path,
