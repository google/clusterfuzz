--- conflicted
+++ resolved
@@ -18,107 +18,10 @@
 
 from clusterfuzz._internal.bot import testcase_manager
 from clusterfuzz._internal.bot.tasks.utasks import fuzz_task
-<<<<<<< HEAD
-from clusterfuzz._internal.datastore import data_types
-=======
-from clusterfuzz._internal.bot.tasks.utasks import minimize_task
->>>>>>> 9fd0752e
 from clusterfuzz._internal.protos import untrusted_runner_pb2
 from clusterfuzz.fuzz import engine
 
 # pylint:disable=no-member
-
-
-<<<<<<< HEAD
-def _proto_to_fuzz_target(proto):
-  """Convert protobuf to FuzzTarget."""
-  return data_types.FuzzTarget(
-      engine=proto.engine, project=proto.project, binary=proto.binary)
-
-
-def _proto_to_cross_pollinate_fuzzer(proto):
-  """Convert protobuf to CrossPollinateFuzzer."""
-  return corpus_pruning_task.CrossPollinateFuzzer(
-      fuzz_target=_proto_to_fuzz_target(proto.fuzz_target),
-      backup_bucket_name=proto.backup_bucket_name,
-      corpus_engine_name=proto.corpus_engine_name)
-
-
-def prune_corpus(request, _):
-  """Prune corpus."""
-  context = corpus_pruning_task.Context(
-      request.uworker_input, _proto_to_fuzz_target(request.fuzz_target), [
-          _proto_to_cross_pollinate_fuzzer(proto)
-          for proto in request.cross_pollinate_fuzzers
-      ])
-
-  result = corpus_pruning_task.do_corpus_pruning(request.uworker_input, context,
-                                                 request.revision)
-
-  cross_pollination_stats = None
-  if result.cross_pollination_stats:
-    cross_pollination_stats = untrusted_runner_pb2.CrossPollinationStats(
-        project_qualified_name=result.cross_pollination_stats.
-        project_qualified_name,
-        sources=result.cross_pollination_stats.sources,
-        initial_corpus_size=result.cross_pollination_stats.initial_corpus_size,
-        corpus_size=result.cross_pollination_stats.corpus_size,
-        initial_edge_coverage=result.cross_pollination_stats.
-        initial_edge_coverage,
-        edge_coverage=result.cross_pollination_stats.edge_coverage,
-        initial_feature_coverage=result.cross_pollination_stats.
-        initial_feature_coverage,
-        feature_coverage=result.cross_pollination_stats.feature_coverage)
-
-  # Intentionally skip edge and function coverage values as those would come
-  # from fuzzer coverage cron task (see src/go/server/cron/coverage.go).
-  coverage_info = untrusted_runner_pb2.CoverageInfo(
-      corpus_size_units=result.coverage_info.corpus_size_units,
-      corpus_size_bytes=result.coverage_info.corpus_size_bytes,
-      corpus_location=result.coverage_info.corpus_location,
-      corpus_backup_location=result.coverage_info.corpus_backup_location,
-      quarantine_size_units=result.coverage_info.quarantine_size_units,
-      quarantine_size_bytes=result.coverage_info.quarantine_size_bytes,
-      quarantine_location=result.coverage_info.quarantine_location)
-
-  crashes = [
-      untrusted_runner_pb2.CorpusCrash(
-          crash_state=crash.crash_state,
-          crash_type=crash.crash_type,
-          crash_address=crash.crash_address,
-          crash_stacktrace=crash.crash_stacktrace,
-          unit_path=crash.unit_path,
-          security_flag=crash.security_flag,
-      ) for crash in result.crashes
-  ]
-
-  return untrusted_runner_pb2.PruneCorpusResponse(
-      coverage_info=coverage_info,
-      crashes=crashes,
-      fuzzer_binary_name=result.fuzzer_binary_name,
-      revision=result.revision,
-      cross_pollination_stats=cross_pollination_stats)
-=======
-def process_testcase(request, _):
-  """Process testcase."""
-  tool_name_map = {
-      untrusted_runner_pb2.ProcessTestcaseRequest.MINIMIZE: 'minimize',
-      untrusted_runner_pb2.ProcessTestcaseRequest.CLEANSE: 'cleanse',
-  }
-
-  # TODO(ochang): Support other engines.
-  assert request.engine == 'libFuzzer'
-  assert request.operation in tool_name_map
-
-  result = minimize_task.run_libfuzzer_engine(
-      tool_name_map[request.operation], request.target_name, request.arguments,
-      request.testcase_path, request.output_path, request.timeout)
-
-  return untrusted_runner_pb2.EngineReproduceResult(
-      return_code=result.return_code,
-      time_executed=result.time_executed,
-      output=result.output)
->>>>>>> 9fd0752e
 
 
 def _pack_values(values):
