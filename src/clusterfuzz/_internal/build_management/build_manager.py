# Copyright 2019 Google LLC
#
# Licensed under the Apache License, Version 2.0 (the "License");
# you may not use this file except in compliance with the License.
# You may obtain a copy of the License at
#
#      http://www.apache.org/licenses/LICENSE-2.0
#
# Unless required by applicable law or agreed to in writing, software
# distributed under the License is distributed on an "AS IS" BASIS,
# WITHOUT WARRANTIES OR CONDITIONS OF ANY KIND, either express or implied.
# See the License for the specific language governing permissions and
# limitations under the License.
"""Build manager."""

from collections import namedtuple
<<<<<<< HEAD
=======
from distutils import spawn  # pylint: disable=deprecated-module
>>>>>>> 5a28799e
import os
import re
import shutil
import subprocess
import time

from clusterfuzz._internal.base import errors
from clusterfuzz._internal.base import utils
from clusterfuzz._internal.build_management import overrides
from clusterfuzz._internal.build_management import revisions
from clusterfuzz._internal.datastore import data_types
from clusterfuzz._internal.datastore import ndb_utils
from clusterfuzz._internal.fuzzing import fuzzer_selection
from clusterfuzz._internal.google_cloud_utils import blobs
from clusterfuzz._internal.google_cloud_utils import storage
from clusterfuzz._internal.metrics import logs
from clusterfuzz._internal.platforms import android
from clusterfuzz._internal.system import archive
from clusterfuzz._internal.system import environment
from clusterfuzz._internal.system import shell

# The default environment variables for specifying build bucket paths.
DEFAULT_BUILD_BUCKET_PATH_ENV_VARS = (
    'RELEASE_BUILD_BUCKET_PATH',
    'SYM_RELEASE_BUILD_BUCKET_PATH',
    'SYM_DEBUG_BUILD_BUCKET_PATH',
)

# File name for storing current build revision.
REVISION_FILE_NAME = 'REVISION'

# Various build type mapping strings.
BUILD_TYPE_SUBSTRINGS = [
    '-beta', '-stable', '-debug', '-release', '-symbolized', '-extended_stable'
]

# Build eviction constants.
MAX_EVICTED_BUILDS = 100
MIN_FREE_DISK_SPACE_CHROMIUM = 10 * 1024 * 1024 * 1024  # 10 GB
MIN_FREE_DISK_SPACE_DEFAULT = 5 * 1024 * 1024 * 1024  # 5 GB
TIMESTAMP_FILE = '.timestamp'

# Indicates if this is a partial build (due to selected files copied from fuzz
# target).
PARTIAL_BUILD_FILE = '.partial_build'

# ICU data file.
ICU_DATA_FILENAME = 'icudtl.dat'

# Extensions to exclude when unarchiving a fuzz target. Note that fuzz target
# own files like seed corpus, options, etc are covered by its own regex.
FUZZ_TARGET_EXCLUDED_EXTENSIONS = [
    'exe', 'options', 'txt', 'zip', 'exe.pdb', 'par'
]

# File prefixes to explicitly include when unarchiving a fuzz target.
FUZZ_TARGET_ALLOWLISTED_PREFIXES = [
    'afl-cmin',
    'afl-fuzz',
    'afl-showmap',
    'afl-tmin',
    'centipede',
    'honggfuzz',
    'jazzer_agent_deploy.jar',
    'jazzer_driver',
    'jazzer_driver_with_sanitizer',
    'llvm-symbolizer',
]

# Time for unpacking a build beyond which an error should be logged.
UNPACK_TIME_LIMIT = 60 * 20

PATCHELF_SIZE_LIMIT = 1.5 * 1024 * 1024 * 1024  # 1.5 GiB

TARGETS_LIST_FILENAME = 'targets.list'

BuildUrls = namedtuple('BuildUrls', ['bucket_path', 'urls_list'])


class BuildManagerException(Exception):
  """Build manager exceptions."""


def _normalize_target_name(target_path):
  """Normalize target path, removing file extensions."""
  # TODO(ochang): Consolidate this with _internal/bot/fuzzers/utils.py.
  target_name = os.path.basename(target_path)
  if '@' in target_name:
    # GFT target names often have periods in their name.
    return target_name

  return os.path.splitext(target_name)[0]


def _base_build_dir(bucket_path):
  """Get the base directory for a build."""
  job_name = environment.get_value('JOB_NAME')
  return _get_build_directory(bucket_path, job_name)


def _make_space(requested_size, current_build_dir=None):
  """Try to make the requested number of bytes available by deleting builds."""
  if utils.is_chromium():
    min_free_disk_space = MIN_FREE_DISK_SPACE_CHROMIUM
  else:
    min_free_disk_space = MIN_FREE_DISK_SPACE_DEFAULT

  builds_directory = environment.get_value('BUILDS_DIR')

  error_message = 'Need at least %d GB of free disk space.' % ((
      (min_free_disk_space + requested_size) // 1024**3))
  for _ in range(MAX_EVICTED_BUILDS):
    free_disk_space = shell.get_free_disk_space(builds_directory)
    if free_disk_space is None:
      # Can't determine free disk space, bail out.
      return False

    if requested_size + min_free_disk_space < free_disk_space:
      return True

    if not _evict_build(current_build_dir):
      logs.log_error(error_message)
      return False

  free_disk_space = shell.get_free_disk_space(builds_directory)
  result = requested_size + min_free_disk_space < free_disk_space
  if not result:
    logs.log_error(error_message)
  return result


def _make_space_for_build(build_local_archive,
                          current_build_dir,
                          file_match_callback=None):
  """Make space for extracting the build archive by deleting the least recently
  used builds."""
  extracted_size = archive.extracted_size(
      build_local_archive, file_match_callback=file_match_callback)

  return _make_space(extracted_size, current_build_dir=current_build_dir)


def _evict_build(current_build_dir):
  """Remove the least recently used build to make room."""
  builds_directory = environment.get_value('BUILDS_DIR')
  least_recently_used = None
  least_recently_used_timestamp = None

  for build_directory in os.listdir(builds_directory):
    absolute_build_directory = os.path.abspath(
        os.path.join(builds_directory, build_directory))
    if not os.path.isdir(absolute_build_directory):
      continue

    if os.path.commonpath(
        [absolute_build_directory,
         os.path.abspath(current_build_dir)]) == absolute_build_directory:
      # Don't evict the build we're trying to extract. This could be a parent
      # directory of where we're currently extracting to.
      continue

    build = BaseBuild(absolute_build_directory)
    timestamp = build.last_used_time()

    if (least_recently_used_timestamp is None or
        timestamp < least_recently_used_timestamp):
      least_recently_used_timestamp = timestamp
      least_recently_used = build

  if not least_recently_used:
    return False

  logs.log(
      'Deleting build %s to save space.' % least_recently_used.base_build_dir)
  least_recently_used.delete()

  return True


def _handle_unrecoverable_error_on_windows():
  """Handle non-recoverable error on Windows. This is usually either due to disk
  corruption or processes failing to terminate using regular methods. Force a
  restart for recovery."""
  if environment.platform() != 'WINDOWS':
    return

  logs.log_error('Unrecoverable error, restarting machine...')
  time.sleep(60)
  utils.restart_machine()


def _get_file_match_callback():
  """Returns a file match callback to decide which files to unpack in an
  archive.
  """
  # Don't return a callback to decide what to selectively unpack if
  # UNPACK_ALL_FUZZ_TARGETS_AND_FILES is set. Otherwise we are not actually
  # going to unpack all.
  if environment.get_value('UNPACK_ALL_FUZZ_TARGETS_AND_FILES'):
    return None

  fuzz_target = environment.get_value('FUZZ_TARGET')
  if not fuzz_target:
    # File match regex is only applicable for libFuzzer and afl fuzz targets.
    return None

  logs.log('Extracting only files for target %s.' % fuzz_target)

  allowlisted_names = tuple([fuzz_target] + FUZZ_TARGET_ALLOWLISTED_PREFIXES)
  blocklisted_extensions = tuple(
      '.' + extension for extension in FUZZ_TARGET_EXCLUDED_EXTENSIONS)

  def file_match_callback(filepath):
    """Returns True if any part (ie: directory or file) of the |filepath| starts
     with one of the |allowlisted_names| or has an extension but does not end
     with one of the |blocklisted_extensions|.
    """
    path_components = os.path.normpath(filepath).split(os.sep)
    # Is it an allowlisted binary?
    if any(
        component.startswith(allowlisted_names)
        for component in path_components):
      return True

    basename = os.path.basename(filepath)
    # Does it have a blocklisted extension?
    if basename.endswith(blocklisted_extensions):
      return False

    # Does it have an extension?
    if '.' in basename:
      return True

    return False

  return file_match_callback


def _remove_scheme(bucket_path):
  """Remove scheme from the bucket path."""
  if '://' not in bucket_path:
    raise BuildManagerException('Invalid bucket path: ' + bucket_path)

  return bucket_path.split('://')[1]


def _get_build_directory(bucket_path, job_name):
  """Return the build directory based on bucket path and job name."""
  builds_directory = environment.get_value('BUILDS_DIR')

  # In case we have a bucket path, we want those to share the same build
  # directory.
  if bucket_path:
    path = _remove_scheme(bucket_path).lstrip('/')
    bucket_path, file_pattern = path.rsplit('/', 1)
    bucket_path = bucket_path.replace('/', '_')

    # Remove similar build types to force them in same directory.
    file_pattern = utils.remove_sub_strings(file_pattern, BUILD_TYPE_SUBSTRINGS)

    file_pattern_hash = utils.string_hash(file_pattern)
    job_directory = '%s_%s' % (bucket_path, file_pattern_hash)
  else:
    job_directory = job_name

  return os.path.join(builds_directory, job_directory)


def _set_random_fuzz_target_for_fuzzing_if_needed(fuzz_targets, target_weights):
  """Sets a random fuzz target for fuzzing."""
  fuzz_target = environment.get_value('FUZZ_TARGET')
  if fuzz_target:
    logs.log('Use previously picked fuzz target %s for fuzzing.' % fuzz_target)
    return fuzz_target

  if not environment.is_engine_fuzzer_job():
    return None

  fuzz_targets = list(fuzz_targets)
  if not fuzz_targets:
    logs.log_error('No fuzz targets found. Unable to pick random one.')
    return None

  environment.set_value('FUZZ_TARGET_COUNT', len(fuzz_targets))

  fuzz_target = fuzzer_selection.select_fuzz_target(fuzz_targets,
                                                    target_weights)
  environment.set_value('FUZZ_TARGET', fuzz_target)
  logs.log('Picked fuzz target %s for fuzzing.' % fuzz_target)

  return fuzz_target


def _setup_build_directories(base_build_dir):
  """Set up build directories for a job."""
  # Create the root build directory for this job.
  shell.create_directory(base_build_dir, create_intermediates=True)

  custom_binary_directory = os.path.join(base_build_dir, 'custom')
  revision_build_directory = os.path.join(base_build_dir, 'revisions')
  sym_build_directory = os.path.join(base_build_dir, 'symbolized')
  sym_debug_build_directory = os.path.join(sym_build_directory, 'debug')
  sym_release_build_directory = os.path.join(sym_build_directory, 'release')
  build_directories = [
      custom_binary_directory, revision_build_directory, sym_build_directory,
      sym_debug_build_directory, sym_release_build_directory
  ]
  for build_directory in build_directories:
    shell.create_directory(build_directory)


def set_environment_vars(search_directories, app_path='APP_PATH',
                         env_prefix=''):
  """Set build-related environment variables (APP_PATH, APP_DIR etc) by walking
  through the build directory."""
  app_name = environment.get_value(env_prefix + 'APP_NAME')
  llvm_symbolizer_filename = environment.get_executable_filename(
      'llvm-symbolizer')
  llvm_symbolizer_path = None
  gn_args_filename = 'args.gn'
  gn_args_path = None
  platform = environment.platform()
  absolute_file_path = None
  app_directory = None

  # Chromium specific folder to ignore.
  initialexe_folder_path = '%sinitialexe' % os.path.sep

  for search_directory in search_directories:
    for root, _, files in shell.walk(search_directory):
      # .dSYM folder contain symbol files on Mac and should
      # not be searched for application binary.
      if platform == 'MAC' and '.dSYM' in root:
        continue

      # Ignore some folders on Windows.
      if (platform == 'WINDOWS' and (initialexe_folder_path in root)):
        continue

      for filename in files:
        if not absolute_file_path and filename == app_name:
          absolute_file_path = os.path.join(root, filename)
          app_directory = os.path.dirname(absolute_file_path)

          # We don't want to change the state of system binaries.
          if not environment.get_value('SYSTEM_BINARY_DIR'):
            os.chmod(absolute_file_path, 0o750)

          environment.set_value(env_prefix + app_path, absolute_file_path)
          environment.set_value(env_prefix + 'APP_DIR', app_directory)

        if not gn_args_path and filename == gn_args_filename:
          gn_args_path = os.path.join(root, gn_args_filename)
          environment.set_value(env_prefix + 'GN_ARGS_PATH', gn_args_path)

        if (not llvm_symbolizer_path and
            filename == llvm_symbolizer_filename and
            not environment.get_value('USE_DEFAULT_LLVM_SYMBOLIZER')):
          llvm_symbolizer_path = os.path.join(root, llvm_symbolizer_filename)
          environment.set_value(env_prefix + 'LLVM_SYMBOLIZER_PATH',
                                llvm_symbolizer_path)


class BaseBuild:
  """Represents a build."""

  def __init__(self, base_build_dir):
    self.base_build_dir = base_build_dir

  def last_used_time(self):
    """Return the last used time for the build."""
    timestamp_file_path = os.path.join(self.base_build_dir, TIMESTAMP_FILE)
    timestamp = utils.read_data_from_file(timestamp_file_path, eval_data=True)

    return timestamp or 0

  def delete(self):
    """Delete this build."""
    shell.remove_directory(self.base_build_dir)


class Build(BaseBuild):
  """Represent a build type at a particular revision."""

  def __init__(self, base_build_dir, revision, build_prefix=''):
    super().__init__(base_build_dir)
    self.revision = revision
    self.build_prefix = build_prefix
    self.env_prefix = build_prefix + '_' if build_prefix else ''

  def _reset_cwd(self):
    """Reset current working directory. Needed to clean up build
    without hitting dir-in-use exception on Windows."""
    root_directory = environment.get_value('ROOT_DIR')
    os.chdir(root_directory)

  def _delete_partial_build_file(self):
    """Deletes partial build file (if present). This is needed to make sure we
    clean up build directory if the previous build was partial."""
    partial_build_file_path = os.path.join(self.build_dir, PARTIAL_BUILD_FILE)
    if os.path.exists(partial_build_file_path):
      self.delete()

  def _pre_setup(self):
    """Common pre-setup."""
    self._reset_cwd()
    shell.clear_temp_directory()

    self._delete_partial_build_file()

    if self.base_build_dir:
      _setup_build_directories(self.base_build_dir)

    environment.set_value(self.env_prefix + 'APP_REVISION', self.revision)
    environment.set_value(self.env_prefix + 'APP_PATH', '')
    environment.set_value(self.env_prefix + 'APP_PATH_DEBUG', '')

  def _patch_rpath(self, binary_path, instrumented_library_paths):
    """Patch rpaths of a binary to point to instrumented libraries"""
    rpaths = get_rpaths(binary_path)
    # Discard all RPATHs that aren't relative to build.
    rpaths = [rpath for rpath in rpaths if '$ORIGIN' in rpath]

    for additional_path in reversed(instrumented_library_paths):
      if additional_path not in rpaths:
        rpaths.insert(0, additional_path)

    set_rpaths(binary_path, rpaths)

  def _patch_rpaths(self, instrumented_library_paths):
    """Patch rpaths of builds to point to instrumented libraries."""
    if environment.is_engine_fuzzer_job():
      # Import here as this path is not available in App Engine context.
      from clusterfuzz._internal.bot.fuzzers import utils as fuzzer_utils

      for target_path in fuzzer_utils.get_fuzz_targets(self.build_dir):
        self._patch_rpath(target_path, instrumented_library_paths)
    else:
      app_path = environment.get_value('APP_PATH')
      if app_path:
        self._patch_rpath(app_path, instrumented_library_paths)

      app_path_debug = environment.get_value('APP_PATH_DEBUG')
      if app_path_debug:
        self._patch_rpath(app_path_debug, instrumented_library_paths)

  def _post_setup_success(self, update_revision=True):
    """Common post-setup."""
    if update_revision:
      self._write_revision()

    # Update timestamp to indicate when this build was last used.
    if self.base_build_dir:
      timestamp_file_path = os.path.join(self.base_build_dir, TIMESTAMP_FILE)
      utils.write_data_to_file(time.time(), timestamp_file_path)

    # Update rpaths if necessary (for e.g. instrumented libraries).
    instrumented_library_paths = environment.get_instrumented_libraries_paths()
    if instrumented_library_paths:
      self._patch_rpaths(instrumented_library_paths)

  def _unpack_build(self,
                    base_build_dir,
                    build_dir,
                    build_url,
                    target_weights=None):
    """Unpacks a build from a build url into the build directory."""
    # Track time taken to unpack builds so that it doesn't silently regress.
    start_time = time.time()

    # Free up memory.
    utils.python_gc()

    # Remove the current build.
    logs.log('Removing build directory %s.' % build_dir)
    if not shell.remove_directory(build_dir, recreate=True):
      logs.log_error('Unable to clear build directory %s.' % build_dir)
      _handle_unrecoverable_error_on_windows()
      return False

    # Decide whether to use cache build archives or not.
    use_cache = environment.get_value('CACHE_STORE', False)

    # Download build archive locally.
    build_local_archive = os.path.join(build_dir, os.path.basename(build_url))

    # Make the disk space necessary for the archive available.
    archive_size = storage.get_download_file_size(
        build_url, build_local_archive, use_cache=True)
    if archive_size is not None and not _make_space(archive_size,
                                                    base_build_dir):
      shell.clear_data_directories()
      logs.log_fatal_and_exit(
          'Failed to make space for download. '
          'Cleared all data directories to free up space, exiting.')

    logs.log('Downloading build from url %s.' % build_url)
    try:
      storage.copy_file_from(
          build_url, build_local_archive, use_cache=use_cache)
    except:
      logs.log_error('Unable to download build url %s.' % build_url)
      return False

    unpack_everything = environment.get_value(
        'UNPACK_ALL_FUZZ_TARGETS_AND_FILES')
    if not unpack_everything:
      # For fuzzing, pick a random fuzz target so that we only un-archive that
      # particular fuzz target and its dependencies and save disk space.  If we
      # are going to unpack everythng in archive based on
      # |UNPACK_ALL_FUZZ_TARGETS_AND_FILES| in the job definition, then don't
      # set a random fuzz target before we've unpacked the build. It won't
      # actually save us anything in this case and can be really expensive for
      # large builds (such as Chrome OS). Defer setting it until after the build
      # has been unpacked.
      self._pick_fuzz_target(
          self._get_fuzz_targets_from_archive(build_local_archive),
          target_weights)

    # Actual list of files to unpack can be smaller if we are only unarchiving
    # a particular fuzz target.
    file_match_callback = _get_file_match_callback()
    assert not (unpack_everything and file_match_callback is not None)

    if not _make_space_for_build(build_local_archive, base_build_dir,
                                 file_match_callback):
      shell.clear_data_directories()
      logs.log_fatal_and_exit(
          'Failed to make space for build. '
          'Cleared all data directories to free up space, exiting.')

    # Unpack the local build archive.
    logs.log('Unpacking build archive %s.' % build_local_archive)
    trusted = not utils.is_oss_fuzz()
    try:
      archive.unpack(
          build_local_archive,
          build_dir,
          trusted=trusted,
          file_match_callback=file_match_callback)
    except:
      logs.log_error('Unable to unpack build archive %s.' % build_local_archive)
      return False

    if unpack_everything:
      # Set a random fuzz target now that the build has been unpacked, if we
      # didn't set one earlier. For an auxiliary build, fuzz target is already
      # specified during main build unpacking.
      self._pick_fuzz_target(
          self._get_fuzz_targets_from_dir(build_dir), target_weights)

    # If this is partial build due to selected build files, then mark it as such
    # so that it is not re-used.
    if file_match_callback:
      partial_build_file_path = os.path.join(build_dir, PARTIAL_BUILD_FILE)
      utils.write_data_to_file('', partial_build_file_path)

    # No point in keeping the archive around.
    shell.remove_file(build_local_archive)

    end_time = time.time()
    elapsed_time = end_time - start_time
    log_func = logs.log_warn if elapsed_time > UNPACK_TIME_LIMIT else logs.log
    log_func('Build took %0.02f minutes to unpack.' % (elapsed_time / 60.))

    return True

  def _get_fuzz_targets_from_archive(self, archive_path):
    """Get iterator of fuzz targets from archive path."""
    # Import here as this path is not available in App Engine context.
    from clusterfuzz._internal.bot.fuzzers import utils as fuzzer_utils

    for archive_file in archive.iterator(archive_path):
      if fuzzer_utils.is_fuzz_target_local(archive_file.name,
                                           archive_file.handle):
        fuzz_target = _normalize_target_name(archive_file.name)
        yield fuzz_target

  def _get_fuzz_targets_from_dir(self, build_dir):
    """Get iterator of fuzz targets from build dir."""
    # Import here as this path is not available in App Engine context.
    from clusterfuzz._internal.bot.fuzzers import utils as fuzzer_utils

    for path in fuzzer_utils.get_fuzz_targets(build_dir):
      yield _normalize_target_name(path)

  def _pick_fuzz_target(self, fuzz_targets, target_weights):
    """Selects a fuzz target for fuzzing."""
    return _set_random_fuzz_target_for_fuzzing_if_needed(
        fuzz_targets, target_weights)

  def setup(self):
    """Set up the build on disk, and set all the necessary environment
    variables. Should return whether or not build setup succeeded."""
    raise NotImplementedError

  @property
  def build_dir(self):
    """The build directory. Usually a subdirectory of base_build_dir."""
    raise NotImplementedError

  def exists(self):
    """Check if build already exists."""
    revision_file = os.path.join(self.build_dir, REVISION_FILE_NAME)
    if os.path.exists(revision_file):
      with open(revision_file, 'r') as file_handle:
        try:
          current_revision = int(file_handle.read())
        except ValueError:
          current_revision = -1

      # We have the revision required locally, no more work to do, other than
      # setting application path environment variables.
      if self.revision == current_revision:
        return True

    return False

  def delete(self):
    """Delete this build."""
    # This overrides BaseBuild.delete (which deletes the entire base build
    # directory) to delete this specific build.
    shell.remove_directory(self.build_dir)

  def _write_revision(self):
    revision_file = os.path.join(self.build_dir, REVISION_FILE_NAME)
    revisions.write_revision_to_revision_file(revision_file, self.revision)

  def _setup_application_path(self,
                              build_dir=None,
                              app_path='APP_PATH',
                              build_update=False):
    """Sets up APP_PATH environment variables for revision build."""
    logs.log('Setup application path.')

    if not build_dir:
      build_dir = self.build_dir

    # Make sure to initialize so that we don't carry stale values
    # in case of errors. app_path can be APP_PATH or APP_PATH_DEBUG.
    app_path = self.env_prefix + app_path
    environment.set_value(app_path, '')
    environment.set_value(self.env_prefix + 'APP_DIR', '')
    environment.set_value(self.env_prefix + 'BUILD_DIR', build_dir)
    environment.set_value(self.env_prefix + 'GN_ARGS_PATH', '')
    environment.set_value(self.env_prefix + 'LLVM_SYMBOLIZER_PATH',
                          environment.get_default_tool_path('llvm-symbolizer'))

    # Initialize variables.
    fuzzer_directory = environment.get_value('FUZZER_DIR')
    search_directories = [build_dir]
    if fuzzer_directory:
      search_directories.append(fuzzer_directory)

    set_environment_vars(
        search_directories, app_path=app_path, env_prefix=self.env_prefix)

    absolute_file_path = environment.get_value(app_path)
    app_directory = environment.get_value(self.env_prefix + 'APP_DIR')

    if not absolute_file_path:
      return

    # Set the symlink if needed.
    symbolic_link_target = environment.get_value(self.env_prefix +
                                                 'SYMBOLIC_LINK')
    if symbolic_link_target:
      os.system('mkdir --parents %s' % os.path.dirname(symbolic_link_target))
      os.system('rm %s' % symbolic_link_target)
      os.system('ln -s %s %s' % (app_directory, symbolic_link_target))

    if utils.is_chromium():
      # Use deterministic fonts when available. See crbug.com/822737.
      # For production builds (stable, beta), assume that they support it.
      if not isinstance(self.revision, int) or self.revision >= 635076:
        environment.set_value('FONTCONFIG_SYSROOT', app_directory)
      else:
        # Remove if set during previous iterations of regression testing.
        environment.remove_key('FONTCONFIG_SYSROOT')

    if not environment.is_android():
      return

    android.device.update_build(absolute_file_path, force_update=build_update)


class RegularBuild(Build):
  """Represents a regular build."""

  def __init__(self,
               base_build_dir,
               revision,
               build_url,
               target_weights=None,
               build_prefix=''):
    super().__init__(base_build_dir, revision, build_prefix)
    self.build_url = build_url

    if build_prefix:
      self.build_dir_name = build_prefix.lower()
    else:
      self.build_dir_name = 'revisions'

    self._build_dir = os.path.join(self.base_build_dir, self.build_dir_name)
    self.target_weights = target_weights

  @property
  def build_dir(self):
    return self._build_dir

  def setup(self):
    """Sets up build with a particular revision."""
    self._pre_setup()
    environment.set_value(self.env_prefix + 'BUILD_URL', self.build_url)

    logs.log('Retrieving build r%d.' % self.revision)
    build_update = not self.exists()
    if build_update:
      if not self._unpack_build(self.base_build_dir, self.build_dir,
                                self.build_url, self.target_weights):
        return False

      logs.log('Retrieved build r%d.' % self.revision)
    else:
      self._pick_fuzz_target(
          self._get_fuzz_targets_from_dir(self.build_dir), self.target_weights)

      # We have the revision required locally, no more work to do, other than
      # setting application path environment variables.
      logs.log('Build already exists.')

    self._setup_application_path(build_update=build_update)
    self._post_setup_success(update_revision=build_update)

    return True


class FuchsiaBuild(RegularBuild):
  """Represents a Fuchsia build."""

  def _pick_fuzz_target(self, fuzz_targets, target_weights):
    """No-op, since Fuchsia builds pick targets later than other build types
    and we aren't ready at the point that this is called by the superclass's
    setup()."""

  def _get_fuzz_targets_from_dir(self, build_dir):
    """A running instance is required to enumerate targets so this is a
    no-op."""
    return []

  def setup(self):
    """Fuchsia build setup."""
    # Prevent App Engine import issues.
    from clusterfuzz._internal.platforms import fuchsia

    environment.set_value('FUCHSIA_RESOURCES_DIR', self.build_dir)

    # Allow superclass's setup() to unpack the build
    assert environment.get_value('UNPACK_ALL_FUZZ_TARGETS_AND_FILES'), \
        'Fuchsia does not support partial unpacks'
    result = super().setup()
    if not result:
      return result

    # Verify that undercoat is available in this build
    fuchsia.undercoat.validate_api_version()

    # Kill any stale undercoat instances (currently, this is in fact the only
    # path through which instances are shut down)
    fuchsia.undercoat.stop_all()

    logs.log('Starting Fuchsia instance.')
    handle = fuchsia.undercoat.start_instance()
    environment.set_value('FUCHSIA_INSTANCE_HANDLE', handle)

    # Select a fuzzer, now that a list is available
    fuzz_targets = fuchsia.undercoat.list_fuzzers(handle)
    _set_random_fuzz_target_for_fuzzing_if_needed(fuzz_targets,
                                                  self.target_weights)

    return True


class CuttlefishKernelBuild(RegularBuild):
  """Represents a Android Cuttlefish kernel build."""

  _IMAGE_FILES = ('bzImage', 'initramfs.img')

  def setup(self):
    """Android kernel build setup."""
    from clusterfuzz._internal.platforms.android import adb

    result = super().setup()
    if not result:
      return result

    # Download syzkaller binary folder.
    if not environment.get_value('SYZKALLER_BUCKET_PATH'):
      logs.log_error('SYZKALLER_BUCKET_PATH is not set for syzkaller.')
      return False
    archive_src_path = environment.get_value('SYZKALLER_BUCKET_PATH')
    archive_dst_path = os.path.join(self.build_dir, 'syzkaller.zip')
    storage.copy_file_from(archive_src_path, archive_dst_path)

    # Extract syzkaller binary.
    syzkaller_path = os.path.join(self.build_dir, 'syzkaller')
    shell.remove_directory(syzkaller_path)
    archive.unpack(archive_dst_path, syzkaller_path)
    shell.remove_file(archive_dst_path)

    environment.set_value('VMLINUX_PATH', self.build_dir)

    cvd_dir = environment.get_value('CVD_DIR')
    adb.stop_cuttlefish_device()

    for image_filename in self._IMAGE_FILES:
      # Copy new kernel image to Cuttlefish.
      image_src = os.path.join(self.build_dir, image_filename)
      image_dest = os.path.join(cvd_dir, image_filename)
      adb.copy_to_cuttlefish(image_src, image_dest)

    adb.start_cuttlefish_device(use_kernel=True)
    adb.connect_to_cuttlefish_device()

    return True


class SymbolizedBuild(Build):
  """Symbolized build."""

  def __init__(self, base_build_dir, revision, release_build_url,
               debug_build_url):
    super().__init__(base_build_dir, revision)
    self._build_dir = os.path.join(self.base_build_dir, 'symbolized')
    self.release_build_dir = os.path.join(self.build_dir, 'release')
    self.debug_build_dir = os.path.join(self.build_dir, 'debug')

    self.release_build_url = release_build_url
    self.debug_build_url = debug_build_url

  @property
  def build_dir(self):
    return self._build_dir

  def _unpack_builds(self):
    """Download and unpack builds."""
    if not shell.remove_directory(self.build_dir, recreate=True):
      logs.log_error('Unable to clear symbolized build directory.')
      _handle_unrecoverable_error_on_windows()
      return False

    if not self.release_build_url and not self.debug_build_url:
      return False

    if self.release_build_url:
      if not self._unpack_build(self.base_build_dir, self.release_build_dir,
                                self.release_build_url):
        return False

    if self.debug_build_url:
      if not self._unpack_build(self.base_build_dir, self.debug_build_dir,
                                self.debug_build_url):
        return False

    return True

  def setup(self):
    self._pre_setup()
    logs.log('Retrieving symbolized build r%d.' % self.revision)

    build_update = not self.exists()
    if build_update:
      if not self._unpack_builds():
        return False

      logs.log('Retrieved symbolized build r%d.' % self.revision)
    else:
      logs.log('Build already exists.')

    if self.release_build_url:
      self._setup_application_path(
          self.release_build_dir, build_update=build_update)
      environment.set_value('BUILD_URL', self.release_build_url)

    if self.debug_build_url:
      # Note: this will override LLVM_SYMBOLIZER_PATH, APP_DIR etc from the
      # previous release setup, which may not be desirable behaviour.
      self._setup_application_path(
          self.debug_build_dir, 'APP_PATH_DEBUG', build_update=build_update)

    self._post_setup_success(update_revision=build_update)
    return True


class CustomBuild(Build):
  """Custom binary."""

  def __init__(self,
               base_build_dir,
               custom_binary_key,
               custom_binary_filename,
               custom_binary_revision,
               target_weights=None):
    super().__init__(base_build_dir, custom_binary_revision)
    self.custom_binary_key = custom_binary_key
    self.custom_binary_filename = custom_binary_filename
    self._build_dir = os.path.join(self.base_build_dir, 'custom')
    self.target_weights = target_weights

  @property
  def build_dir(self):
    return self._build_dir

  def _unpack_custom_build(self):
    """Unpack the custom build."""
    if not shell.remove_directory(self.build_dir, recreate=True):
      logs.log_error('Unable to clear custom binary directory.')
      _handle_unrecoverable_error_on_windows()
      return False

    build_local_archive = os.path.join(self.build_dir,
                                       self.custom_binary_filename)
    if not blobs.read_blob_to_disk(self.custom_binary_key, build_local_archive):
      return False

    # If custom binary is an archive, then unpack it.
    if archive.is_archive(self.custom_binary_filename):
      if not _make_space_for_build(build_local_archive, self.base_build_dir):
        # Remove downloaded archive to free up space and otherwise, it won't get
        # deleted until next job run.
        shell.remove_file(build_local_archive)

        logs.log_fatal_and_exit('Could not make space for build.')

      try:
        archive.unpack(build_local_archive, self.build_dir, trusted=True)
      except:
        logs.log_error(
            'Unable to unpack build archive %s.' % build_local_archive)
        return False

      # Remove the archive.
      shell.remove_file(build_local_archive)

    self._pick_fuzz_target(
        self._get_fuzz_targets_from_dir(self.build_dir), self.target_weights)
    return True

  def setup(self):
    """Set up the custom binary for a particular job."""
    self._pre_setup()

    # Track the key for the custom binary so we can create a download link
    # later.
    environment.set_value('BUILD_KEY', self.custom_binary_key)

    logs.log('Retrieving custom binary build r%d.' % self.revision)

    revision_file = os.path.join(self.build_dir, REVISION_FILE_NAME)
    build_update = revisions.needs_update(revision_file, self.revision)

    if build_update:
      if not self._unpack_custom_build():
        return False

      logs.log('Retrieved custom binary build r%d.' % self.revision)
    else:
      logs.log('Build already exists.')

      self._pick_fuzz_target(
          self._get_fuzz_targets_from_dir(self.build_dir), self.target_weights)

    self._setup_application_path(build_update=build_update)
    self._post_setup_success(update_revision=build_update)
    return True


class SystemBuild(Build):
  """System binary."""

  def __init__(self, system_binary_directory):
    super().__init__(None, 1)
    self._build_dir = system_binary_directory

  @property
  def build_dir(self):
    return self._build_dir

  def setup(self):
    """Set up a build that we assume is already installed on the system."""
    self._pre_setup()
    self._setup_application_path()
    return True

  def delete(self):
    raise BuildManagerException('Cannot delete system build.')


def _sort_build_urls_by_revision(build_urls, bucket_path, reverse):
  """Return a sorted list of build url by revision."""
  base_url = os.path.dirname(bucket_path)
  file_pattern = os.path.basename(bucket_path)
  filename_by_revision_dict = {}

  _, base_path = storage.get_bucket_name_and_path(base_url)
  base_path_with_seperator = base_path + '/' if base_path else ''

  for build_url in build_urls:
    match_pattern = f'{base_path_with_seperator}({file_pattern})'
    match = re.match(match_pattern, build_url)
    if match:
      filename = match.group(1)
      revision = match.group(2)

      # Ensure that there are no duplicate revisions.
      if revision in filename_by_revision_dict:
        job_name = environment.get_value('JOB_NAME')
        raise errors.BadStateError(
            'Found duplicate revision %s when processing bucket. '
            'Bucket path is probably malformed for job %s.' % (revision,
                                                               job_name))

      filename_by_revision_dict[revision] = filename

  try:
    sorted_revisions = sorted(
        filename_by_revision_dict,
        reverse=reverse,
        key=lambda x: list(map(int, x.split('.'))))
  except:
    logs.log_warn(
        'Revision pattern is not an integer, falling back to string sort.')
    sorted_revisions = sorted(filename_by_revision_dict, reverse=reverse)

  sorted_build_urls = []
  for revision in sorted_revisions:
    filename = filename_by_revision_dict[revision]
    sorted_build_urls.append('%s/%s' % (base_url, filename))

  return sorted_build_urls


def get_build_urls_list(bucket_path, reverse=True):
  """Returns a sorted list of build urls from a bucket path."""
  if not bucket_path:
    return []

  base_url = os.path.dirname(bucket_path)
  if environment.is_running_on_app_engine():
    build_urls = list(storage.list_blobs(base_url))
  else:
    keys_directory = environment.get_value('BUILD_URLS_DIR')
    keys_filename = '%s.list' % utils.string_hash(bucket_path)
    keys_file_path = os.path.join(keys_directory, keys_filename)

    # For one task, keys file that is cached locally should be re-used.
    # Otherwise, we do waste lot of network bandwidth calling and getting the
    # same set of urls (esp for regression and progression testing).
    if not os.path.exists(keys_file_path):
      # Get url list by reading the GCS bucket.
      with open(keys_file_path, 'w') as f:
        for path in storage.list_blobs(base_url):
          f.write(path + '\n')

    content = utils.read_data_from_file(
        keys_file_path, eval_data=False).decode('utf-8')
    if not content:
      return []

    build_urls = content.splitlines()

  return _sort_build_urls_by_revision(build_urls, bucket_path, reverse)


def get_primary_bucket_path():
  """Get the main bucket path for the current job."""
  release_build_bucket_path = environment.get_value('RELEASE_BUILD_BUCKET_PATH')
  if release_build_bucket_path:
    return release_build_bucket_path

  fuzz_target_build_bucket_path = get_bucket_path(
      'FUZZ_TARGET_BUILD_BUCKET_PATH')

  if fuzz_target_build_bucket_path:
    fuzz_target = environment.get_value('FUZZ_TARGET')
    if not fuzz_target:
      raise BuildManagerException('FUZZ_TARGET is not defined.')

    return _full_fuzz_target_path(fuzz_target_build_bucket_path, fuzz_target)

  raise BuildManagerException(
      'RELEASE_BUILD_BUCKET_PATH or FUZZ_TARGET_BUILD_BUCKET_PATH '
      'needs to be defined.')


def get_revisions_list(bucket_path, testcase=None):
  """Returns a sorted ascending list of revisions from a bucket path, excluding
  bad build revisions and testcase crash revision (if any)."""
  revision_pattern = revisions.revision_pattern_from_build_bucket_path(
      bucket_path)

  revision_urls = get_build_urls_list(bucket_path, reverse=False)
  if not revision_urls:
    return None

  # Parse the revisions out of the build urls.
  revision_list = []
  for url in revision_urls:
    match = re.match(revision_pattern, url)
    if match:
      revision = revisions.convert_revision_to_integer(match.group(1))
      revision_list.append(revision)

  # Remove revisions for bad builds from the revision list.
  job_type = environment.get_value('JOB_NAME')
  bad_builds = ndb_utils.get_all_from_query(
      data_types.BuildMetadata.query(
          ndb_utils.is_true(data_types.BuildMetadata.bad_build),
          data_types.BuildMetadata.job_type == job_type))
  for bad_build in bad_builds:
    # Don't remove testcase revision even if it is in bad build list. This
    # usually happens when a bad bot sometimes marks a particular revision as
    # bad due to flakiness.
    if testcase and bad_build.revision == testcase.crash_revision:
      continue

    if bad_build.revision in revision_list:
      revision_list.remove(bad_build.revision)

  return revision_list


def _base_fuzz_target_name(target_name):
  """Get the base fuzz target name "X" from "X@Y"."""
  return target_name.split('@')[0]


def _get_targets_list(bucket_path):
  """Get the target list for a given fuzz target bucket path. This is done by
  reading the targets.list file, which contains a list of the currently active
  fuzz targets."""
  bucket_dir_path = os.path.dirname(os.path.dirname(bucket_path))
  targets_list_path = os.path.join(bucket_dir_path, TARGETS_LIST_FILENAME)
  data = storage.read_data(targets_list_path)
  if not data:
    return None

  # Filter out targets which are not yet built.
  targets = data.decode('utf-8').splitlines()
  listed_targets = set(
      os.path.basename(path.rstrip('/'))
      for path in storage.list_blobs(bucket_dir_path, recursive=False))
  return [t for t in targets if _base_fuzz_target_name(t) in listed_targets]


def _full_fuzz_target_path(bucket_path, fuzz_target):
  """Get the full fuzz target bucket path."""
  return bucket_path.replace('%TARGET%', _base_fuzz_target_name(fuzz_target))


def _setup_split_targets_build(bucket_path, target_weights, revision=None):
  """Set up targets build."""
  targets_list = _get_targets_list(bucket_path)
  if not targets_list:
    raise BuildManagerException(
        'No targets found in targets.list (path=%s).' % bucket_path)

  fuzz_target = _set_random_fuzz_target_for_fuzzing_if_needed(
      targets_list, target_weights)
  if not fuzz_target:
    raise BuildManagerException(
        'Failed to choose a fuzz target (path=%s).' % bucket_path)

  if fuzz_target not in targets_list:
    raise errors.BuildNotFoundError(revision, environment.get_value('JOB_NAME'))

  fuzz_target_bucket_path = _full_fuzz_target_path(bucket_path, fuzz_target)
  if not revision:
    revision = _get_latest_revision([fuzz_target_bucket_path])

  return setup_regular_build(revision, bucket_path=fuzz_target_bucket_path)


def _get_latest_revision(bucket_paths):
  """Get the latest revision."""
  build_urls = []
  for bucket_path in bucket_paths:
    urls_list = get_build_urls_list(bucket_path)
    if not urls_list:
      logs.log_error('Error getting list of build urls from %s.' % bucket_path)
      return None

    build_urls.append(BuildUrls(bucket_path=bucket_path, urls_list=urls_list))

  if len(build_urls) == 0:
    logs.log_error(
        'Attempted to get latest revision, but no build urls were found.')
    return None

  main_build_urls = build_urls[0]
  other_build_urls = build_urls[1:]

  revision_pattern = revisions.revision_pattern_from_build_bucket_path(
      main_build_urls.bucket_path)
  for build_url in main_build_urls.urls_list:
    match = re.match(revision_pattern, build_url)
    if not match:
      continue

    revision = revisions.convert_revision_to_integer(match.group(1))
    if (not other_build_urls or all(
        revisions.find_build_url(url.bucket_path, url.urls_list, revision)
        for url in other_build_urls)):
      return revision

  return None


def setup_trunk_build(bucket_paths, build_prefix=None, target_weights=None):
  """Sets up latest trunk build."""
  latest_revision = _get_latest_revision(bucket_paths)
  if latest_revision is None:
    logs.log_error('Unable to find a matching revision.')
    return None

  build = setup_regular_build(
      latest_revision,
      bucket_path=bucket_paths[0],
      build_prefix=build_prefix,
      target_weights=target_weights)
  if not build:
    logs.log_error('Failed to set up a build.')
    return None

  return build


def setup_regular_build(revision,
                        bucket_path=None,
                        build_prefix='',
                        target_weights=None):
  """Sets up build with a particular revision."""
  if not bucket_path:
    # Bucket path can be customized, otherwise get it from the default env var.
    bucket_path = get_bucket_path('RELEASE_BUILD_BUCKET_PATH')

  build_urls = get_build_urls_list(bucket_path)
  job_type = environment.get_value('JOB_NAME')
  if not build_urls:
    logs.log_error('Error getting build urls for job %s.' % job_type)
    return None
  build_url = revisions.find_build_url(bucket_path, build_urls, revision)
  if not build_url:
    logs.log_error(
        'Error getting build url for job %s (r%d).' % (job_type, revision))

    return None

  base_build_dir = _base_build_dir(bucket_path)

  build_class = RegularBuild
  if environment.is_trusted_host():
    from clusterfuzz._internal.bot.untrusted_runner import build_setup_host
    build_class = build_setup_host.RemoteRegularBuild
  elif environment.platform() == 'FUCHSIA':
    build_class = FuchsiaBuild
  elif (environment.is_android_cuttlefish() and
        environment.is_kernel_fuzzer_job()):
    build_class = CuttlefishKernelBuild

  result = None
  build = build_class(
      base_build_dir,
      revision,
      build_url,
      target_weights=target_weights,
      build_prefix=build_prefix)
  if build.setup():
    result = build
  else:
    return None

  # Additional binaries to pull (for fuzzing engines such as Centipede).
  extra_bucket_path = get_bucket_path('EXTRA_BUILD_BUCKET_PATH')
  if extra_bucket_path:
    # Import here as this path is not available in App Engine context.
    from clusterfuzz._internal.bot.fuzzers import utils as fuzzer_utils
    extra_build_urls = get_build_urls_list(extra_bucket_path)
    extra_build_url = revisions.find_build_url(extra_bucket_path,
                                               extra_build_urls, revision)
    if not extra_build_url:
      logs.log_error('Error getting extra build url for job %s (r%d).' %
                     (job_type, revision))
      return None

    build = build_class(
        build.build_dir,  # Store inside the main build.
        revision,
        extra_build_url,
        target_weights=target_weights,
        build_prefix=fuzzer_utils.EXTRA_BUILD_DIR)
    if not build.setup():
      return None

  return result


def setup_symbolized_builds(revision):
  """Set up symbolized release and debug build."""
  sym_release_build_bucket_path = environment.get_value(
      'SYM_RELEASE_BUILD_BUCKET_PATH')
  sym_debug_build_bucket_path = environment.get_value(
      'SYM_DEBUG_BUILD_BUCKET_PATH')

  sym_release_build_urls = get_build_urls_list(sym_release_build_bucket_path)
  sym_debug_build_urls = get_build_urls_list(sym_debug_build_bucket_path)

  # We should at least have a symbolized debug or release build.
  if not sym_release_build_urls and not sym_debug_build_urls:
    logs.log_error(
        'Error getting list of symbolized build urls from (%s, %s).' %
        (sym_release_build_bucket_path, sym_debug_build_bucket_path))
    return None

  sym_release_build_url = revisions.find_build_url(
      sym_release_build_bucket_path, sym_release_build_urls, revision)
  sym_debug_build_url = revisions.find_build_url(sym_debug_build_bucket_path,
                                                 sym_debug_build_urls, revision)

  base_build_dir = _base_build_dir(sym_release_build_bucket_path)

  build_class = SymbolizedBuild
  if environment.is_trusted_host():
    from clusterfuzz._internal.bot.untrusted_runner import build_setup_host
    build_class = build_setup_host.RemoteSymbolizedBuild  # pylint: disable=no-member

  build = build_class(base_build_dir, revision, sym_release_build_url,
                      sym_debug_build_url)
  if build.setup():
    return build

  return None


def setup_custom_binary(target_weights=None):
  """Set up the custom binary for a particular job."""
  # Check if this build is dependent on any other custom job. If yes,
  # then fake out our job name for setting up the build.
  old_job_name = ''
  share_build_job_type = environment.get_value('SHARE_BUILD_WITH_JOB_TYPE')
  if share_build_job_type:
    job_name = share_build_job_type
    old_job_name = environment.get_value('JOB_NAME', '')
    environment.set_value('JOB_NAME', job_name)
  else:
    job_name = environment.get_value('JOB_NAME', '')

  # Verify that this is really a custom binary job.
  job = data_types.Job.query(data_types.Job.name == job_name).get()
  if not job or not job.custom_binary_key or not job.custom_binary_filename:
    logs.log_error(
        'Job does not have a custom binary, even though CUSTOM_BINARY is set.')
    return False

  base_build_dir = _base_build_dir('')
  build = CustomBuild(
      base_build_dir,
      job.custom_binary_key,
      job.custom_binary_filename,
      job.custom_binary_revision,
      target_weights=target_weights)

  # Revert back the actual job name.
  if share_build_job_type:
    environment.set_value('JOB_NAME', old_job_name)

  if build.setup():
    return build

  return None


def setup_system_binary():
  """Set up a build that we assume is already installed on the system."""
  system_binary_directory = environment.get_value('SYSTEM_BINARY_DIR', '')
  build = SystemBuild(system_binary_directory)
  if build.setup():
    return build

  return None


def setup_build(revision=0, target_weights=None):
  """Set up a custom or regular build based on revision."""
  # For custom binaries we always use the latest version. Revision is ignored.
  custom_binary = environment.get_value('CUSTOM_BINARY')
  if custom_binary:
    return setup_custom_binary(target_weights=target_weights)

  # In this case, we assume the build is already installed on the system.
  system_binary = environment.get_value('SYSTEM_BINARY_DIR')
  if system_binary:
    return setup_system_binary()

  fuzz_target_build_bucket_path = get_bucket_path(
      'FUZZ_TARGET_BUILD_BUCKET_PATH')

  if fuzz_target_build_bucket_path:
    # Split fuzz target build.
    return _setup_split_targets_build(
        fuzz_target_build_bucket_path, target_weights, revision=revision)

  if revision:
    # Setup regular build with revision.
    return setup_regular_build(revision, target_weights=target_weights)

  # If no revision is provided, we default to a trunk build.
  bucket_paths = []
  for env_var in DEFAULT_BUILD_BUCKET_PATH_ENV_VARS:
    bucket_path = get_bucket_path(env_var)
    if bucket_path:
      bucket_paths.append(bucket_path)
    else:
      logs.log('Bucket path not found for %s' % env_var)

  if len(bucket_paths) == 0:
    logs.log_error('Attempted a trunk build, but no bucket paths were found.')
    return None

  return setup_trunk_build(bucket_paths, target_weights=target_weights)


def is_custom_binary():
  """Determine if this is a custom or preinstalled system binary."""
  return (environment.get_value('CUSTOM_BINARY') or
          environment.get_value('SYSTEM_BINARY_DIR'))


def has_symbolized_builds():
  """Return a bool on if job type has either a release or debug build for stack
  symbolization."""
  return (environment.get_value('SYM_RELEASE_BUILD_BUCKET_PATH') or
          environment.get_value('SYM_DEBUG_BUILD_BUCKET_PATH'))


def _set_rpaths_chrpath(binary_path, rpaths):
  """Set rpaths using chrpath."""
  chrpath = environment.get_default_tool_path('chrpath')
  if not chrpath:
    raise BuildManagerException('Failed to find chrpath')

  subprocess.check_output(
      [chrpath, '-r', ':'.join(rpaths), binary_path], stderr=subprocess.PIPE)


def _set_rpaths_patchelf(binary_path, rpaths):
  """Set rpaths using patchelf."""
  patchelf = shutil.which('patchelf')
  if not patchelf:
    raise BuildManagerException('Failed to find patchelf')

  subprocess.check_output(
      [patchelf, '--force-rpath', '--set-rpath', ':'.join(rpaths), binary_path],
      stderr=subprocess.PIPE)


def set_rpaths(binary_path, rpaths):
  """Set rpath of a binary."""
  # Patchelf handles rpath patching much better, and allows e.g. extending the
  # length of the rpath. However, it loads the entire binary into memory so
  # does not work for large binaries, so use chrpath for larger binaries.
  binary_size = os.path.getsize(binary_path)
  if binary_size >= PATCHELF_SIZE_LIMIT:
    _set_rpaths_chrpath(binary_path, rpaths)
  else:
    _set_rpaths_patchelf(binary_path, rpaths)


def get_rpaths(binary_path):
  """Get rpath of a binary."""
  chrpath = environment.get_default_tool_path('chrpath')
  if not chrpath:
    raise BuildManagerException('Failed to find chrpath')

  try:
    rpaths = subprocess.check_output(
        [chrpath, '-l', binary_path],
        stderr=subprocess.PIPE).strip().decode('utf-8')
  except subprocess.CalledProcessError as e:
    if b'no rpath or runpath tag found' in e.output:
      return []

    raise

  if rpaths:
    search_marker = 'RPATH='
    start_index = rpaths.index(search_marker) + len(search_marker)
    return rpaths[start_index:].split(':')

  return []


def check_app_path(app_path='APP_PATH'):
  """Check if APP_PATH is properly set."""
  # If APP_NAME is not set (e.g. for grey box jobs), then we don't need
  # APP_PATH.
  return (not environment.get_value('APP_NAME') or
          environment.get_value(app_path))


def get_bucket_path(name):
  """Return build bucket path, applying any set overrides."""
  bucket_path = environment.get_value(name)
  bucket_path = overrides.check_and_apply_overrides(
      bucket_path, overrides.PLATFORM_ID_TO_BUILD_PATH_KEY)
  return bucket_path<|MERGE_RESOLUTION|>--- conflicted
+++ resolved
@@ -14,10 +14,6 @@
 """Build manager."""
 
 from collections import namedtuple
-<<<<<<< HEAD
-=======
-from distutils import spawn  # pylint: disable=deprecated-module
->>>>>>> 5a28799e
 import os
 import re
 import shutil
