--- conflicted
+++ resolved
@@ -1233,21 +1233,7 @@
   return None
 
 
-<<<<<<< HEAD
-def setup_system_binary():
-  """Set up a build that we assume is already installed on the system."""
-  system_binary_directory = environment.get_value('SYSTEM_BINARY_DIR', '')
-  build = SystemBuild(system_binary_directory)
-  if build.setup():
-    return build
-
-  return None
-
-
 def setup_build(revision=0, fuzz_target=None):
-=======
-def setup_build(revision=0, target_weights=None):
->>>>>>> dc2f4acf
   """Set up a custom or regular build based on revision."""
   result = _setup_build(revision, fuzz_target)
   if fuzz_target:
