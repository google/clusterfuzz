# Copyright 2019 Google LLC
#
# Licensed under the Apache License, Version 2.0 (the "License");
# you may not use this file except in compliance with the License.
# You may obtain a copy of the License at
#
#      http://www.apache.org/licenses/LICENSE-2.0
#
# Unless required by applicable law or agreed to in writing, software
# distributed under the License is distributed on an "AS IS" BASIS,
# WITHOUT WARRANTIES OR CONDITIONS OF ANY KIND, either express or implied.
# See the License for the specific language governing permissions and
# limitations under the License.
"""Build manager."""

from collections import namedtuple
import contextlib
import datetime
import os
import re
import shutil
import subprocess
import time
from typing import Optional

from clusterfuzz._internal.base import errors
from clusterfuzz._internal.base import utils
from clusterfuzz._internal.build_management import build_archive
from clusterfuzz._internal.build_management import overrides
from clusterfuzz._internal.build_management import revisions
from clusterfuzz._internal.config import local_config
from clusterfuzz._internal.datastore import data_types
from clusterfuzz._internal.datastore import ndb_utils
from clusterfuzz._internal.fuzzing import fuzzer_selection
from clusterfuzz._internal.google_cloud_utils import blobs
from clusterfuzz._internal.google_cloud_utils import storage
from clusterfuzz._internal.metrics import logs
from clusterfuzz._internal.metrics import monitoring_metrics
from clusterfuzz._internal.platforms import android
from clusterfuzz._internal.system import archive
from clusterfuzz._internal.system import environment
from clusterfuzz._internal.system import shell

# The default environment variables for specifying build bucket paths.
DEFAULT_BUILD_BUCKET_PATH_ENV_VARS = (
    'RELEASE_BUILD_BUCKET_PATH',
    'SYM_RELEASE_BUILD_BUCKET_PATH',
    'SYM_DEBUG_BUILD_BUCKET_PATH',
)

# File name for storing current build revision.
REVISION_FILE_NAME = 'REVISION'

# Various build type mapping strings.
BUILD_TYPE_SUBSTRINGS = [
    '-beta', '-stable', '-debug', '-release', '-symbolized', '-extended_stable'
]

# Build eviction constants.
MAX_EVICTED_BUILDS = 100
MIN_FREE_DISK_SPACE_CHROMIUM = 10 * 1024 * 1024 * 1024  # 10 GB
MIN_FREE_DISK_SPACE_DEFAULT = 5 * 1024 * 1024 * 1024  # 5 GB
TIMESTAMP_FILE = '.timestamp'

# Indicates if this is a partial build (due to selected files copied from fuzz
# target).
PARTIAL_BUILD_FILE = '.partial_build'

# Time for unpacking a build beyond which an error should be logged.
UNPACK_TIME_LIMIT = 60 * 20

PATCHELF_SIZE_LIMIT = 1.5 * 1024 * 1024 * 1024  # 1.5 GiB

TARGETS_LIST_FILENAME = 'targets.list'

BuildUrls = namedtuple('BuildUrls', ['bucket_path', 'urls_list'])


class BuildManagerError(Exception):
  """Build manager exceptions."""


def _base_build_dir(bucket_path):
  """Get the base directory for a build."""
  job_name = environment.get_value('JOB_NAME')
  return _get_build_directory(bucket_path, job_name)


def _make_space(requested_size, current_build_dir=None):
  """Try to make the requested number of bytes available by deleting builds."""
  if utils.is_chromium():
    min_free_disk_space = MIN_FREE_DISK_SPACE_CHROMIUM
  else:
    min_free_disk_space = MIN_FREE_DISK_SPACE_DEFAULT

  builds_directory = environment.get_value('BUILDS_DIR')

  error_message = 'Need at least %d GB of free disk space.' % (
      (min_free_disk_space + requested_size) // 1024**3)
  for _ in range(MAX_EVICTED_BUILDS):
    free_disk_space = shell.get_free_disk_space(builds_directory)
    if free_disk_space is None:
      # Can't determine free disk space, bail out.
      return False

    if requested_size + min_free_disk_space < free_disk_space:
      return True

    if not _evict_build(current_build_dir):
      logs.error(error_message)
      return False

  free_disk_space = shell.get_free_disk_space(builds_directory)
  result = requested_size + min_free_disk_space < free_disk_space
  if not result:
    logs.error(error_message)
  return result


def _evict_build(current_build_dir):
  """Remove the least recently used build to make room."""
  builds_directory = environment.get_value('BUILDS_DIR')
  least_recently_used = None
  least_recently_used_timestamp = None

  for build_directory in os.listdir(builds_directory):
    absolute_build_directory = os.path.abspath(
        os.path.join(builds_directory, build_directory))
    if not os.path.isdir(absolute_build_directory):
      continue

    if os.path.commonpath(
        [absolute_build_directory,
         os.path.abspath(current_build_dir)]) == absolute_build_directory:
      # Don't evict the build we're trying to extract. This could be a parent
      # directory of where we're currently extracting to.
      continue

    build = BaseBuild(absolute_build_directory)
    timestamp = build.last_used_time()

    if (least_recently_used_timestamp is None or
        timestamp < least_recently_used_timestamp):
      least_recently_used_timestamp = timestamp
      least_recently_used = build

  if not least_recently_used:
    return False

  logs.info(
      'Deleting build %s to save space.' % least_recently_used.base_build_dir)
  least_recently_used.delete()

  return True


def _handle_unrecoverable_error_on_windows():
  """Handle non-recoverable error on Windows. This is usually either due to disk
  corruption or processes failing to terminate using regular methods. Force a
  restart for recovery."""
  if environment.platform() != 'WINDOWS':
    return

  logs.error('Unrecoverable error, restarting machine...')
  time.sleep(60)
  utils.restart_machine()


def _remove_scheme(bucket_path):
  """Remove scheme from the bucket path."""
  if '://' not in bucket_path:
    raise BuildManagerError('Invalid bucket path: ' + bucket_path)

  return bucket_path.split('://')[1]


def _get_build_directory(bucket_path, job_name):
  """Return the build directory based on bucket path and job name."""
  builds_directory = environment.get_value('BUILDS_DIR')

  # In case we have a bucket path, we want those to share the same build
  # directory.
  if bucket_path:
    path = _remove_scheme(bucket_path).lstrip('/')
    bucket_path, file_pattern = path.rsplit('/', 1)
    bucket_path = bucket_path.replace('/', '_')

    # Remove similar build types to force them in same directory.
    file_pattern = utils.remove_sub_strings(file_pattern, BUILD_TYPE_SUBSTRINGS)

    file_pattern_hash = utils.string_hash(file_pattern)
    job_directory = f'{bucket_path}_{file_pattern_hash}'
  else:
    job_directory = job_name

  return os.path.join(builds_directory, job_directory)


def set_random_fuzz_target_for_fuzzing_if_needed(fuzz_targets, target_weights):
  """Sets a random fuzz target for fuzzing."""
  if not environment.is_engine_fuzzer_job():
    return None

  fuzz_targets = list(fuzz_targets)
  if not fuzz_targets:
    logs.error('No fuzz targets found. Unable to pick random one.')
    return None

  fuzz_target = fuzzer_selection.select_fuzz_target(fuzz_targets,
                                                    target_weights)
  logs.info(f'Picked fuzz target {fuzz_target} for fuzzing.')

  return fuzz_target


def _setup_build_directories(base_build_dir):
  """Set up build directories for a job."""
  # Create the root build directory for this job.
  shell.create_directory(base_build_dir, create_intermediates=True)

  custom_binary_directory = os.path.join(base_build_dir, 'custom')
  revision_build_directory = os.path.join(base_build_dir, 'revisions')
  sym_build_directory = os.path.join(base_build_dir, 'symbolized')
  sym_debug_build_directory = os.path.join(sym_build_directory, 'debug')
  sym_release_build_directory = os.path.join(sym_build_directory, 'release')
  build_directories = [
      custom_binary_directory, revision_build_directory, sym_build_directory,
      sym_debug_build_directory, sym_release_build_directory
  ]
  for build_directory in build_directories:
    shell.create_directory(build_directory)


def set_environment_vars(search_directories, app_path='APP_PATH',
                         env_prefix=''):
  """Set build-related environment variables (APP_PATH, APP_DIR etc) by walking
  through the build directory."""
  app_name = environment.get_value(env_prefix + 'APP_NAME')
  llvm_symbolizer_filename = environment.get_executable_filename(
      'llvm-symbolizer')
  llvm_symbolizer_path = None
  gn_args_filename = 'args.gn'
  gn_args_path = None
  platform = environment.platform()
  absolute_file_path = None
  app_directory = None
  use_default_llvm_symbolizer = environment.get_value(
      'USE_DEFAULT_LLVM_SYMBOLIZER')

  # Chromium specific folder to ignore.
  initialexe_folder_path = f'{os.path.sep}initialexe'

  logs.info('\n'.join([
      'Walking build directory to find files and set environment variables.',
      f'Environment prefix: {env_prefix!r}',
      f'App path environment variable name: {app_path!r}',
      f'App name: {app_name!r}',
      f'LLVM symbolizer file name: {llvm_symbolizer_filename!r}',
      f'Use default LLVM symbolizer: {use_default_llvm_symbolizer}',
  ]))

  def set_env_var(name, value):
    full_name = env_prefix + name
    logs.info(f'Setting environment variable: {full_name} = {value}')
    environment.set_value(full_name, value)

  for search_directory in search_directories:
    logs.info(f'Searching in directory: {search_directory}')
    for root, _, files in shell.walk(search_directory):
      # .dSYM folder contain symbol files on Mac and should
      # not be searched for application binary.
      if platform == 'MAC' and '.dSYM' in root:
        continue

      # Ignore some folders on Windows.
      if (platform == 'WINDOWS' and (initialexe_folder_path in root)):
        continue

      for filename in files:
        if not absolute_file_path and filename == app_name:
          absolute_file_path = os.path.join(root, filename)
          app_directory = os.path.dirname(absolute_file_path)
          os.chmod(absolute_file_path, 0o750)

          set_env_var(app_path, absolute_file_path)
          set_env_var('APP_DIR', app_directory)

        if not gn_args_path and filename == gn_args_filename:
          gn_args_path = os.path.join(root, gn_args_filename)
          set_env_var('GN_ARGS_PATH', gn_args_path)

        if (not llvm_symbolizer_path and
            filename == llvm_symbolizer_filename and
            not use_default_llvm_symbolizer):
          llvm_symbolizer_path = os.path.join(root, llvm_symbolizer_filename)
          set_env_var('LLVM_SYMBOLIZER_PATH', llvm_symbolizer_path)

  if app_name and not absolute_file_path:
    logs.error(f'Could not find app {app_name!r} in search directories.')


def _emit_job_build_retrieval_metric(start_time, step, build_type):
  elapsed_minutes = (time.time() - start_time) / 60
  monitoring_metrics.JOB_BUILD_RETRIEVAL_TIME.add(
      elapsed_minutes, {
          'job': os.getenv('JOB_NAME'),
          'platform': environment.platform(),
          'step': step,
          'build_type': build_type,
      })


class BaseBuild:
  """Represents a build."""

  def __init__(self, base_build_dir):
    self.base_build_dir = base_build_dir

  def last_used_time(self):
    """Return the last used time for the build."""
    timestamp_file_path = os.path.join(self.base_build_dir, TIMESTAMP_FILE)
    timestamp = utils.read_data_from_file(timestamp_file_path, eval_data=True)

    return timestamp or 0

  def delete(self):
    """Delete this build."""
    shell.remove_directory(self.base_build_dir)


class Build(BaseBuild):
  """Represent a build type at a particular revision."""

  def __init__(self,
               base_build_dir,
               revision,
               build_prefix='',
               fuzz_target=None):
    super().__init__(base_build_dir)
    self.revision = revision
    self.build_prefix = build_prefix
    self.env_prefix = build_prefix + '_' if build_prefix else ''
    # This is used by users of the class to learn the fuzz targets in the build.
    self._fuzz_targets = None
    self._unpack_everything = environment.get_value(
        'UNPACK_ALL_FUZZ_TARGETS_AND_FILES', default_value=False)
    # This is used by users of the class to instruct the class which fuzz
    # target to unpack.
    self.fuzz_target = fuzz_target
    # Every fetched build is a release one, except when SymbolizedBuild
    # explicitly downloads a debug build
    self._build_type = 'release'

  def _reset_cwd(self):
    """Reset current working directory. Needed to clean up build
    without hitting dir-in-use exception on Windows."""
    root_directory = environment.get_value('ROOT_DIR')
    os.chdir(root_directory)

  def _delete_partial_build_file(self):
    """Deletes partial build file (if present). This is needed to make sure we
    clean up build directory if the previous build was partial."""
    partial_build_file_path = os.path.join(self.build_dir, PARTIAL_BUILD_FILE)
    if os.path.exists(partial_build_file_path):
      self.delete()

  def _pre_setup(self):
    """Common pre-setup."""
    self._reset_cwd()
    shell.clear_temp_directory()

    self._delete_partial_build_file()

    if self.base_build_dir:
      _setup_build_directories(self.base_build_dir)

    environment.set_value(self.env_prefix + 'APP_REVISION', self.revision)
    environment.set_value(self.env_prefix + 'APP_PATH', '')
    environment.set_value(self.env_prefix + 'APP_PATH_DEBUG', '')

  def _patch_rpath(self, binary_path, instrumented_library_paths):
    """Patch rpaths of a binary to point to instrumented libraries"""
    rpaths = get_rpaths(binary_path)
    # Discard all RPATHs that aren't relative to build.
    rpaths = [rpath for rpath in rpaths if '$ORIGIN' in rpath]

    for additional_path in reversed(instrumented_library_paths):
      if additional_path not in rpaths:
        rpaths.insert(0, additional_path)

    set_rpaths(binary_path, rpaths)

  def _patch_rpaths(self, instrumented_library_paths):
    """Patch rpaths of builds to point to instrumented libraries."""
    if environment.is_engine_fuzzer_job():
      # Import here as this path is not available in App Engine context.
      from clusterfuzz._internal.bot.fuzzers import utils as fuzzer_utils

      for target_path in fuzzer_utils.get_fuzz_targets(self.build_dir):
        self._patch_rpath(target_path, instrumented_library_paths)
    else:
      app_path = environment.get_value('APP_PATH')
      if app_path:
        self._patch_rpath(app_path, instrumented_library_paths)

      app_path_debug = environment.get_value('APP_PATH_DEBUG')
      if app_path_debug:
        self._patch_rpath(app_path_debug, instrumented_library_paths)

  def _post_setup_success(self, update_revision=True):
    """Common post-setup."""
    if update_revision:
      self._write_revision()

    # Update timestamp to indicate when this build was last used.
    if self.base_build_dir:
      timestamp_file_path = os.path.join(self.base_build_dir, TIMESTAMP_FILE)
      utils.write_data_to_file(time.time(), timestamp_file_path)

    # Update rpaths if necessary (for e.g. instrumented libraries).
    instrumented_library_paths = environment.get_instrumented_libraries_paths()
    if instrumented_library_paths:
      self._patch_rpaths(instrumented_library_paths)

  @contextlib.contextmanager
  def _download_and_open_build_archive(self, base_build_dir: str,
                                       build_dir: str, build_url: str):
    """Downloads the build archive at `build_url` and opens it.

    Args:
        base_build_dir: the base build directory
        build_dir: the current build directory
        build_url: the build URL

    Yields:
        the build archive
    """
    # Download build archive locally.
    build_local_archive = os.path.join(build_dir, os.path.basename(build_url))

    # Make the disk space necessary for the archive available.
    archive_size = storage.get_object_size(build_url)
    if archive_size is not None and not _make_space(archive_size,
                                                    base_build_dir):
      shell.clear_data_directories()
      logs.log_fatal_and_exit(
          'Failed to make space for download. '
          'Cleared all data directories to free up space, exiting.')

    logs.info(f'Downloading build from {build_url} to {build_local_archive}.')
    try:
      start_time = time.time()
      storage.copy_file_from(build_url, build_local_archive)
      _emit_job_build_retrieval_metric(start_time, 'download', self._build_type)
    except Exception as e:
      logs.error(f'Unable to download build from {build_url}: {e}')
      raise

    try:
      with build_archive.open(build_local_archive) as build:
        yield build
    finally:
      shell.remove_file(build_local_archive)

  def _open_build_archive(self, base_build_dir: str, build_dir: str,
                          build_url: str, http_build_url: Optional[str]):
    """Gets a handle on a build archive for the current build. Depending on the
    provided parameters, this function might download the build archive into
    the build directory or directly use remote HTTP archive.

    Args:
        base_build_dir: the base build directory.
        build_dir: the current build directory.
        build_url: the build URL.
        http_build_url: the HTTP build URL.

    Raises:
        if an error occurred while accessing the file over HTTP or while
        downloading the file on disk.

    Returns:
        the build archive.
    """
    # We only want to use remote unzipping if we're not unpacking everything and
    # if the HTTP URL is compatible with remote unzipping.
    allow_unpack_over_http = environment.get_value(
        'ALLOW_UNPACK_OVER_HTTP', default_value=False)
    can_unzip_over_http = (
        allow_unpack_over_http and not self._unpack_everything and
        http_build_url and
        build_archive.unzip_over_http_compatible(http_build_url))

    if not can_unzip_over_http:
      return self._download_and_open_build_archive(base_build_dir, build_dir,
                                                   build_url)
    # We do not emmit a metric for build download time, if using http
    logs.info("Opening an archive over HTTP, skipping archive download.")
    assert http_build_url
    return build_archive.open_uri(http_build_url)

  def _unpack_build(self,
                    base_build_dir,
                    build_dir,
                    build_url,
                    http_build_url=None):
    """Unpacks a build from a build url into the build directory."""
    # Track time taken to unpack builds so that it doesn't silently regress.
    start_time = time.time()

    logs.info(f'Unpacking build from {build_url} into {build_dir}.')

    # Free up memory.
    utils.python_gc()

    # Remove the current build.
    logs.info(f'Removing build directory {build_dir}.')
    if not shell.remove_directory(build_dir, recreate=True):
      logs.error(f'Unable to clear build directory {build_dir}.')
      _handle_unrecoverable_error_on_windows()
      return False

    try:
      with self._open_build_archive(base_build_dir, build_dir, build_url,
                                    http_build_url) as build:
        unpack_start_time = time.time()
        if not self._unpack_everything:
          # We will never unpack the full build so we need to get the targets
          # from the build archive.
<<<<<<< HEAD
          list_fuzz_target_start_time = time.time()
          self.fuzz_targets = list(build.list_fuzz_targets())
          # In minutes, as per metric definition.
          _emit_job_build_retrieval_metric(list_fuzz_target_start_time,
                                           'list_fuzz_targets',
                                           self._build_type)
=======
          self._fuzz_targets = list(build.list_fuzz_targets())
>>>>>>> 5cfd2356
          # We only want to unpack a single fuzz target if unpack_everything is
          # False.
          fuzz_target_to_unpack = self.fuzz_target
        else:
          fuzz_target_to_unpack = None

        # If the fuzz_target is None, this will return the full size.
        extracted_size = build.unpacked_size(fuzz_target=self.fuzz_target)

        if not _make_space(extracted_size, current_build_dir=base_build_dir):
          shell.clear_data_directories()
          logs.log_fatal_and_exit(
              'Failed to make space for build. '
              'Cleared all data directories to free up space, exiting.')

        # Unpack the local build archive.
        logs.info(f'Unpacking build archive {build_url} to {build_dir}.')
        trusted = not utils.is_oss_fuzz()

        build.unpack(
            build_dir=build_dir,
            fuzz_target=fuzz_target_to_unpack,
            trusted=trusted)

        _emit_job_build_retrieval_metric(unpack_start_time, 'unpack',
                                         self._build_type)

    except Exception as e:
      logs.error(f'Unable to unpack build archive {build_url}: {e}')
      return False

<<<<<<< HEAD
    if unpack_everything:
      list_fuzz_target_start_time = time.time()
      self.fuzz_targets = list(self._get_fuzz_targets_from_dir(build_dir))
      _emit_job_build_retrieval_metric(list_fuzz_target_start_time,
                                       'list_fuzz_targets', self._build_type)
    else:
=======
    if not self._unpack_everything:
>>>>>>> 5cfd2356
      # If this is partial build due to selected build files, then mark it as
      # such so that it is not re-used.
      partial_build_file_path = os.path.join(build_dir, PARTIAL_BUILD_FILE)
      utils.write_data_to_file('', partial_build_file_path)

    _emit_job_build_retrieval_metric(start_time, 'total', self._build_type)
    elapsed_time = time.time() - start_time

    elapsed_mins = elapsed_time / 60.
    log_func = logs.warning if elapsed_time > UNPACK_TIME_LIMIT else logs.info
    log_func(f'Build took {elapsed_mins:0.02f} minutes to unpack.')

    return True

  def _get_fuzz_targets_from_dir(self, build_dir):
    """Get iterator of fuzz targets from build dir."""
    # Import here as this path is not available in App Engine context.
    from clusterfuzz._internal.bot.fuzzers import utils as fuzzer_utils

    for path in fuzzer_utils.get_fuzz_targets(build_dir):
      yield fuzzer_utils.normalize_target_name(path)

  def setup(self):
    """Set up the build on disk, and set all the necessary environment
    variables. Should return whether or not build setup succeeded."""
    raise NotImplementedError

  @property
  def build_dir(self):
    """The build directory. Usually a subdirectory of base_build_dir."""
    raise NotImplementedError

  @property
  def fuzz_targets(self):
    if not self._fuzz_targets and self._unpack_everything:
      # we can lazily compute that when unpacking the whole archive, since we
      # know all the fuzzers will be in the build directory.
      self._fuzz_targets = list(self._get_fuzz_targets_from_dir(self.build_dir))
    return self._fuzz_targets

  def exists(self):
    """Check if build already exists."""
    revision_file = os.path.join(self.build_dir, REVISION_FILE_NAME)
    if os.path.exists(revision_file):
      with open(revision_file) as file_handle:
        try:
          current_revision = int(file_handle.read())
        except ValueError:
          current_revision = -1

      # We have the revision required locally, no more work to do, other than
      # setting application path environment variables.
      if self.revision == current_revision:
        return True

    return False

  def delete(self):
    """Delete this build."""
    # This overrides BaseBuild.delete (which deletes the entire base build
    # directory) to delete this specific build.
    shell.remove_directory(self.build_dir)

  def _write_revision(self):
    revision_file = os.path.join(self.build_dir, REVISION_FILE_NAME)
    revisions.write_revision_to_revision_file(revision_file, self.revision)

  def _setup_application_path(self,
                              build_dir=None,
                              app_path='APP_PATH',
                              build_update=False):
    """Sets up APP_PATH environment variables for revision build."""
    logs.info('Setup application path.')

    if not build_dir:
      build_dir = self.build_dir

    # Make sure to initialize so that we don't carry stale values
    # in case of errors. app_path can be APP_PATH or APP_PATH_DEBUG.
    app_path = self.env_prefix + app_path
    environment.set_value(app_path, '')
    environment.set_value(self.env_prefix + 'APP_DIR', '')
    environment.set_value(self.env_prefix + 'BUILD_DIR', build_dir)
    environment.set_value(self.env_prefix + 'GN_ARGS_PATH', '')
    environment.set_value(self.env_prefix + 'LLVM_SYMBOLIZER_PATH',
                          environment.get_default_tool_path('llvm-symbolizer'))

    # Initialize variables.
    fuzzer_directory = environment.get_value('FUZZER_DIR')
    search_directories = [build_dir]
    if fuzzer_directory:
      search_directories.append(fuzzer_directory)

    set_environment_vars(
        search_directories, app_path=app_path, env_prefix=self.env_prefix)

    absolute_file_path = environment.get_value(app_path)
    app_directory = environment.get_value(self.env_prefix + 'APP_DIR')

    if not absolute_file_path:
      return

    # Set the symlink if needed.
    symbolic_link_target = environment.get_value(self.env_prefix +
                                                 'SYMBOLIC_LINK')
    if symbolic_link_target:
      os.system('mkdir --parents %s' % os.path.dirname(symbolic_link_target))
      os.system('rm %s' % symbolic_link_target)
      os.system('ln -s %s %s' % (app_directory, symbolic_link_target))

    if utils.is_chromium():
      # Use deterministic fonts when available. See crbug.com/822737.
      # For production builds (stable, beta), assume that they support it.
      if not isinstance(self.revision, int) or self.revision >= 635076:
        environment.set_value('FONTCONFIG_SYSROOT', app_directory)
      else:
        # Remove if set during previous iterations of regression testing.
        environment.remove_key('FONTCONFIG_SYSROOT')

    if not environment.is_android():
      return

    android.device.update_build(absolute_file_path, force_update=build_update)


class RegularBuild(Build):
  """Represents a regular build."""

  def __init__(self,
               base_build_dir,
               revision,
               build_url,
               build_prefix='',
               fuzz_target=None,
               http_build_url=None):
    """RegularBuild constructor. See Build constructor for other parameters.

    Args:
        http_build_url: the http build URL. E.g.
        http://storage.com/foo/bar.zip. Defaults to None.
        build_url: the GCS bucket URL where the build is stored. E.g.
        gs://foo/bar.zip.
    """
    super().__init__(
        base_build_dir, revision, build_prefix, fuzz_target=fuzz_target)
    self.build_url = build_url
    self.http_build_url = http_build_url

    if build_prefix:
      self.build_dir_name = build_prefix.lower()
    else:
      self.build_dir_name = 'revisions'

    self._build_dir = os.path.join(self.base_build_dir, self.build_dir_name)

  @property
  def build_dir(self):
    return self._build_dir

  def setup(self):
    """Sets up build with a particular revision."""
    self._pre_setup()
    environment.set_value(self.env_prefix + 'BUILD_URL', self.build_url)

    logs.info(f'Retrieving build r{self.revision} from {self.build_url}.')
    build_update = not self.exists()
    if build_update:
      if not self._unpack_build(self.base_build_dir, self.build_dir,
                                self.build_url, self.http_build_url):
        return False

      logs.info('Retrieved build r%d.' % self.revision)
    else:
      # We have the revision required locally, no more work to do, other than
      # setting application path environment variables.
      logs.info('Build already exists.')

      # This list will be incomplete because the directory on disk does not have
      # all fuzz targets. This is fine. The way fuzz_targets are added to db, it
      # does not clobber complete lists.
      assert self._fuzz_targets is None
      self._fuzz_targets = list(self._get_fuzz_targets_from_dir(self.build_dir))

    self._setup_application_path(build_update=build_update)
    self._post_setup_success(update_revision=build_update)
    return True


class SplitTargetBuild(RegularBuild):
  """Represents a split target build."""

  def setup(self, *args, **kwargs):
    result = super().setup(*args, **kwargs)
    self._fuzz_targets = list(_split_target_build_list_targets())
    return result


class FuchsiaBuild(RegularBuild):
  """Represents a Fuchsia build."""

  def _get_fuzz_targets_from_dir(self, build_dir):
    """A running instance is required to enumerate targets so this is a
    no-op."""
    return []

  def setup(self):
    """Fuchsia build setup."""
    # Prevent App Engine import issues.
    from clusterfuzz._internal.platforms import fuchsia

    environment.set_value('FUCHSIA_RESOURCES_DIR', self.build_dir)

    # Allow superclass's setup() to unpack the build
    assert environment.get_value('UNPACK_ALL_FUZZ_TARGETS_AND_FILES'), \
        'Fuchsia does not support partial unpacks'
    result = super().setup()
    if not result:
      return result

    # Verify that undercoat is available in this build
    fuchsia.undercoat.validate_api_version()

    # Kill any stale undercoat instances (currently, this is in fact the only
    # path through which instances are shut down)
    fuchsia.undercoat.stop_all()

    logs.info('Starting Fuchsia instance.')
    handle = fuchsia.undercoat.start_instance()
    environment.set_value('FUCHSIA_INSTANCE_HANDLE', handle)

    # Select a fuzzer, now that a list is available
    fuzz_targets = fuchsia.undercoat.list_fuzzers(handle)
    self._fuzz_targets = list(fuzz_targets)
    return True


class SymbolizedBuild(Build):
  """Symbolized build."""

  def __init__(self, base_build_dir, revision, release_build_url,
               debug_build_url):
    super().__init__(base_build_dir, revision)
    self._build_dir = os.path.join(self.base_build_dir, 'symbolized')
    self.release_build_dir = os.path.join(self.build_dir, 'release')
    self.debug_build_dir = os.path.join(self.build_dir, 'debug')

    self.release_build_url = release_build_url
    self.debug_build_url = debug_build_url

  @property
  def build_dir(self):
    return self._build_dir

  def _unpack_builds(self):
    """Download and unpack builds."""
    if not shell.remove_directory(self.build_dir, recreate=True):
      logs.error('Unable to clear symbolized build directory.')
      _handle_unrecoverable_error_on_windows()
      return False

    if not self.release_build_url and not self.debug_build_url:
      return False

    if self.release_build_url:
      # Expect self._build_type to be set in the constructor for Build
      assert self._build_type == 'release'
      if not self._unpack_build(self.base_build_dir, self.release_build_dir,
                                self.release_build_url):
        return False

    if self.debug_build_url:
      self._build_type = 'debug'
      if not self._unpack_build(self.base_build_dir, self.debug_build_dir,
                                self.debug_build_url):
        return False

    return True

  def setup(self):
    self._pre_setup()
    logs.info('Retrieving symbolized build r%d.' % self.revision)

    build_update = not self.exists()
    if build_update:
      if not self._unpack_builds():
        return False

      logs.info('Retrieved symbolized build r%d.' % self.revision)
    else:
      logs.info('Build already exists.')

    if self.release_build_url:
      self._setup_application_path(
          self.release_build_dir, build_update=build_update)
      environment.set_value('BUILD_URL', self.release_build_url)

    if self.debug_build_url:
      # Note: this will override LLVM_SYMBOLIZER_PATH, APP_DIR etc from the
      # previous release setup, which may not be desirable behaviour.
      self._setup_application_path(
          self.debug_build_dir, 'APP_PATH_DEBUG', build_update=build_update)

    self._post_setup_success(update_revision=build_update)
    return True


class CustomBuild(Build):
  """Custom binary."""

  def __init__(self, base_build_dir, custom_binary_key, custom_binary_filename,
               custom_binary_revision):
    super().__init__(base_build_dir, custom_binary_revision)
    self.custom_binary_key = custom_binary_key
    self.custom_binary_filename = custom_binary_filename
    self._build_dir = os.path.join(self.base_build_dir, 'custom')

  @property
  def build_dir(self):
    return self._build_dir

  def _unpack_custom_build(self):
    """Unpack the custom build."""
    if not shell.remove_directory(self.build_dir, recreate=True):
      logs.error('Unable to clear custom binary directory.')
      _handle_unrecoverable_error_on_windows()
      return False

    build_local_archive = os.path.join(self.build_dir,
                                       self.custom_binary_filename)
    custom_builds_bucket = local_config.ProjectConfig().get(
        'custom_builds.bucket')

    download_start_time = time.time()

    if custom_builds_bucket:
      directory = os.path.dirname(build_local_archive)
      if not os.path.exists(directory):
        os.makedirs(directory)
      gcs_path = f'/{custom_builds_bucket}/{self.custom_binary_key}'
      storage.copy_file_from(gcs_path, build_local_archive)
    elif not blobs.read_blob_to_disk(self.custom_binary_key,
                                     build_local_archive):
      return False

    _emit_job_build_retrieval_metric(download_start_time, 'download',
                                     self._build_type)
    # If custom binary is an archive, then unpack it.
    if archive.is_archive(self.custom_binary_filename):
      try:
        build = build_archive.open(build_local_archive)
      except:
        logs.error('Unable to open build archive %s.' % build_local_archive)
        return False
      if not _make_space(build.unpacked_size(), self.base_build_dir):
        # Remove downloaded archive to free up space and otherwise, it won't get
        # deleted until next job run.
        build.close()
        shell.remove_file(build_local_archive)

        logs.log_fatal_and_exit('Could not make space for build.')

      try:
        # Unpack belongs to the BuildArchive class
        unpack_start_time = time.time()
        build.unpack(self.build_dir, trusted=True)
        _emit_job_build_retrieval_metric(unpack_start_time, 'unpack',
                                         self._build_type)
      except:
        build.close()
        logs.error('Unable to unpack build archive %s.' % build_local_archive)
        return False

      build.close()
      # Remove the archive.
      shell.remove_file(build_local_archive)

    _emit_job_build_retrieval_metric(download_start_time, 'download',
                                     self._build_type)
    return True

  def setup(self):
    """Set up the custom binary for a particular job."""
    self._pre_setup()

    # Track the key for the custom binary so we can create a download link
    # later.
    environment.set_value('BUILD_KEY', self.custom_binary_key)

    logs.info('Retrieving custom binary build r%d.' % self.revision)

    revision_file = os.path.join(self.build_dir, REVISION_FILE_NAME)
    build_update = revisions.needs_update(revision_file, self.revision)

    if build_update:
      if not self._unpack_custom_build():
        return False

      logs.info('Retrieved custom binary build r%d.' % self.revision)
    else:
      logs.info('Build already exists.')

    self._fuzz_targets = list(self._get_fuzz_targets_from_dir(self.build_dir))
    self._setup_application_path(build_update=build_update)
    self._post_setup_success(update_revision=build_update)
    return True


def _sort_build_urls_by_revision(build_urls, bucket_path, reverse):
  """Return a sorted list of build url by revision."""
  base_url = os.path.dirname(bucket_path)
  file_pattern = os.path.basename(bucket_path)
  filename_by_revision_dict = {}

  _, base_path = storage.get_bucket_name_and_path(base_url)
  base_path_with_seperator = base_path + '/' if base_path else ''

  for build_url in build_urls:
    match_pattern = f'{base_path_with_seperator}({file_pattern})'
    match = re.match(match_pattern, build_url)
    if match:
      filename = match.group(1)
      revision = match.group(2)

      # Ensure that there are no duplicate revisions.
      if revision in filename_by_revision_dict:
        job_name = environment.get_value('JOB_NAME')
        raise errors.BadStateError(
            'Found duplicate revision %s when processing bucket. '
            'Bucket path is probably malformed for job %s.' % (revision,
                                                               job_name))

      filename_by_revision_dict[revision] = filename

  try:
    sorted_revisions = sorted(
        filename_by_revision_dict,
        reverse=reverse,
        key=lambda x: list(map(int, x.split('.'))))
  except:
    logs.warning(
        'Revision pattern is not an integer, falling back to string sort.')
    sorted_revisions = sorted(filename_by_revision_dict, reverse=reverse)

  sorted_build_urls = []
  for revision in sorted_revisions:
    filename = filename_by_revision_dict[revision]
    sorted_build_urls.append('%s/%s' % (base_url, filename))

  return sorted_build_urls


def get_build_urls_list(bucket_path, reverse=True):
  """Returns a sorted list of build urls from a bucket path."""
  if not bucket_path:
    return []

  base_url = os.path.dirname(bucket_path)
  if environment.is_running_on_app_engine():
    build_urls = list(storage.list_blobs(base_url))
  else:
    keys_directory = environment.get_value('BUILD_URLS_DIR')
    keys_filename = '%s.list' % utils.string_hash(bucket_path)
    keys_file_path = os.path.join(keys_directory, keys_filename)

    # For one task, keys file that is cached locally should be re-used.
    # Otherwise, we do waste lot of network bandwidth calling and getting the
    # same set of urls (esp for regression and progression testing).
    if not os.path.exists(keys_file_path):
      # Get url list by reading the GCS bucket.
      with open(keys_file_path, 'w') as f:
        for path in storage.list_blobs(base_url):
          f.write(path + '\n')
    data = utils.read_data_from_file(keys_file_path, eval_data=False)
    if not data:
      return []
    content = data.decode('utf-8')
    if not content:
      return []

    build_urls = content.splitlines()

  return _sort_build_urls_by_revision(build_urls, bucket_path, reverse)


def get_primary_bucket_path():
  """Get the main bucket path for the current job."""
  release_build_bucket_path = environment.get_value('RELEASE_BUILD_BUCKET_PATH')
  if release_build_bucket_path:
    return release_build_bucket_path

  fuzz_target_build_bucket_path = get_bucket_path(
      'FUZZ_TARGET_BUILD_BUCKET_PATH')

  if fuzz_target_build_bucket_path:
    fuzz_target = environment.get_value('FUZZ_TARGET')
    if not fuzz_target:
      raise BuildManagerError('FUZZ_TARGET is not defined.')

    return _full_fuzz_target_path(fuzz_target_build_bucket_path, fuzz_target)

  raise BuildManagerError(
      'RELEASE_BUILD_BUCKET_PATH or FUZZ_TARGET_BUILD_BUCKET_PATH '
      'needs to be defined.')


def get_revisions_list(bucket_path, bad_revisions, testcase=None):
  """Returns a sorted ascending list of revisions from a bucket path, excluding
  bad build revisions. Testcase crash revision is not excluded from the list
  even if it appears in the bad_revisions list."""
  revision_pattern = revisions.revision_pattern_from_build_bucket_path(
      bucket_path)

  revision_urls = get_build_urls_list(bucket_path, reverse=False)
  if not revision_urls:
    return None

  logs.info(f'revision_urls is {revision_urls} and revision_pattern '
            f'is {revision_pattern}.')

  # Parse the revisions out of the build urls.
  revision_list = []
  for url in revision_urls:
    match = re.match(revision_pattern, url)
    if match:
      revision = revisions.convert_revision_to_integer(match.group(1))
      revision_list.append(revision)

  for bad_revision in bad_revisions:
    # Don't remove testcase revision even if it is in bad build list. This
    # usually happens when a bad bot sometimes marks a particular revision as
    # bad due to flakiness.
    if testcase and bad_revision == testcase.crash_revision:
      continue

    if bad_revision in revision_list:
      revision_list.remove(bad_revision)

  return revision_list


def get_job_bad_revisions():
  job_type = environment.get_value('JOB_NAME')

  bad_builds = list(
      ndb_utils.get_all_from_query(
          data_types.BuildMetadata.query(
              ndb_utils.is_true(data_types.BuildMetadata.bad_build),
              data_types.BuildMetadata.job_type == job_type)))
  return [build.revision for build in bad_builds]


def _base_fuzz_target_name(target_name):
  """Get the base fuzz target name "X" from "X@Y"."""
  return target_name.split('@')[0]


def _get_targets_list(bucket_path):
  """Get the target list for a given fuzz target bucket path. This is done by
  reading the targets.list file, which contains a list of the currently active
  fuzz targets."""
  bucket_dir_path = os.path.dirname(os.path.dirname(bucket_path))
  targets_list_path = os.path.join(bucket_dir_path, TARGETS_LIST_FILENAME)
  data = storage.read_data(targets_list_path)
  if not data:
    return None

  # Filter out targets which are not yet built.
  targets = data.decode('utf-8').splitlines()
  listed_targets = {
      os.path.basename(path.rstrip('/'))
      for path in storage.list_blobs(bucket_dir_path, recursive=False)
  }
  return [t for t in targets if _base_fuzz_target_name(t) in listed_targets]


def _full_fuzz_target_path(bucket_path, fuzz_target):
  """Get the full fuzz target bucket path."""
  return bucket_path.replace('%TARGET%', _base_fuzz_target_name(fuzz_target))


def _setup_split_targets_build(bucket_path, fuzz_target, revision=None):
  """Set up targets build."""
  bucket_path = environment.get_value('FUZZ_TARGET_BUILD_BUCKET_PATH')
  if not fuzz_target:
    raise BuildManagerError(
        f'Failed to choose a fuzz target (path={bucket_path}).')

  # Check this so that we handle deleted targets properly.
  targets_list = _get_targets_list(bucket_path)
  if fuzz_target not in targets_list:
    raise errors.BuildNotFoundError(revision, environment.get_value('JOB_NAME'))

  fuzz_target_bucket_path = _full_fuzz_target_path(bucket_path, fuzz_target)
  if not revision:
    revision = _get_latest_revision([fuzz_target_bucket_path])

  return setup_regular_build(
      revision, bucket_path=fuzz_target_bucket_path, fuzz_target=fuzz_target)


def _get_latest_revision(bucket_paths):
  """Get the latest revision."""
  build_urls = []
  for bucket_path in bucket_paths:
    urls_list = get_build_urls_list(bucket_path)
    if not urls_list:
      logs.error('Error getting list of build urls from %s.' % bucket_path)
      return None

    build_urls.append(BuildUrls(bucket_path=bucket_path, urls_list=urls_list))

  if len(build_urls) == 0:
    logs.error(
        'Attempted to get latest revision, but no build urls were found.')
    return None

  main_build_urls = build_urls[0]
  other_build_urls = build_urls[1:]

  revision_pattern = revisions.revision_pattern_from_build_bucket_path(
      main_build_urls.bucket_path)
  for build_url in main_build_urls.urls_list:
    match = re.match(revision_pattern, build_url)
    if not match:
      continue

    revision = revisions.convert_revision_to_integer(match.group(1))
    if (not other_build_urls or all(
        revisions.find_build_url(url.bucket_path, url.urls_list, revision)
        for url in other_build_urls)):
      return revision

  return None


def _emit_build_age_metric(gcs_path):
  """Emits a metric to track the age of a build."""
  try:
    last_update_time = storage.get(gcs_path).get('updated')
    # TODO(vitorguidi): standardize return type between fs and gcs.
    if isinstance(last_update_time, str):
      # storage.get returns two different types for the updated field:
      # the gcs api returns string, and the local filesystem implementation
      # returns a datetime.datetime object normalized for UTC.
      last_update_time = datetime.datetime.fromisoformat(last_update_time)
    now = datetime.datetime.now(datetime.timezone.utc)
    elapsed_time = now - last_update_time
    elapsed_time_in_hours = elapsed_time.total_seconds() / 3600
    # Fuzz targets do not apply for custom builds
    labels = {
        'job': os.getenv('JOB_NAME'),
        'platform': environment.platform(),
        'task': os.getenv('TASK_NAME'),
    }
    monitoring_metrics.JOB_BUILD_AGE.add(elapsed_time_in_hours, labels)
    # This field is expected as a datetime object
    # https://cloud.google.com/storage/docs/json_api/v1/objects#resource
  except Exception as e:
    logs.error(f'Failed to emit build age metric for {gcs_path}: {e}')


def _get_build_url(bucket_path: Optional[str], revision: int,
                   job_type: Optional[str]):
  """Returns the GCS url for a build, given a bucket path and revision"""
  build_urls = get_build_urls_list(bucket_path)
  if not build_urls:
    logs.error('Error getting build urls for job %s.' % job_type)
    return None
  build_url = revisions.find_build_url(bucket_path, build_urls, revision)
  if not build_url:
    logs.error(
        'Error getting build url for job %s (r%d).' % (job_type, revision))
    return None
  return build_url


def _get_build_bucket_paths():
  """Returns gcs bucket endpoints that contain the build of interest."""
  bucket_paths = []
  for env_var in DEFAULT_BUILD_BUCKET_PATH_ENV_VARS:
    bucket_path = get_bucket_path(env_var)
    if bucket_path:
      bucket_paths.append(bucket_path)
    else:
      logs.info('Bucket path not found for %s' % env_var)
  return bucket_paths


def setup_trunk_build(fuzz_target, build_prefix=None):
  """Sets up latest trunk build."""
  bucket_paths = _get_build_bucket_paths()
  if not bucket_paths:
    logs.error('Attempted a trunk build, but no bucket paths were found.')
    return None
  latest_revision = _get_latest_revision(bucket_paths)
  if latest_revision is None:
    logs.error('Unable to find a matching revision.')
    return None

  build = setup_regular_build(
      latest_revision,
      bucket_path=bucket_paths[0],
      build_prefix=build_prefix,
      fuzz_target=fuzz_target)
  if not build:
    logs.error('Failed to set up a build.')
    return None

  return build


def setup_regular_build(revision,
                        bucket_path=None,
                        build_prefix='',
                        fuzz_target=None) -> Optional[RegularBuild]:
  """Sets up build with a particular revision."""
  if not bucket_path:
    # Bucket path can be customized, otherwise get it from the default env var.
    bucket_path = get_bucket_path('RELEASE_BUILD_BUCKET_PATH')

  job_type = environment.get_value('JOB_NAME')
  build_url = _get_build_url(bucket_path, revision, job_type)

  if not build_url:
    return None

  all_bucket_paths = _get_build_bucket_paths()
  latest_revision = _get_latest_revision(all_bucket_paths)

  if revision == latest_revision:
    _emit_build_age_metric(build_url)

  # build_url points to a GCP bucket, and we're only converting it to its HTTP
  # endpoint so that we can use remote unzipping.
  http_build_url = build_url.replace('gs://', 'https://storage.googleapis.com/')
  base_build_dir = _base_build_dir(bucket_path)

  build_class = RegularBuild
  if environment.is_trusted_host():
    from clusterfuzz._internal.bot.untrusted_runner import build_setup_host
    build_class = build_setup_host.RemoteRegularBuild
  elif environment.platform() == 'FUCHSIA':
    build_class = FuchsiaBuild
  elif get_bucket_path('FUZZ_TARGET_BUILD_BUCKET_PATH'):
    build_class = SplitTargetBuild

  result = None
  build = build_class(
      base_build_dir,
      revision,
      build_url,
      build_prefix=build_prefix,
      fuzz_target=fuzz_target,
      http_build_url=http_build_url)
  if build.setup():
    result = build
  else:
    return None

  # Additional binaries to pull (for fuzzing engines such as Centipede).
  extra_bucket_path = get_bucket_path('EXTRA_BUILD_BUCKET_PATH')
  if extra_bucket_path:
    # Import here as this path is not available in App Engine context.
    from clusterfuzz._internal.bot.fuzzers import utils as fuzzer_utils
    extra_build_urls = get_build_urls_list(extra_bucket_path)
    extra_build_url = revisions.find_build_url(extra_bucket_path,
                                               extra_build_urls, revision)
    if not extra_build_url:
      logs.error('Error getting extra build url for job %s (r%d).' % (job_type,
                                                                      revision))
      return None

    build = build_class(
        build.build_dir,  # Store inside the main build.
        revision,
        extra_build_url,
        build_prefix=fuzzer_utils.EXTRA_BUILD_DIR)
    if not build.setup():
      return None

  return result


def setup_symbolized_builds(revision):
  """Set up symbolized release and debug build."""
  sym_release_build_bucket_path = environment.get_value(
      'SYM_RELEASE_BUILD_BUCKET_PATH')
  sym_debug_build_bucket_path = environment.get_value(
      'SYM_DEBUG_BUILD_BUCKET_PATH')

  sym_release_build_urls = get_build_urls_list(sym_release_build_bucket_path)
  sym_debug_build_urls = get_build_urls_list(sym_debug_build_bucket_path)

  # We should at least have a symbolized debug or release build.
  if not sym_release_build_urls and not sym_debug_build_urls:
    logs.error('Error getting list of symbolized build urls from (%s, %s).' %
               (sym_release_build_bucket_path, sym_debug_build_bucket_path))
    return None

  sym_release_build_url = revisions.find_build_url(
      sym_release_build_bucket_path, sym_release_build_urls, revision)
  sym_debug_build_url = revisions.find_build_url(sym_debug_build_bucket_path,
                                                 sym_debug_build_urls, revision)

  base_build_dir = _base_build_dir(sym_release_build_bucket_path)

  build_class = SymbolizedBuild
  if environment.is_trusted_host():
    from clusterfuzz._internal.bot.untrusted_runner import build_setup_host
    build_class = build_setup_host.RemoteSymbolizedBuild  # pylint: disable=no-member

  build = build_class(base_build_dir, revision, sym_release_build_url,
                      sym_debug_build_url)
  if build.setup():
    return build

  return None


def setup_custom_binary():
  """Set up the custom binary for a particular job."""
  job_name = environment.get_value('JOB_NAME')
  # Verify that this is really a custom binary job.
  job = data_types.Job.query(data_types.Job.name == job_name).get()
  if not job or not job.custom_binary_key or not job.custom_binary_filename:
    logs.error(
        'Job does not have a custom binary, even though CUSTOM_BINARY is set.')
    return False

  base_build_dir = _base_build_dir('')
  build = CustomBuild(base_build_dir, job.custom_binary_key,
                      job.custom_binary_filename, job.custom_binary_revision)

  if build.setup():
    return build

  return None


def setup_build(revision=0, fuzz_target=None):
  """Set up a custom or regular build based on revision."""
  result = _setup_build(revision, fuzz_target)
  if fuzz_target:
    # TODO(metzman): Remove this unjustifiable use of a mutable global
    # variable.
    environment.set_value('FUZZ_TARGET', fuzz_target)
  return result


def _setup_build(revision, fuzz_target):
  """Helper for setup_build, so setup_build can be sure to set FUZZ_TARGET on
  successful execution of this function."""
  # For custom binaries we always use the latest version. Revision is ignored.
  custom_binary = environment.get_value('CUSTOM_BINARY')
  if custom_binary:
    return setup_custom_binary()

  fuzz_target_build_bucket_path = get_bucket_path(
      'FUZZ_TARGET_BUILD_BUCKET_PATH')

  if fuzz_target_build_bucket_path:
    # Split fuzz target build.
    return _setup_split_targets_build(
        fuzz_target_build_bucket_path, fuzz_target, revision=revision)

  if revision:
    # Setup regular build with revision.
    return setup_regular_build(revision, fuzz_target=fuzz_target)

  # If no revision is provided, we default to a trunk build.
  return setup_trunk_build(fuzz_target=fuzz_target)


def is_custom_binary():
  """Determine if this is a custom binary."""
  return bool(environment.get_value('CUSTOM_BINARY'))


def has_symbolized_builds():
  """Return a bool on if job type has either a release or debug build for stack
  symbolization."""
  return (environment.get_value('SYM_RELEASE_BUILD_BUCKET_PATH') or
          environment.get_value('SYM_DEBUG_BUILD_BUCKET_PATH'))


def _set_rpaths_chrpath(binary_path, rpaths):
  """Set rpaths using chrpath."""
  chrpath = environment.get_default_tool_path('chrpath')
  if not chrpath:
    raise BuildManagerError('Failed to find chrpath')

  subprocess.check_output(
      [chrpath, '-r', ':'.join(rpaths), binary_path], stderr=subprocess.PIPE)


def _set_rpaths_patchelf(binary_path, rpaths):
  """Set rpaths using patchelf."""
  patchelf = shutil.which('patchelf')
  if not patchelf:
    raise BuildManagerError('Failed to find patchelf')

  subprocess.check_output(
      [patchelf, '--force-rpath', '--set-rpath', ':'.join(rpaths), binary_path],
      stderr=subprocess.PIPE)


def set_rpaths(binary_path, rpaths):
  """Set rpath of a binary."""
  # Patchelf handles rpath patching much better, and allows e.g. extending the
  # length of the rpath. However, it loads the entire binary into memory so
  # does not work for large binaries, so use chrpath for larger binaries.
  binary_size = os.path.getsize(binary_path)
  if binary_size >= PATCHELF_SIZE_LIMIT:
    _set_rpaths_chrpath(binary_path, rpaths)
  else:
    _set_rpaths_patchelf(binary_path, rpaths)


def get_rpaths(binary_path):
  """Get rpath of a binary."""
  chrpath = environment.get_default_tool_path('chrpath')
  if not chrpath:
    raise BuildManagerError('Failed to find chrpath')

  try:
    rpaths = subprocess.check_output(
        [chrpath, '-l', binary_path],
        stderr=subprocess.PIPE).strip().decode('utf-8')
  except subprocess.CalledProcessError as e:
    if b'no rpath or runpath tag found' in e.output:
      return []

    raise

  if rpaths:
    search_marker = 'RPATH='
    start_index = rpaths.index(search_marker) + len(search_marker)
    return rpaths[start_index:].split(':')

  return []


def _pick_random_fuzz_target_for_standard_build(target_weights):
  return set_random_fuzz_target_for_fuzzing_if_needed(target_weights.keys(),
                                                      target_weights)


def _split_target_build_list_targets():
  bucket_path = environment.get_value('FUZZ_TARGET_BUILD_BUCKET_PATH')
  targets_list = _get_targets_list(bucket_path)
  if not targets_list:
    raise BuildManagerError(
        f'No targets found in targets.list (path={bucket_path}).')
  return targets_list


def _pick_random_fuzz_target_for_split_build(target_weights):
  targets_list = _split_target_build_list_targets()
  fuzz_target = set_random_fuzz_target_for_fuzzing_if_needed(
      targets_list, target_weights)
  if not fuzz_target:
    bucket_path = environment.get_value('FUZZ_TARGET_BUILD_BUCKET_PATH')
    raise BuildManagerError(
        f'Failed to choose a fuzz target (path={bucket_path}).')
  return fuzz_target


def pick_random_fuzz_target(target_weights):
  if environment.get_value('FUZZ_TARGET_BUILD_BUCKET_PATH'):
    return _pick_random_fuzz_target_for_split_build(target_weights)
  return _pick_random_fuzz_target_for_standard_build(target_weights)


def check_app_path(app_path='APP_PATH') -> bool:
  """Check if APP_PATH is properly set."""
  # If APP_NAME is not set (e.g. for grey box jobs), then we don't need
  # APP_PATH.
  if not environment.get_value('APP_NAME'):
    logs.info('APP_NAME is not set.')
    return True
  logs.info('APP_NAME is set.')

  app_path_value = environment.get_value(app_path)
  logs.info(f'app_path: {app_path} {app_path_value}')
  return bool(app_path_value)


def get_bucket_path(name):
  """Return build bucket path, applying any set overrides."""
  bucket_path = environment.get_value(name)
  bucket_path = overrides.check_and_apply_overrides(
      bucket_path, overrides.PLATFORM_ID_TO_BUILD_PATH_KEY)
  return bucket_path<|MERGE_RESOLUTION|>--- conflicted
+++ resolved
@@ -526,16 +526,11 @@
         if not self._unpack_everything:
           # We will never unpack the full build so we need to get the targets
           # from the build archive.
-<<<<<<< HEAD
           list_fuzz_target_start_time = time.time()
-          self.fuzz_targets = list(build.list_fuzz_targets())
-          # In minutes, as per metric definition.
+          self._fuzz_targets = list(build.list_fuzz_targets())
           _emit_job_build_retrieval_metric(list_fuzz_target_start_time,
                                            'list_fuzz_targets',
                                            self._build_type)
-=======
-          self._fuzz_targets = list(build.list_fuzz_targets())
->>>>>>> 5cfd2356
           # We only want to unpack a single fuzz target if unpack_everything is
           # False.
           fuzz_target_to_unpack = self.fuzz_target
@@ -567,16 +562,7 @@
       logs.error(f'Unable to unpack build archive {build_url}: {e}')
       return False
 
-<<<<<<< HEAD
-    if unpack_everything:
-      list_fuzz_target_start_time = time.time()
-      self.fuzz_targets = list(self._get_fuzz_targets_from_dir(build_dir))
-      _emit_job_build_retrieval_metric(list_fuzz_target_start_time,
-                                       'list_fuzz_targets', self._build_type)
-    else:
-=======
     if not self._unpack_everything:
->>>>>>> 5cfd2356
       # If this is partial build due to selected build files, then mark it as
       # such so that it is not re-used.
       partial_build_file_path = os.path.join(build_dir, PARTIAL_BUILD_FILE)
