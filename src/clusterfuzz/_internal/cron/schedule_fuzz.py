# Copyright 2024 Google LLC
#
# Licensed under the Apache License, Version 2.0 (the "License");
# you may not use this file except in compliance with the License.
# You may obtain a copy of the License at
#
#      http://www.apache.org/licenses/LICENSE-2.0
#
# Unless required by applicable law or agreed to in writing, software
# distributed under the License is distributed on an "AS IS" BASIS,
# WITHOUT WARRANTIES OR CONDITIONS OF ANY KIND, either express or implied.
# See the License for the specific language governing permissions and
# limitations under the License.
"""Cron job to schedule fuzz tasks that run on batch."""

import collections
import random
import time
from typing import Dict

from googleapiclient import discovery

from clusterfuzz._internal.base import tasks
from clusterfuzz._internal.base import utils
from clusterfuzz._internal.config import local_config
from clusterfuzz._internal.datastore import data_types
from clusterfuzz._internal.datastore import ndb_utils
from clusterfuzz._internal.google_cloud_utils import credentials
from clusterfuzz._internal.metrics import logs


def _get_quotas(project, region):
  gcp_credentials = credentials.get_default()[0]
  compute = discovery.build('compute', 'v1', credentials=gcp_credentials)
  return compute.regions().get(  # pylint: disable=no-member
      region=region, project=project).execute()['quotas']


def get_available_cpus_for_region(project: str, region: str) -> int:
  """Returns the number of available CPUs in the current GCE region."""
  quotas = _get_quotas(project, region)

  # Sometimes, the preemptible quota is 0, which means the number of preemptible
  # CPUs is actually limited by the CPU quota.
  # If preemptible quota is not defined, we need to use CPU quota instead.
  cpu_quota = None
  preemptible_quota = None

  # Get preemptible_quota and cpu_quota from the list of quotas.
  for quota in quotas:
    if preemptible_quota and cpu_quota:
      break
    if quota['metric'] == 'CPUS':
      cpu_quota = quota
      continue
    if quota['metric'] == 'PREEMPTIBLE_CPUS':
      preemptible_quota = quota
      continue
  assert preemptible_quota or cpu_quota

  if not preemptible_quota['limit']:
    # Preemptible quota is not set. Obey the CPU quota since that limits us.
    quota = cpu_quota
  else:
    quota = preemptible_quota
  assert quota['limit'], quota

  # TODO(metzman): Do this in a more configurable way.
  limit = min(quota['limit'], 100_000)
  return limit - quota['usage']


class BaseFuzzTaskScheduler:
  """Base fuzz task scheduler for any deployment of ClusterFuzz."""

  def __init__(self, num_cpus):
    self.num_cpus = num_cpus

  def get_fuzz_tasks(self):
    raise NotImplementedError('Child class must implement.')

  def _get_cpus_per_fuzz_job(self, job_name):
    del job_name
    # TODO(metzman): Actually implement this.
    return 2


class FuzzTaskCandidate:
  """Data class that holds more info about FuzzerJobs than the ndb.Models do.
  Something like this would probably not be needed if we were using SQL and
  could use joins."""

  def __init__(self, job, project, queue, fuzzer=None, weight=None):
    self.job = job
    self.project = project
    self.queue = queue
    self.fuzzer = fuzzer
    self.weight = weight

  def copy(self):
    return FuzzTaskCandidate(
        job=self.job,
        project=self.project,
        queue=self.queue,
        fuzzer=self.fuzzer,
        weight=self.weight)


class OssfuzzFuzzTaskScheduler(BaseFuzzTaskScheduler):
  """Fuzz task scheduler for OSS-Fuzz."""

  def get_fuzz_tasks(self) -> Dict[str, tasks.Task]:
    # TODO(metzman): Handle high end.
    # A job's weight is determined by its own weight and the weight of the
    # project is a part of. First get project weights.
    projects = list(
        ndb_utils.get_all_from_query(data_types.OssFuzzProject.query()))

    logs.info(f'Got {len(projects)} projects.')
    total_cpu_weight = sum(project.cpu_weight for project in projects)
    project_weights = {}
    for project in projects:
      project_weight = project.cpu_weight / total_cpu_weight
      project_weights[project.name] = project_weight

    # Then get FuzzTaskCandidate weights.
    logs.info('Getting jobs.')
    # TODO(metzman): Handle cases where jobs are fuzzed by multiple fuzzers.
    candidates_by_job = {}
    for job in ndb_utils.get_all_from_query(data_types.Job.query()):
      candidates_by_job[job.name] = FuzzTaskCandidate(
          job=job.name,
          project=job.project,
          queue=tasks.queue_for_platform(job.platform))

    fuzzer_job_weight_by_project = collections.defaultdict(int)
    fuzz_task_candidates = []
    fuzzer_job_query = ndb_utils.get_all_from_query(
        data_types.FuzzerJob.query())

    for fuzzer_job in fuzzer_job_query:
      fuzz_task_candidate = candidates_by_job[fuzzer_job.job].copy()
      fuzz_task_candidate.fuzzer = fuzzer_job.fuzzer
      project_weight = project_weights.get(fuzz_task_candidate.project, None)
      if project_weight is None:
        logs.info(f'No project weight for {fuzz_task_candidate.project}')
        continue

      fuzz_task_candidate.weight = fuzzer_job.actual_weight * project_weight
      fuzz_task_candidates.append(fuzz_task_candidate)

      fuzzer_job_weight_by_project[fuzz_task_candidate.project] += (
          fuzzer_job.actual_weight)

    for fuzz_task_candidate in fuzz_task_candidates:
      total_project_weight = fuzzer_job_weight_by_project[
          fuzz_task_candidate.project]
      fuzz_task_candidate.weight /= total_project_weight

    # Prepare lists for random.choice
    weights = []
    for fuzz_task_candidate in fuzz_task_candidates:
      weights.append(fuzz_task_candidate.weight)

    # TODO(metzman): Handle high-end jobs correctly.
    num_instances = int(self.num_cpus / self._get_cpus_per_fuzz_job(None))
    logs.info(f'Scheduling {num_instances} fuzz tasks.')

    choices = random.choices(
        fuzz_task_candidates, weights=weights, k=num_instances)
    fuzz_tasks = [
        tasks.Task('fuzz', fuzz_task_candidate.fuzzer, fuzz_task_candidate.job)
        for fuzz_task_candidate in choices
    ]
    # TODO(metzman): Remove the queue stuff if it's uneeded for Chrome.
    return fuzz_tasks


def get_fuzz_tasks(available_cpus: int) -> [tasks.Task]:
  assert utils.is_oss_fuzz()
  scheduler = OssfuzzFuzzTaskScheduler(available_cpus)
  fuzz_tasks = scheduler.get_fuzz_tasks()
  return fuzz_tasks


def get_batch_regions(batch_config):
  mapping = batch_config.get('mapping')
  return list(set(config['gce_region'] for config in mapping.values()))


def schedule_fuzz_tasks() -> bool:
  """Schedules fuzz tasks."""
  start = time.time()
  batch_config = local_config.BatchConfig()
  regions = set(get_batch_regions(batch_config))
  project = batch_config.get('project')
<<<<<<< HEAD
  available_cpus = get_available_cpus(project, 'us-east4')
  available_cpus = min(available_cpus, 20_000)
=======
  available_cpus = sum(
      get_available_cpus_for_region(project, region) for region in regions)
  available_cpus = min(available_cpus, 3500 * len(regions))
>>>>>>> 22dc493d
  fuzz_tasks = get_fuzz_tasks(available_cpus)
  if not fuzz_tasks:
    logs.error('No fuzz tasks found to schedule.')
    return False

  logs.info(f'Adding {fuzz_tasks} to preprocess queue.')
  tasks.bulk_add_tasks(fuzz_tasks, queue=tasks.PREPROCESS_QUEUE, eta_now=True)
  logs.info(f'Scheduled {len(fuzz_tasks)} fuzz tasks.')

  end = time.time()
  total = end - start
  logs.info(f'Task scheduling took {total} seconds.')
  return True


def main():
  return schedule_fuzz_tasks()<|MERGE_RESOLUTION|>--- conflicted
+++ resolved
@@ -194,14 +194,10 @@
   batch_config = local_config.BatchConfig()
   regions = set(get_batch_regions(batch_config))
   project = batch_config.get('project')
-<<<<<<< HEAD
-  available_cpus = get_available_cpus(project, 'us-east4')
-  available_cpus = min(available_cpus, 20_000)
-=======
   available_cpus = sum(
       get_available_cpus_for_region(project, region) for region in regions)
-  available_cpus = min(available_cpus, 3500 * len(regions))
->>>>>>> 22dc493d
+  # Don't schedule more than 5K tasks at once.
+  available_cpus = min(available_cpus, 10_000 * len(regions))
   fuzz_tasks = get_fuzz_tasks(available_cpus)
   if not fuzz_tasks:
     logs.error('No fuzz tasks found to schedule.')
