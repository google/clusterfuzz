# Copyright 2019 Google LLC
#
# Licensed under the Apache License, Version 2.0 (the "License");
# you may not use this file except in compliance with the License.
# You may obtain a copy of the License at
#
#      http://www.apache.org/licenses/LICENSE-2.0
#
# Unless required by applicable law or agreed to in writing, software
# distributed under the License is distributed on an "AS IS" BASIS,
# WITHOUT WARRANTIES OR CONDITIONS OF ANY KIND, either express or implied.
# See the License for the specific language governing permissions and
# limitations under the License.
"""Automated bug filing."""

import collections
import datetime
import itertools
import json

from clusterfuzz._internal.base import dates
from clusterfuzz._internal.base import errors
from clusterfuzz._internal.base import utils
from clusterfuzz._internal.config import local_config
from clusterfuzz._internal.crash_analysis import crash_analyzer
from clusterfuzz._internal.datastore import data_handler
from clusterfuzz._internal.datastore import data_types
from clusterfuzz._internal.datastore import ndb_utils
from clusterfuzz._internal.issue_management import issue_filer
from clusterfuzz._internal.issue_management import issue_tracker_policy
from clusterfuzz._internal.issue_management import issue_tracker_utils
from clusterfuzz._internal.metrics import crash_stats
from clusterfuzz._internal.metrics import logs
from clusterfuzz._internal.metrics import monitoring_metrics

from . import grouper

MAX_BUGS_PER_PROJECT_PER_24HRS_DEFAULT = 100
UNREPRODUCIBLE_CRASH_IGNORE_CRASH_TYPES = [
    'Out-of-memory', 'Stack-overflow', 'Timeout'
]
TRIAGE_MESSAGE_KEY = 'triage_message'


def _add_triage_message(testcase, message):
  """Add a triage message."""
  if testcase.get_metadata(TRIAGE_MESSAGE_KEY) == message:
    # Message already exists, skip update.
    return
  # Re-fetch testcase to get latest entity and avoid race condition in updates.
  testcase = data_handler.get_testcase_by_id(testcase.key.id())
  testcase.set_metadata(TRIAGE_MESSAGE_KEY, message)


def _create_filed_bug_metadata(testcase):
  """Create a dummy bug entry for a test case."""
  metadata = data_types.FiledBug()
  metadata.timestamp = datetime.datetime.utcnow()
  metadata.testcase_id = testcase.key.id()
  metadata.bug_information = int(testcase.bug_information)
  metadata.group_id = testcase.group_id
  metadata.crash_type = testcase.crash_type
  metadata.crash_state = testcase.crash_state
  metadata.security_flag = testcase.security_flag
  metadata.platform_id = testcase.platform_id
  metadata.project_name = testcase.project_name
  metadata.job_type = testcase.job_type
  metadata.put()


def _get_excluded_jobs():
  """Return list of jobs excluded from bug filing."""
  excluded_jobs = []

  jobs = ndb_utils.get_all_from_model(data_types.Job)
  for job in jobs:
    job_environment = job.get_environment()

    # Exclude experimental jobs.
    if utils.string_is_true(job_environment.get('EXPERIMENTAL')):
      excluded_jobs.append(job.name)

  return excluded_jobs


def _is_bug_filed(testcase):
  """Indicate if the bug is already filed."""
  # Check if the testcase is already associated with a bug.
  if testcase.bug_information:
    return True

  # Re-check our stored metadata so that we don't file the same testcase twice.
  is_bug_filed_for_testcase = data_types.FiledBug.query(
      data_types.FiledBug.testcase_id == testcase.key.id()).get()
  if is_bug_filed_for_testcase:
    return True

  return False


def _is_crash_important(testcase):
  """Indicate if the crash is important to file."""
  if not testcase.one_time_crasher_flag:
    # A reproducible crash is an important crash.
    return True

  if testcase.status != 'Processed':
    # A duplicate or unreproducible crash is not an important crash.
    return False

  # Testcase is unreproducible. Only those crashes that are crashing frequently
  # are important.

  if testcase.crash_type in UNREPRODUCIBLE_CRASH_IGNORE_CRASH_TYPES:
    return False

  # Ensure that there is no reproducible testcase in our group.
  if testcase.group_id:
    other_reproducible_testcase = data_types.Testcase.query(
        data_types.Testcase.group_id == testcase.group_id,
        ndb_utils.is_false(data_types.Testcase.one_time_crasher_flag)).get()
    if other_reproducible_testcase:
      # There is another reproducible testcase in our group. So, this crash is
      # not important.
      return False

  # Get crash statistics data on this unreproducible crash for last X days.
  last_hour = crash_stats.get_last_successful_hour()
  if not last_hour:
    # No crash stats available, skip.
    return False

  _, rows = crash_stats.get(
      end=last_hour,
      block='day',
      days=data_types.FILE_CONSISTENT_UNREPRODUCIBLE_TESTCASE_DEADLINE,
      group_by='reproducible_flag',
      where_clause=(
          'crash_type = %s AND crash_state = %s AND security_flag = %s' %
          (json.dumps(testcase.crash_type), json.dumps(testcase.crash_state),
           json.dumps(testcase.security_flag))),
      group_having_clause='',
      sort_by='total_count',
      offset=0,
      limit=1)

  # Calculate total crash count and crash days count.
  crash_days_indices = set()
  total_crash_count = 0
  for row in rows:
    if 'groups' not in row:
      continue

    total_crash_count += row['totalCount']
    for group in row['groups']:
      for index in group['indices']:
        crash_days_indices.add(index['hour'])

  crash_days_count = len(crash_days_indices)

  # Only those unreproducible testcases are important that happened atleast once
  # everyday for the last X days and total crash count exceeded our threshold
  # limit.
  return (crash_days_count ==
          data_types.FILE_CONSISTENT_UNREPRODUCIBLE_TESTCASE_DEADLINE and
          total_crash_count >=
          data_types.FILE_UNREPRODUCIBLE_TESTCASE_MIN_CRASH_THRESHOLD)


def _check_and_update_similar_bug(testcase, issue_tracker):
  """Get list of similar open issues and ones that were recently closed."""
  # Get similar testcases from the same group.
  similar_testcases_from_group = []
  if testcase.group_id:
    group_query = data_types.Testcase.query(
        data_types.Testcase.group_id == testcase.group_id)
    similar_testcases_from_group = ndb_utils.get_all_from_query(
        group_query, batch_size=data_types.TESTCASE_ENTITY_QUERY_LIMIT // 2)

  # Get testcases with the same crash params. These might not be in the a group
  # if they were just fixed.
  same_crash_params_query = data_types.Testcase.query(
      data_types.Testcase.crash_type == testcase.crash_type,
      data_types.Testcase.crash_state == testcase.crash_state,
      data_types.Testcase.security_flag == testcase.security_flag,
      data_types.Testcase.project_name == testcase.project_name,
      data_types.Testcase.status == 'Processed')

  similar_testcases_from_query = ndb_utils.get_all_from_query(
      same_crash_params_query,
      batch_size=data_types.TESTCASE_ENTITY_QUERY_LIMIT // 2)
  for similar_testcase in itertools.chain(similar_testcases_from_group,
                                          similar_testcases_from_query):
    # Exclude ourself from comparison.
    if similar_testcase.key.id() == testcase.key.id():
      continue

    # Exclude similar testcases without bug information.
    if not similar_testcase.bug_information:
      continue

    # Get the issue object given its ID.
    issue = issue_tracker.get_issue(similar_testcase.bug_information)
    if not issue:
      continue

    # If the reproducible issue is not verified yet, bug is still valid and
    # might be caused by non-availability of latest builds. In that case,
    # don't file a new bug yet.
    if similar_testcase.open and not similar_testcase.one_time_crasher_flag:
      return True

    # If the issue is still open, no need to file a duplicate bug.
    if issue.is_open:
      return True

    # If the issue indicates that this crash needs to be ignored, no need to
    # file another one.
    policy = issue_tracker_policy.get(issue_tracker.project)
    ignore_label = policy.label('ignore')
    if ignore_label in issue.labels:
      _add_triage_message(
          testcase,
          ('Skipping filing a bug since similar testcase ({testcase_id}) in '
           'issue ({issue_id}) is blacklisted with {ignore_label} label.'
          ).format(
              testcase_id=similar_testcase.key.id(),
              issue_id=issue.id,
              ignore_label=ignore_label))
      return True

    # If this testcase is not reproducible, and a previous similar
    # non-reproducible bug was previously filed, don't file it again to avoid
    # spam.
    if (testcase.one_time_crasher_flag and
        similar_testcase.one_time_crasher_flag):
      _add_triage_message(
          testcase,
          'Skipping filing unreproducible bug since one was already filed '
          f'({similar_testcase.key.id()}).')
      return True

    # If the issue is recently closed, wait certain time period to make sure
    # our fixed verification has completed.
    if (issue.closed_time and not dates.time_has_expired(
        issue.closed_time, hours=data_types.MIN_ELAPSED_TIME_SINCE_FIXED)):
      _add_triage_message(
          testcase,
          ('Delaying filing a bug since similar testcase '
           '({testcase_id}) in issue ({issue_id}) was just fixed.').format(
               testcase_id=similar_testcase.key.id(), issue_id=issue.id))
      return True

  return False


def _emit_bug_filing_from_testcase_elapsed_time_metric(testcase):
  testcase_age = testcase.get_age_in_seconds()
  monitoring_metrics.BUG_FILING_FROM_TESTCASE_ELAPSED_TIME.add(
      testcase_age,
      labels={
          'job': testcase.job_type,
          'platform': testcase.platform,
      })


def _file_issue(testcase, issue_tracker, throttler):
  """File an issue for the testcase."""
  logs.info(f'_file_issue for {testcase.key.id()}')
  filed = False
  file_exception = None

  if throttler.should_throttle(testcase):
    _add_triage_message(testcase, 'Skipping filing as it is throttled.')
    monitoring_metrics.ISSUE_FILING.increment({
        'fuzzer_name': testcase.fuzzer_name,
        'status': 'throttled',
    })
    return False

  if crash_analyzer.is_experimental_crash(testcase.crash_type):
    logs.info(f'Skipping bug filing for {testcase.key.id()} as it '
              'has an experimental crash type.')
    _add_triage_message(
        testcase, 'Skipping filing as this is an experimental crash type.')
    return False

  try:
    _, file_exception = issue_filer.file_issue(testcase, issue_tracker)
    filed = True
    monitoring_metrics.ISSUE_FILING.increment({
        'fuzzer_name': testcase.fuzzer_name,
        'status': 'success',
    })
    _emit_bug_filing_from_testcase_elapsed_time_metric(testcase)
  except Exception as e:
    file_exception = e

  if file_exception:
    logs.error(f'Failed to file issue for testcase {testcase.key.id()}.')
    monitoring_metrics.ISSUE_FILING.increment({
        'fuzzer_name': testcase.fuzzer_name,
        'status': 'failed',
    })
    _add_triage_message(
        testcase,
        f'Failed to file issue due to exception: {str(file_exception)}')

  return filed


<<<<<<< HEAD
def _set_testcase_stuck_state(testcase: data_types.Testcase, state: bool):
  if testcase.stuck_in_triage == state:
    return
  testcase.stuck_in_triage = state
  testcase.put()
=======
untriaged_testcases = {}


def _increment_untriaged_testcase_count(job, status):
  identifier = (job, status)
  if identifier not in untriaged_testcases:
    untriaged_testcases[identifier] = 0
  untriaged_testcases[identifier] += 1


def _emit_untriaged_testcase_count_metric():
  for (job, status) in untriaged_testcases:
    monitoring_metrics.UNTRIAGED_TESTCASE_COUNT.set(
        untriaged_testcases[(job, status)], labels={
            'job': job,
            'status': status,
        })
>>>>>>> d3d1b768


def _emit_untriaged_testcase_age_metric(testcase: data_types.Testcase):
  """Emmits a metric to track age of untriaged testcases."""
  if not testcase.timestamp:
    return

  logs.info(f'Emiting UNTRIAGED_TESTCASE_AGE for testcase {testcase.key.id()} '
            f'(age = {testcase.get_age_in_seconds()})')
  monitoring_metrics.UNTRIAGED_TESTCASE_AGE.add(
      testcase.get_age_in_seconds() / 3600,
      labels={
          'job': testcase.job_type,
          'platform': testcase.platform,
      })


PENDING_CRITICAL_TASKS = 'pending_critical_tasks'
PENDING_PROGRESSION = 'pending_progression'
PENDING_GROUPING = 'pending_grouping'
PENDING_FILING = 'pending_filing'


def main():
  """Files bugs."""
  try:
    logs.info('Grouping testcases.')
    grouper.group_testcases()
    logs.info('Grouping done.')
  except:
    logs.error('Error occurred while grouping test cases.')
    return False

  # Free up memory after group task run.
  utils.python_gc()

  # Get a list of jobs excluded from bug filing.
  excluded_jobs = _get_excluded_jobs()

  # Get a list of all jobs. This is used to filter testcases whose jobs have
  # been removed.
  all_jobs = data_handler.get_all_job_type_names()

  throttler = Throttler()

  for testcase_id in data_handler.get_open_testcase_id_iterator():
    logs.info(f'Triaging {testcase_id}')
    try:
      testcase = data_handler.get_testcase_by_id(testcase_id)
    except errors.InvalidTestcaseError:
      # Already deleted.
      logs.info(
          f'Skipping testcase {testcase_id}, since it was already deleted.')
      continue

    critical_tasks_completed = data_handler.critical_tasks_completed(testcase)

    # Skip if testcase's job is removed.
    if testcase.job_type not in all_jobs:
      _set_testcase_stuck_state(testcase, False)
      logs.info(f'Skipping testcase {testcase_id}, since its job was removed '
                f' ({testcase.job_type})')
      continue

    # Skip if testcase's job is in exclusions list.
    if testcase.job_type in excluded_jobs:
      _set_testcase_stuck_state(testcase, False)
      logs.info(f'Skipping testcase {testcase_id}, since its job is in the'
                f' exclusion list ({testcase.job_type})')
      continue

    # Skip if we are running progression task at this time.
    if testcase.get_metadata('progression_pending'):
      _set_testcase_stuck_state(testcase, True)
      logs.info(f'Skipping testcase {testcase_id}, progression pending')
      _emit_untriaged_testcase_age_metric(testcase)
      _increment_untriaged_testcase_count(testcase.job_type,
                                          PENDING_PROGRESSION)
      continue

    # If the testcase has a bug filed already, no triage is needed.
    if _is_bug_filed(testcase):
      _set_testcase_stuck_state(testcase, False)
      logs.info(
          f'Skipping testcase {testcase_id}, since a bug was already filed.')
      continue

    # Check if the crash is important, i.e. it is either a reproducible crash
    # or an unreproducible crash happening frequently.
    if not _is_crash_important(testcase):
      _set_testcase_stuck_state(testcase, False)
      logs.info(
          f'Skipping testcase {testcase_id}, since the crash is not important.')
      continue

    # Require that all tasks like minimizaton, regression testing, etc have
    # finished.
    if not critical_tasks_completed:
      _emit_untriaged_testcase_age_metric(testcase)
<<<<<<< HEAD
      untriaged_testcases += 1
      _set_testcase_stuck_state(testcase, True)
=======
      _increment_untriaged_testcase_count(testcase.job_type,
                                          PENDING_CRITICAL_TASKS)
>>>>>>> d3d1b768
      logs.info(
          f'Skipping testcase {testcase_id}, critical tasks still pending.')
      continue

    # For testcases that are not part of a group, wait an additional time to
    # make sure it is grouped.
    # The grouper runs prior to this step in the same cron, but there is a
    # window of time where new testcases can come in after the grouper starts.
    # This delay needs to be longer than the maximum time the grouper can take
    # to account for that.
    # FIXME: In future, grouping might be dependent on regression range, so we
    # would have to add an additional wait time.
    # TODO(ochang): Remove this after verifying that the `ran_grouper`
    # metadata works well.
    if not testcase.group_id and not dates.time_has_expired(
        testcase.timestamp, hours=data_types.MIN_ELAPSED_TIME_SINCE_REPORT):
      _emit_untriaged_testcase_age_metric(testcase)
<<<<<<< HEAD
      untriaged_testcases += 1
      _set_testcase_stuck_state(testcase, True)
=======
      _increment_untriaged_testcase_count(testcase.job_type, PENDING_GROUPING)
>>>>>>> d3d1b768
      logs.info(f'Skipping testcase {testcase_id}, pending grouping.')
      continue

    if not testcase.get_metadata('ran_grouper'):
      # Testcase should be considered by the grouper first before filing.
      _emit_untriaged_testcase_age_metric(testcase)
<<<<<<< HEAD
      untriaged_testcases += 1
      _set_testcase_stuck_state(testcase, True)
=======
      _increment_untriaged_testcase_count(testcase.job_type, PENDING_GROUPING)
>>>>>>> d3d1b768
      logs.info(f'Skipping testcase {testcase_id}, pending grouping.')
      continue

    # If this project does not have an associated issue tracker, we cannot
    # file this crash anywhere.
    try:
      issue_tracker = issue_tracker_utils.get_issue_tracker_for_testcase(
          testcase)
    except ValueError:
      issue_tracker = None
    if not issue_tracker:
      logs.info(f'No issue tracker detected for testcase {testcase_id}, '
                'publishing message.')
      issue_filer.notify_issue_update(testcase, 'new')
      continue

    # If there are similar issues to this test case already filed or recently
    # closed, skip filing a duplicate bug.
    if _check_and_update_similar_bug(testcase, issue_tracker):
      _set_testcase_stuck_state(testcase, False)
      logs.info(f'Skipping testcase {testcase_id}, since a similar bug'
                ' was already filed.')
      continue

    # Clean up old triage messages that would be not applicable now.
    testcase.delete_metadata(TRIAGE_MESSAGE_KEY, update_testcase=False)

    # A testcase is untriaged, until immediately before a bug is opened
    _emit_untriaged_testcase_age_metric(testcase)
<<<<<<< HEAD
    untriaged_testcases += 1
    _set_testcase_stuck_state(testcase, False)
=======
    _increment_untriaged_testcase_count(testcase.job_type, PENDING_FILING)
>>>>>>> d3d1b768

    # File the bug first and then create filed bug metadata.
    if not _file_issue(testcase, issue_tracker, throttler):
      logs.info(f'Issue filing failed for testcase id {testcase_id}')
      continue

    _create_filed_bug_metadata(testcase)
    issue_filer.notify_issue_update(testcase, 'new')

    logs.info('Filed new issue %s for testcase %d.' % (testcase.bug_information,
                                                       testcase_id))

  _emit_untriaged_testcase_count_metric()
  logs.info('Triage testcases succeeded.')
  return True


class Throttler:
  """Bug throttler"""

  def __init__(self):
    self._bug_filed_per_job_per_24hrs = collections.defaultdict(int)
    self._bug_filed_per_project_per_24hrs = collections.defaultdict(int)
    self._bug_throttling_cutoff = datetime.datetime.now() - datetime.timedelta(
        hours=24)
    for bug in ndb_utils.get_all_from_query(
        data_types.FiledBug.query(
            data_types.FiledBug.timestamp >= self._bug_throttling_cutoff)):
      self._bug_filed_per_job_per_24hrs[bug.job_type] += 1
      self._bug_filed_per_project_per_24hrs[bug.project_name] += 1

    self._max_bugs_per_job_per_24hrs = {}
    self._max_bugs_per_project_per_24hrs = {}

  def _get_job_bugs_filing_max(self, job_type):
    """Gets the maximum number of bugs that can be filed for a given job."""
    if job_type in self._max_bugs_per_job_per_24hrs:
      return self._max_bugs_per_job_per_24hrs[job_type]

    max_bugs = None
    job = data_types.Job.query(data_types.Job.name == job_type).get()
    if job and 'MAX_BUGS_PER_24HRS' in job.get_environment():
      try:
        max_bugs = int(job.get_environment()['MAX_BUGS_PER_24HRS'])
      except Exception:
        logs.error('Invalid environment value of \'MAX_BUGS_PER_24HRS\' '
                   f'for job type {job_type}.')

    self._max_bugs_per_job_per_24hrs[job_type] = max_bugs
    return max_bugs

  def _get_project_bugs_filing_max(self, job_type):
    """Gets the maximum number of bugs that can be filed per project."""
    project = data_handler.get_project_name(job_type)
    if project in self._max_bugs_per_project_per_24hrs:
      return self._max_bugs_per_project_per_24hrs[project]

    issue_tracker_config = local_config.IssueTrackerConfig()
    issue_tracker_name = data_handler.get_issue_tracker_name()
    config = issue_tracker_config.get(issue_tracker_name, {})
    max_bugs = MAX_BUGS_PER_PROJECT_PER_24HRS_DEFAULT
    try:
      max_bugs = int(config.get('max_bugs_per_project_per_24hrs', max_bugs))
    except:
      logs.error('Invalid config value of \'max_bugs_per_project_per_24hrs\' '
                 f'for issue tracker {issue_tracker_name}')

    self._max_bugs_per_project_per_24hrs[project] = max_bugs
    return max_bugs

  def should_throttle(self, testcase):
    """Returns whether the current bug needs to be throttled."""
    job_bugs_filing_max = self._get_job_bugs_filing_max(testcase.job_type)

    # Check if the job type has a bug filing limit.
    if job_bugs_filing_max is not None:
      # Get the number of bugs filed for the current job in the past 24 hours.
      # First check the cache, then query the datastore if not exists.
      count_per_job = self._bug_filed_per_job_per_24hrs[testcase.job_type]
      if count_per_job < job_bugs_filing_max:
        self._bug_filed_per_job_per_24hrs[testcase.job_type] += 1
        return False
      logs.error(
          f'Skipping bug filing for {testcase.key.id()} as it is throttled.\n'
          f'{count_per_job} bugs have been filed fom '
          f'{self._bug_throttling_cutoff} '
          f'to {datetime.datetime.now()} for job {testcase.job_type}')
      return True

    # Check if the current bug has exceeded the maximum number of bugs
    # that can be filed per project.
    count_per_project = (
        self._bug_filed_per_project_per_24hrs[testcase.project_name])

    if count_per_project < self._get_project_bugs_filing_max(testcase.job_type):
      self._bug_filed_per_project_per_24hrs[testcase.project_name] += 1
      return False

    logs.error(
        f'Skipping bug filing for {testcase.key.id()} as it is throttled.\n'
        f'{count_per_project} bugs have been filed from '
        f'{self._bug_throttling_cutoff} '
        f'to {datetime.datetime.now()} for project {testcase.project_name}')
    return True<|MERGE_RESOLUTION|>--- conflicted
+++ resolved
@@ -309,13 +309,13 @@
   return filed
 
 
-<<<<<<< HEAD
 def _set_testcase_stuck_state(testcase: data_types.Testcase, state: bool):
   if testcase.stuck_in_triage == state:
     return
   testcase.stuck_in_triage = state
   testcase.put()
-=======
+
+
 untriaged_testcases = {}
 
 
@@ -333,7 +333,6 @@
             'job': job,
             'status': status,
         })
->>>>>>> d3d1b768
 
 
 def _emit_untriaged_testcase_age_metric(testcase: data_types.Testcase):
@@ -433,13 +432,10 @@
     # finished.
     if not critical_tasks_completed:
       _emit_untriaged_testcase_age_metric(testcase)
-<<<<<<< HEAD
       untriaged_testcases += 1
       _set_testcase_stuck_state(testcase, True)
-=======
       _increment_untriaged_testcase_count(testcase.job_type,
                                           PENDING_CRITICAL_TASKS)
->>>>>>> d3d1b768
       logs.info(
           f'Skipping testcase {testcase_id}, critical tasks still pending.')
       continue
@@ -457,24 +453,18 @@
     if not testcase.group_id and not dates.time_has_expired(
         testcase.timestamp, hours=data_types.MIN_ELAPSED_TIME_SINCE_REPORT):
       _emit_untriaged_testcase_age_metric(testcase)
-<<<<<<< HEAD
       untriaged_testcases += 1
       _set_testcase_stuck_state(testcase, True)
-=======
       _increment_untriaged_testcase_count(testcase.job_type, PENDING_GROUPING)
->>>>>>> d3d1b768
       logs.info(f'Skipping testcase {testcase_id}, pending grouping.')
       continue
 
     if not testcase.get_metadata('ran_grouper'):
       # Testcase should be considered by the grouper first before filing.
       _emit_untriaged_testcase_age_metric(testcase)
-<<<<<<< HEAD
       untriaged_testcases += 1
       _set_testcase_stuck_state(testcase, True)
-=======
       _increment_untriaged_testcase_count(testcase.job_type, PENDING_GROUPING)
->>>>>>> d3d1b768
       logs.info(f'Skipping testcase {testcase_id}, pending grouping.')
       continue
 
@@ -504,12 +494,9 @@
 
     # A testcase is untriaged, until immediately before a bug is opened
     _emit_untriaged_testcase_age_metric(testcase)
-<<<<<<< HEAD
     untriaged_testcases += 1
     _set_testcase_stuck_state(testcase, False)
-=======
     _increment_untriaged_testcase_count(testcase.job_type, PENDING_FILING)
->>>>>>> d3d1b768
 
     # File the bug first and then create filed bug metadata.
     if not _file_issue(testcase, issue_tracker, throttler):
