# Copyright 2019 Google LLC
#
# Licensed under the Apache License, Version 2.0 (the "License");
# you may not use this file except in compliance with the License.
# You may obtain a copy of the License at
#
#      http://www.apache.org/licenses/LICENSE-2.0
#
# Unless required by applicable law or agreed to in writing, software
# distributed under the License is distributed on an "AS IS" BASIS,
# WITHOUT WARRANTIES OR CONDITIONS OF ANY KIND, either express or implied.
# See the License for the specific language governing permissions and
# limitations under the License.
"""Helper functions to update fuzzer-job mappings, and select fuzzers to run."""

import collections

from google.cloud import ndb

from clusterfuzz._internal.base import utils
from clusterfuzz._internal.datastore import data_types
from clusterfuzz._internal.datastore import fuzz_target_utils
from clusterfuzz._internal.datastore import ndb_utils
from clusterfuzz._internal.metrics import logs
from clusterfuzz._internal.system import environment

# Used to prepare targets to be passed to utils.random_weighted_choice.
WeightedTarget = collections.namedtuple('WeightedTarget', ['target', 'weight'])


def update_mappings_for_fuzzer(fuzzer, mappings=None):
  """Clear existing mappings for a fuzzer, and replace them."""
  if mappings is None:
    mappings = fuzzer.jobs

  query = data_types.FuzzerJob.query()
  query = query.filter(data_types.FuzzerJob.fuzzer == fuzzer.name)
  entities = ndb_utils.get_all_from_query(query)
  old_mappings = {}
  for entity in entities:
    old_mappings[entity.job] = entity

  new_mappings = []
  for job_name in mappings:
    mapping = old_mappings.pop(job_name, None)
    if mapping:
      continue

    job = data_types.Job.query(data_types.Job.name == job_name).get()
    if not job:
      logs.error('An unknown job %s was selected for fuzzer %s.' %
                 (job_name, fuzzer.name))
      continue

    mapping = data_types.FuzzerJob()
    mapping.fuzzer = fuzzer.name
    mapping.job = job_name
    mapping.platform = job.platform
    new_mappings.append(mapping)

  ndb_utils.put_multi(new_mappings)
  ndb_utils.delete_multi([m.key for m in list(old_mappings.values())])


def update_mappings_for_job(job, mappings):
  """Clear existing mappings for a job, and replace them."""
  existing_fuzzers = {
      fuzzer.name: fuzzer
      for fuzzer in data_types.Fuzzer.query()
      if job.name in fuzzer.jobs
  }
  modified_fuzzers = []

  for fuzzer_name in mappings:
    fuzzer = existing_fuzzers.pop(fuzzer_name, None)
    if fuzzer:
      continue

    fuzzer = data_types.Fuzzer.query(
        data_types.Fuzzer.name == fuzzer_name).get()
    if not fuzzer:
      logs.error('An unknown fuzzer %s was selected for job %s.' % (fuzzer_name,
                                                                    job.name))
      continue

    fuzzer.jobs.append(job.name)
    modified_fuzzers.append(fuzzer)
    update_mappings_for_fuzzer(fuzzer)

  # Removing the remaining values in exisiting_fuzzers as
  # they are no longer mapped.
  for fuzzer in existing_fuzzers.values():
    fuzzer.jobs.remove(job.name)
    modified_fuzzers.append(fuzzer)
    update_mappings_for_fuzzer(fuzzer)
  ndb.put_multi(modified_fuzzers)


def update_platform_for_job(job_name, new_platform):
  """Update platform for all mappings for a particular job."""
  query = data_types.FuzzerJob.query()
  query = query.filter(data_types.FuzzerJob.job == job_name)
  mappings = ndb_utils.get_all_from_query(query)
  new_mappings = []
  for mapping in mappings:
    mapping.platform = new_platform
    new_mappings.append(mapping)
  ndb_utils.put_multi(new_mappings)


def get_fuzz_task_payload(platform=None):
  """Select a fuzzer that can run on this platform."""
  if not platform:
    queue_override = environment.get_value('QUEUE_OVERRIDE')
    platform = queue_override if queue_override else environment.platform()

  platforms = [platform]
  base_platform = platform.split(':')[0]
  # Generalized queue for platforms with a base platform (e.g. ANDROID)
  if base_platform != platform:
    platforms.append(base_platform)

  if environment.is_production():
    query = data_types.FuzzerJobs.query()
    query = query.filter(data_types.FuzzerJobs.platform.IN(platforms))

    mappings = []
    for entity in query:
      mappings.extend(entity.fuzzer_jobs)
  else:
    # 'FuzzerJobs' may not exist locally because they are created by
    # the 'batch_fuzzer_jobs' cron job
    query = data_types.FuzzerJob.query()
    query = query.filter(data_types.FuzzerJob.platform.IN(platforms))
    mappings = list(ndb_utils.get_all_from_query(query))[:1]

  if not mappings:
    return None, None

  selection = utils.random_weighted_choice(
      mappings, weight_attribute='actual_weight')
  return selection.fuzzer, selection.job


def select_fuzz_target(targets, target_weights):
  """Select a fuzz target from a list of potential targets."""
  assert targets

  weighted_targets = []
  for target in targets:
    weight = target_weights.get(target, 1.0)
    weighted_targets.append(WeightedTarget(target, weight))

  return utils.random_weighted_choice(weighted_targets).target


def get_fuzz_target_weights():
  """Get a list of fuzz target weights based on the current fuzzer."""
  job_type = environment.get_value('JOB_NAME')

  target_jobs = list(fuzz_target_utils.get_fuzz_target_jobs(job=job_type))
  fuzz_targets = fuzz_target_utils.get_fuzz_targets_for_target_jobs(target_jobs)

  weights = {}
  for fuzz_target, target_job in zip(fuzz_targets, target_jobs):
    if not fuzz_target:
<<<<<<< HEAD
      logs.error('Skipping weight assignment for fuzz target %s.' %
                 target_job.fuzz_target_name)
=======
      logs.log_error('Skipping weight assignment for fuzz target '
                     f'{target_job.fuzz_target_name}.')
>>>>>>> 4388aed4
      continue

    weights[fuzz_target.binary] = target_job.weight

  return weights<|MERGE_RESOLUTION|>--- conflicted
+++ resolved
@@ -164,13 +164,8 @@
   weights = {}
   for fuzz_target, target_job in zip(fuzz_targets, target_jobs):
     if not fuzz_target:
-<<<<<<< HEAD
-      logs.error('Skipping weight assignment for fuzz target %s.' %
-                 target_job.fuzz_target_name)
-=======
-      logs.log_error('Skipping weight assignment for fuzz target '
+      logs.error('Skipping weight assignment for fuzz target '
                      f'{target_job.fuzz_target_name}.')
->>>>>>> 4388aed4
       continue
 
     weights[fuzz_target.binary] = target_job.weight
