--- conflicted
+++ resolved
@@ -61,12 +61,6 @@
     'analyze', 'corpus_pruning', 'symbolize', 'regression', 'variant',
     'minimize', 'progression'
 }
-<<<<<<< HEAD
-=======
-_PRIVILEGED_JOBS = {
-    'centipede_v8_asan_dbg_custom', 'linux_asan_chrome_media', 'linux_d8_dbg_cm'
-}
->>>>>>> c4a21167
 
 
 def _create_batch_client_new():
