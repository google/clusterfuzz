--- conflicted
+++ resolved
@@ -290,14 +290,9 @@
   return all_subconfigs[weighted_subconfig.name]
 
 
-<<<<<<< HEAD
 def _get_specs_from_config(batch_tasks):
-=======
-def _get_spec_from_config(command, job_name):
->>>>>>> 8f0bcb53
   """Gets the configured specifications for a batch workload."""
   batch_config = _get_batch_config()
-<<<<<<< HEAD
   config_map = _get_config_names(batch_tasks)
   specs = {}
   subconfig_map = {}
@@ -314,7 +309,6 @@
     # https://cloud.google.com/batch/docs/reference/rest/v1/projects.locations.jobs
     priority = 0 if task.command == 'fuzz' else 1
     max_run_duration = f'{_get_task_duration(task.command)}s'
-
     # This saves us time and reduces fragementation, e.g. every linux fuzz task
     # run in this call will run in the same zone.
     if config_name not in subconfig_map:
@@ -324,39 +318,10 @@
     subconfig = subconfig_map[config_name]
     spec = BatchWorkloadSpec(
       docker_image=instance_spec['docker_image'],
-=======
-  instance_spec = batch_config.get('mapping').get(config_name, None)
-  if instance_spec is None:
-    raise ValueError(f'No mapping for {config_name}')
-  subconfig = _get_subconfig(batch_config, instance_spec)
-  project_name = batch_config.get('project')
-  docker_image = instance_spec['docker_image']
-  user_data = instance_spec['user_data']
-  clusterfuzz_release = instance_spec.get('clusterfuzz_release', 'prod')
-
-  # Lower numbers are lower priority. From:
-  # https://cloud.google.com/batch/docs/reference/rest/v1/projects.locations.jobs
-  low_priority = command == 'fuzz'
-  priority = 0 if low_priority else 1
-
-  max_run_duration = f'{_get_task_duration(command)}s'
-
-  spec = BatchWorkloadSpec(
-      clusterfuzz_release=clusterfuzz_release,
-      docker_image=docker_image,
-      user_data=user_data,
->>>>>>> 8f0bcb53
       disk_size_gb=instance_spec['disk_size_gb'],
       disk_type=instance_spec['disk_type'],
       user_data=instance_spec['user_data'],
       service_account_email=instance_spec['service_account_email'],
-<<<<<<< HEAD
-=======
-      gce_region=subconfig['region'],
-      project=project_name,
-      network=subconfig['network'],
-      subnetwork=subconfig['subnetwork'],
->>>>>>> 8f0bcb53
       preemptible=instance_spec['preemptible'],
       machine_type=instance_spec['machine_type'],
       gce_region=subconfig['region'],
