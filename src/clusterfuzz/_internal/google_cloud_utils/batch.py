# Copyright 2023 Google LLC
#
# Licensed under the Apache License, Version 2.0 (the "License");
# you may not use this file except in compliance with the License.
# You may obtain a copy of the License at
#
#      http://www.apache.org/licenses/LICENSE-2.0
#
# Unless required by applicable law or agreed to in writing, software
# distributed under the License is distributed on an "AS IS" BASIS,
# WITHOUT WARRANTIES OR CONDITIONS OF ANY KIND, either express or implied.
# See the License for the specific language governing permissions and
# limitations under the License.
"""Cloud Batch helpers."""
import collections
import itertools
import threading
import uuid

from google.cloud import batch_v1 as batch

from clusterfuzz._internal.base import retry
from clusterfuzz._internal.base import task_utils
from clusterfuzz._internal.base import utils
from clusterfuzz._internal.config import local_config
from clusterfuzz._internal.datastore import data_types
from clusterfuzz._internal.metrics import logs

# TODO(metzman): Change to from . import credentials when we are done
# developing.
from . import credentials

_local = threading.local()

MAX_DURATION = f'{60 * 60 * 6}s'
RETRY_COUNT = 0

TASK_BUNCH_SIZE = 20

# Controls how many containers (ClusterFuzz tasks) can run on a single VM.
# THIS SHOULD BE 1 OR THERE WILL BE SECURITY PROBLEMS.
TASK_COUNT_PER_NODE = 1

# See https://cloud.google.com/batch/quotas#job_limits
MAX_CONCURRENT_VMS_PER_JOB = 1000

BatchWorkloadSpec = collections.namedtuple('BatchWorkloadSpec', [
    'disk_size_gb',
    'disk_type',
    'docker_image',
    'user_data',
    'service_account_email',
    'subnetwork',
    'preemptible',
    'project',
    'gce_zone',
    'machine_type',
])

<<<<<<< HEAD
UNPRIVILEGED_TASKS = {'analyze', 'symbolize'}
=======
_UNPRIVILEGED_TASKS = {}
>>>>>>> b8725f8a


def _create_batch_client_new():
  """Creates a batch client."""
  creds, project = credentials.get_default()
  if not project:
    project = utils.get_application_id()

  return batch.BatchServiceClient(credentials=creds)


def _batch_client():
  """Gets the batch client, creating it if it does not exist."""
  if hasattr(_local, 'client'):
    return _local.client

  _local.client = _create_batch_client_new()
  return _local.client


def get_job_name():
  return 'j-' + str(uuid.uuid4()).lower()


class BatchTask:
  """Class reprensenting a ClusterFuzz task to be executed on Google Cloud
  Batch."""

  def __init__(self, command, job_type, input_download_url):
    self.command = command
    self.job_type = job_type
    self.input_download_url = input_download_url


def create_uworker_main_batch_job(module, job_type, input_download_url):
  command = task_utils.get_command_from_module(module)
  batch_tasks = [BatchTask(command, job_type, input_download_url)]
  result = create_uworker_main_batch_jobs(batch_tasks)
  if result is None:
    return result
  return result[0]


def _bunched(iterator, bunch_size):
  """Implementation of itertools.py's batched that was added after Python3.7."""
  # TODO(metzman): Replace this with itertools.batched.
  assert bunch_size > -1
  idx = 0
  bunch = []
  for item in iterator:
    idx += 1
    bunch.append(item)
    if idx == bunch_size:
      idx = 0
      yield bunch
      bunch = []

  if bunch:
    yield bunch


def create_uworker_main_batch_jobs(batch_tasks):
  """Creates batch jobs."""
  job_specs = collections.defaultdict(list)
  for batch_task in batch_tasks:
    logs.log(f'Scheduling {batch_task.command}, {batch_task.job_type}.')
    spec = _get_spec_from_config(batch_task.command, batch_task.job_type)
    job_specs[spec].append(batch_task.input_download_url)

  logs.log('Creating batch jobs.')
  jobs = []

  logs.log('Batching utask_mains.', job_specs=job_specs)
  for spec, input_urls in job_specs.items():
    for input_urls_portion in _bunched(input_urls, MAX_CONCURRENT_VMS_PER_JOB):
      jobs.append(_create_job(spec, input_urls_portion))

  return jobs


def create_uworker_main_batch_jobs_bunched(batch_tasks):
  """Creates batch jobs 20 tasks at a time, lazily. This is helpful to use when
  batch_tasks takes a very long time to create."""
  # Use term bunch instead of "batch" since "batch" has nothing to do with the
  # cloud service and is thus very confusing in this context.
  jobs = [
      create_uworker_main_batch_jobs(bunch)
      for bunch in _bunched(batch_tasks, TASK_BUNCH_SIZE)
  ]
  return list(itertools.chain(jobs))


def _get_task_spec(batch_workload_spec):
  """Gets the task spec based on the batch workload spec."""
  runnable = batch.Runnable()
  runnable.container = batch.Runnable.Container()
  runnable.container.image_uri = batch_workload_spec.docker_image
  runnable.container.options = (
      '--memory-swappiness=40 --shm-size=1.9g --rm --net=host '
      '-e HOST_UID=1337 -P --privileged --cap-add=all '
      '--name=clusterfuzz -e UNTRUSTED_WORKER=False -e UWORKER=True '
      '-e UWORKER_INPUT_DOWNLOAD_URL')
  runnable.container.volumes = ['/var/scratch0:/mnt/scratch0']
  task_spec = batch.TaskSpec()
  task_spec.runnables = [runnable]
  task_spec.max_retry_count = RETRY_COUNT
  # TODO(metzman): Change this for production.
  task_spec.max_run_duration = MAX_DURATION
  return task_spec


def _get_allocation_policy(spec):
  """Returns the allocation policy for a BatchWorkloadSpec."""
  disk = batch.AllocationPolicy.Disk()
  disk.image = 'batch-cos'
  disk.size_gb = spec.disk_size_gb
  disk.type = spec.disk_type
  instance_policy = batch.AllocationPolicy.InstancePolicy()
  instance_policy.boot_disk = disk
  instance_policy.machine_type = spec.machine_type
  instances = batch.AllocationPolicy.InstancePolicyOrTemplate()
  instances.policy = instance_policy

  # Don't use external ip addresses which use quota, cost money, and are
  # unnecessary.
  network_interface = batch.AllocationPolicy.NetworkInterface()
  network_interface.no_external_ip_address = True
  # TODO(metzman): Make configurable.
  network_interface.network = (
      'projects/google.com:clusterfuzz/global/networks/batch')
  network_interface.subnetwork = (
      'projects/google.com:clusterfuzz/regions/us-west1/subnetworks/us-west1a')

  network_interfaces = [network_interface]
  network_policy = batch.AllocationPolicy.NetworkPolicy()
  network_policy.network_interfaces = network_interfaces

  allocation_policy = batch.AllocationPolicy()
  allocation_policy.instances = [instances]
  allocation_policy.network = network_policy
  service_account = batch.ServiceAccount(email=spec.service_account_email)  # pylint: disable=no-member
  allocation_policy.service_account = service_account
  return allocation_policy


def _create_job(spec, input_urls):
  """Creates and starts a batch job from |spec| that executes all tasks."""
  task_group = batch.TaskGroup()
  task_group.task_count = len(input_urls)
  assert task_group.task_count < MAX_CONCURRENT_VMS_PER_JOB
  task_environments = [
      batch.Environment(variables={'UWORKER_INPUT_DOWNLOAD_URL': input_url})
      for input_url in input_urls
  ]
  task_group.task_environments = task_environments
  task_group.task_spec = _get_task_spec(spec)
  task_group.task_count_per_node = TASK_COUNT_PER_NODE
  assert task_group.task_count_per_node == 1, 'This is a security issue'

  job = batch.Job()
  job.task_groups = [task_group]
  job.allocation_policy = _get_allocation_policy(spec)
  job.labels = {'env': 'testing', 'type': 'container'}
  job.logs_policy = batch.LogsPolicy()
  job.logs_policy.destination = batch.LogsPolicy.Destination.CLOUD_LOGGING

  create_request = batch.CreateJobRequest()
  create_request.job = job
  job_name = get_job_name()
  create_request.job_id = job_name
  # The job's parent is the region in which the job will run
  project_id = 'google.com:clusterfuzz'
  create_request.parent = f'projects/{project_id}/locations/us-west1'
  job_result = _send_create_job_request(create_request)
  logs.log(f'Created batch job id={job_name}.', spec=spec)
  return job_result


@retry.wrap(
    retries=3,
    delay=2,
    function='google_cloud_utils.batch._send_create_job_request')
def _send_create_job_request(create_request):
  return _batch_client().create_job(create_request)


def _get_batch_config():
  """Returns the batch config. This function was made to make mocking easier."""
  return local_config.BatchConfig()


def _get_job(job_name):
  """Returns the Job entity named by |job_name|. This function was made to make
  mocking easier."""
  return data_types.Job.query(data_types.Job.name == job_name).get()


def is_remote_task(command, job_name):
  try:
    _get_spec_from_config(command, job_name)
    return True
  except ValueError:
    return False


def _get_spec_from_config(command, job_name):
  """Gets the configured specifications for a batch workload."""
  job = _get_job(job_name)
  config_name = job.platform
  if command == 'fuzz':
    config_name += '-PREEMPTIBLE'
  else:
    config_name += '-NONPREEMPTIBLE'
  # TODO(metzman): Get rid of this when we stop doing privileged operations in
  # utasks.
  if command in UNPRIVILEGED_TASKS:
    config_name += '-UNPRIVILEGED'
  batch_config = _get_batch_config()
  instance_spec = batch_config.get('mapping').get(config_name, None)
  if instance_spec is None:
    raise ValueError(f'No mapping for {config_name}')
  project_name = batch_config.get('project')
  docker_image = instance_spec['docker_image']
  user_data = instance_spec['user_data']
  # TODO(https://github.com/google/clusterfuzz/issues/3008): Make this use a
  # low-privilege account.
  spec = BatchWorkloadSpec(
      docker_image=docker_image,
      user_data=user_data,
      disk_size_gb=instance_spec['disk_size_gb'],
      disk_type=instance_spec['disk_type'],
      service_account_email=instance_spec['service_account_email'],
      subnetwork=instance_spec['subnetwork'],
      gce_zone=instance_spec['gce_zone'],
      project=project_name,
      preemptible=instance_spec['preemptible'],
      machine_type=instance_spec['machine_type'])
  return spec<|MERGE_RESOLUTION|>--- conflicted
+++ resolved
@@ -57,11 +57,7 @@
     'machine_type',
 ])
 
-<<<<<<< HEAD
-UNPRIVILEGED_TASKS = {'analyze', 'symbolize'}
-=======
 _UNPRIVILEGED_TASKS = {}
->>>>>>> b8725f8a
 
 
 def _create_batch_client_new():
