--- conflicted
+++ resolved
@@ -59,11 +59,8 @@
     'machine_type',
     'network',
     'gce_region',
-<<<<<<< HEAD
     'priority',
-=======
     'max_run_duration',
->>>>>>> bbd3c6fb
 ])
 
 
@@ -305,16 +302,14 @@
   docker_image = instance_spec['docker_image']
   user_data = instance_spec['user_data']
   clusterfuzz_release = instance_spec.get('clusterfuzz_release', 'prod')
-<<<<<<< HEAD
 
   # Lower numbers are lower priority. From:
   # https://cloud.google.com/batch/docs/reference/rest/v1/projects.locations.jobs
   low_priority = command == 'fuzz'
   priority = 0 if low_priority else 1
 
-=======
   max_run_duration = f'{_get_task_duration(command)}s'
->>>>>>> bbd3c6fb
+
   spec = BatchWorkloadSpec(
       clusterfuzz_release=clusterfuzz_release,
       docker_image=docker_image,
@@ -329,9 +324,6 @@
       subnetwork=instance_spec['subnetwork'],
       preemptible=instance_spec['preemptible'],
       machine_type=instance_spec['machine_type'],
-<<<<<<< HEAD
-      priority=priority)
-=======
-      max_run_duration=max_run_duration)
->>>>>>> bbd3c6fb
+      priority=priority,
+      max_run_duration=max_run_duration,)
   return spec