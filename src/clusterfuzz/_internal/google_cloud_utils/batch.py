--- conflicted
+++ resolved
@@ -13,6 +13,7 @@
 # limitations under the License.
 """Cloud Batch helpers."""
 import collections
+import random
 import threading
 from typing import List
 import uuid
@@ -271,16 +272,16 @@
                                                  tasks.TASK_LEASE_SECONDS)
 
 
-def _get_region(batch_config):
+def _get_subconfig(batch_config):
   # TODO(metzman): Make this pick one at random or based on conditions.
-  return list(batch_config.get('regions').items())[0]
+  return random.choice(list(batch_config.get('regions'))
 
 
 def _get_spec_from_config(command, job_name):
   """Gets the configured specifications for a batch workload."""
   config_name = _get_config_name(command, job_name)
   batch_config = _get_batch_config()
-  region_name, region_config = _get_region(batch_config)
+  subconfig = _get_subconfig(batch_config)
   instance_spec = batch_config.get('mapping').get(config_name, None)
   if instance_spec is None:
     raise ValueError(f'No mapping for {config_name}')
@@ -303,17 +304,10 @@
       disk_size_gb=instance_spec['disk_size_gb'],
       disk_type=instance_spec['disk_type'],
       service_account_email=instance_spec['service_account_email'],
-<<<<<<< HEAD
-      gce_region=region_name,
-=======
-      # TODO(metzman): Get rid of zone so that we can more easily run in
-      # multiple regions.
-      gce_zone=instance_spec['gce_zone'],
-      gce_region=instance_spec['gce_region'],
->>>>>>> e83c7f4b
+      gce_region=subconfig['region'],
       project=project_name,
-      network=region_config['network'],
-      subnetwork=region_config['subnetwork'],
+      network=subconfig['network'],
+      subnetwork=subconfig['subnetwork'],
       preemptible=instance_spec['preemptible'],
       machine_type=instance_spec['machine_type'],
       priority=priority,
