# Copyright 2023 Google LLC
#
# Licensed under the Apache License, Version 2.0 (the "License");
# you may not use this file except in compliance with the License.
# You may obtain a copy of the License at
#
#      http://www.apache.org/licenses/LICENSE-2.0
#
# Unless required by applicable law or agreed to in writing, software
# distributed under the License is distributed on an "AS IS" BASIS,
# WITHOUT WARRANTIES OR CONDITIONS OF ANY KIND, either express or implied.
# See the License for the specific language governing permissions and
# limitations under the License.
"""Cloud Batch helpers."""
import collections
import itertools
import threading
import uuid

from google.cloud import batch_v1 as batch

from clusterfuzz._internal.base import retry
from clusterfuzz._internal.base import task_utils
from clusterfuzz._internal.base import utils
from clusterfuzz._internal.config import local_config
from clusterfuzz._internal.datastore import data_types
from clusterfuzz._internal.metrics import logs

# TODO(metzman): Change to from . import credentials when we are done
# developing.
from . import credentials

_local = threading.local()

MAX_DURATION = f'{int(60 * 60 * 2.5)}s'
RETRY_COUNT = 0

TASK_BUNCH_SIZE = 20

# Controls how many containers (ClusterFuzz tasks) can run on a single VM.
# THIS SHOULD BE 1 OR THERE WILL BE SECURITY PROBLEMS.
TASK_COUNT_PER_NODE = 1

# See https://cloud.google.com/batch/quotas#job_limits
MAX_CONCURRENT_VMS_PER_JOB = 1000

BatchWorkloadSpec = collections.namedtuple('BatchWorkloadSpec', [
    'disk_size_gb',
    'disk_type',
    'docker_image',
    'user_data',
    'service_account_email',
    'subnetwork',
    'preemptible',
    'project',
    'gce_zone',
    'machine_type',
])

_UNPRIVILEGED_TASKS = {'variant'}


def _create_batch_client_new():
  """Creates a batch client."""
  creds, project = credentials.get_default()
  if not project:
    project = utils.get_application_id()

  return batch.BatchServiceClient(credentials=creds)


def _batch_client():
  """Gets the batch client, creating it if it does not exist."""
  if hasattr(_local, 'client'):
    return _local.client

  _local.client = _create_batch_client_new()
  return _local.client


def get_job_name():
  return 'j-' + str(uuid.uuid4()).lower()


class BatchTask:
  """Class reprensenting a ClusterFuzz task to be executed on Google Cloud
  Batch."""

  def __init__(self, command, job_type, input_download_url):
    self.command = command
    self.job_type = job_type
    self.input_download_url = input_download_url


def create_uworker_main_batch_job(module, job_type, input_download_url):
  command = task_utils.get_command_from_module(module)
  batch_tasks = [BatchTask(command, job_type, input_download_url)]
  result = create_uworker_main_batch_jobs(batch_tasks)
  if result is None:
    return result
  return result[0]


def _bunched(iterator, bunch_size):
  """Implementation of itertools.py's batched that was added after Python3.7."""
  # TODO(metzman): Replace this with itertools.batched.
  assert bunch_size > -1
  idx = 0
  bunch = []
  for item in iterator:
    idx += 1
    bunch.append(item)
    if idx == bunch_size:
      idx = 0
      yield bunch
      bunch = []

  if bunch:
    yield bunch


def create_uworker_main_batch_jobs(batch_tasks):
  """Creates batch jobs."""
  job_specs = collections.defaultdict(list)
  for batch_task in batch_tasks:
<<<<<<< HEAD
    logs.log(f'Scheduling {batch_task.command}, {batch_task}.')
=======
    logs.log(f'Scheduling {batch_task.command}, {batch_task.job_type}.')
>>>>>>> 12b4811c
    spec = _get_spec_from_config(batch_task.command, batch_task.job_type)
    job_specs[spec].append(batch_task.input_download_url)

  logs.log('Creating batch jobs.')
  jobs = []

  logs.log(f'Starting utask_mains: {job_specs}.')
  for spec, input_urls in job_specs.items():
    for input_urls_portion in _bunched(input_urls, MAX_CONCURRENT_VMS_PER_JOB):
      jobs.append(_create_job(spec, input_urls_portion))

  return jobs


def create_uworker_main_batch_jobs_bunched(batch_tasks):
  """Creates batch jobs 20 tasks at a time, lazily. This is helpful to use when
  batch_tasks takes a very long time to create."""
  # Use term bunch instead of "batch" since "batch" has nothing to do with the
  # cloud service and is thus very confusing in this context.
  jobs = [
      create_uworker_main_batch_jobs(bunch)
      for bunch in _bunched(batch_tasks, TASK_BUNCH_SIZE)
  ]
  return list(itertools.chain(jobs))


def _get_task_spec(batch_workload_spec):
  """Gets the task spec based on the batch workload spec."""
  runnable = batch.Runnable()
  runnable.container = batch.Runnable.Container()
  runnable.container.image_uri = batch_workload_spec.docker_image
  runnable.container.options = (
      '--memory-swappiness=40 --shm-size=1.9g --rm --net=host '
      '-e HOST_UID=1337 -P --privileged --cap-add=all '
      '--name=clusterfuzz -e UNTRUSTED_WORKER=False -e UWORKER=True '
      '-e UWORKER_INPUT_DOWNLOAD_URL')
  runnable.container.volumes = ['/var/scratch0:/mnt/scratch0']
  task_spec = batch.TaskSpec()
  task_spec.runnables = [runnable]
  task_spec.max_retry_count = RETRY_COUNT
  # TODO(metzman): Change this for production.
  task_spec.max_run_duration = MAX_DURATION
  return task_spec


def _get_allocation_policy(spec):
  """Returns the allocation policy for a BatchWorkloadSpec."""
  disk = batch.AllocationPolicy.Disk()
  disk.image = 'batch-cos'
  disk.size_gb = spec.disk_size_gb
  disk.type = spec.disk_type
  instance_policy = batch.AllocationPolicy.InstancePolicy()
  instance_policy.boot_disk = disk
  instance_policy.machine_type = spec.machine_type
  instances = batch.AllocationPolicy.InstancePolicyOrTemplate()
  instances.policy = instance_policy

  # Don't use external ip addresses which use quota, cost money, and are
  # unnecessary.
  network_interface = batch.AllocationPolicy.NetworkInterface()
  network_interface.no_external_ip_address = True
  # TODO(metzman): Make configurable.
  network_interface.network = (
      'projects/google.com:clusterfuzz/global/networks/batch')
  network_interface.subnetwork = (
      'projects/google.com:clusterfuzz/regions/us-west1/subnetworks/us-west1a')

  network_interfaces = [network_interface]
  network_policy = batch.AllocationPolicy.NetworkPolicy()
  network_policy.network_interfaces = network_interfaces

  allocation_policy = batch.AllocationPolicy()
  allocation_policy.instances = [instances]
  allocation_policy.network = network_policy
  service_account = batch.ServiceAccount(email=spec.service_account_email)  # pylint: disable=no-member
  allocation_policy.service_account = service_account
  return allocation_policy


def _create_job(spec, input_urls):
  """Creates and starts a batch job from |spec| that executes all tasks."""
  task_group = batch.TaskGroup()
  task_group.task_count = len(input_urls)
  assert task_group.task_count < MAX_CONCURRENT_VMS_PER_JOB
  task_environments = [
      batch.Environment(variables={'UWORKER_INPUT_DOWNLOAD_URL': input_url})
      for input_url in input_urls
  ]
  task_group.task_environments = task_environments
  task_group.task_spec = _get_task_spec(spec)
  task_group.task_count_per_node = TASK_COUNT_PER_NODE
  assert task_group.task_count_per_node == 1, 'This is a security issue'

  job = batch.Job()
  job.task_groups = [task_group]
  job.allocation_policy = _get_allocation_policy(spec)
  job.labels = {'env': 'testing', 'type': 'container'}
  job.logs_policy = batch.LogsPolicy()
  job.logs_policy.destination = batch.LogsPolicy.Destination.CLOUD_LOGGING

  create_request = batch.CreateJobRequest()
  create_request.job = job
  job_name = get_job_name()
  create_request.job_id = job_name
  # The job's parent is the region in which the job will run
  project_id = 'google.com:clusterfuzz'
  create_request.parent = f'projects/{project_id}/locations/us-west1'
  result = _send_create_job_request(create_request)
  logs.log('Created batch job.')
  return result


@retry.wrap(
    retries=3,
    delay=2,
    function='google_cloud_utils.batch._send_create_job_request')
def _send_create_job_request(create_request):
  return _batch_client().create_job(create_request)


def _get_batch_config():
  """Returns the batch config. This function was made to make mocking easier."""
  return local_config.BatchConfig()


def _get_job(job_name):
  """Returns the Job entity named by |job_name|. This function was made to make
  mocking easier."""
  return data_types.Job.query(data_types.Job.name == job_name).get()


def is_remote_task(command, job_name):
  try:
    _get_spec_from_config(command, job_name)
    return True
  except ValueError:
    return False


def _get_spec_from_config(command, job_name):
  """Gets the configured specifications for a batch workload."""
  job = _get_job(job_name)
  config_name = job.platform
  if command == 'fuzz':
    config_name += '-PREEMPTIBLE'
  else:
    config_name += '-NONPREEMPTIBLE'
  # TODO(metzman): Get rid of this when we stop doing privileged operations in
  # utasks.
  if command in _UNPRIVILEGED_TASKS:
    config_name += '-UNPRIVILEGED'
  batch_config = _get_batch_config()
  instance_spec = batch_config.get('mapping').get(config_name, None)
  if instance_spec is None:
    raise ValueError(f'No mapping for {config_name}')
  project_name = batch_config.get('project')
  docker_image = instance_spec['docker_image']
  user_data = instance_spec['user_data']
  # TODO(https://github.com/google/clusterfuzz/issues/3008): Make this use a
  # low-privilege account.
  spec = BatchWorkloadSpec(
      docker_image=docker_image,
      user_data=user_data,
      disk_size_gb=instance_spec['disk_size_gb'],
      disk_type=instance_spec['disk_type'],
      service_account_email=instance_spec['service_account_email'],
      subnetwork=instance_spec['subnetwork'],
      gce_zone=instance_spec['gce_zone'],
      project=project_name,
      preemptible=instance_spec['preemptible'],
      machine_type=instance_spec['machine_type'])
  return spec<|MERGE_RESOLUTION|>--- conflicted
+++ resolved
@@ -123,11 +123,7 @@
   """Creates batch jobs."""
   job_specs = collections.defaultdict(list)
   for batch_task in batch_tasks:
-<<<<<<< HEAD
-    logs.log(f'Scheduling {batch_task.command}, {batch_task}.')
-=======
     logs.log(f'Scheduling {batch_task.command}, {batch_task.job_type}.')
->>>>>>> 12b4811c
     spec = _get_spec_from_config(batch_task.command, batch_task.job_type)
     job_specs[spec].append(batch_task.input_download_url)
 
