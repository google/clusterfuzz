# Copyright 2019 Google LLC
#
# Licensed under the Apache License, Version 2.0 (the "License");
# you may not use this file except in compliance with the License.
# You may obtain a copy of the License at
#
#      http://www.apache.org/licenses/LICENSE-2.0
#
# Unless required by applicable law or agreed to in writing, software
# distributed under the License is distributed on an "AS IS" BASIS,
# WITHOUT WARRANTIES OR CONDITIONS OF ANY KIND, either express or implied.
# See the License for the specific language governing permissions and
# limitations under the License.
"""Functions for managing Google Cloud Storage."""

import collections
import copy
import datetime
import json
import os
import shutil
import threading
import time
from typing import List
from typing import Tuple
import uuid

import google.auth.exceptions
from googleapiclient.discovery import build
from googleapiclient.errors import HttpError
import requests
import requests.exceptions

from clusterfuzz._internal.base import concurrency
from clusterfuzz._internal.base import memoize
from clusterfuzz._internal.base import retry
from clusterfuzz._internal.base import utils
from clusterfuzz._internal.config import local_config
from clusterfuzz._internal.metrics import logs
from clusterfuzz._internal.system import environment
from clusterfuzz._internal.system import fast_http
from clusterfuzz._internal.system import shell

from . import credentials

# pylint: disable=no-member

try:
  import google.cloud
  from google.cloud import storage as gcs
  import google.cloud.storage.fileio
except ImportError:
  # This is expected to fail on AppEngine.
  pass

try:
  import OpenSSL.SSL
except ImportError:
  # This is expected to fail on non-linux platforms.
  OpenSSL = None  # pylint: disable=invalid-name

# Usually, authentication time have expiry of ~30 minutes, but keeping this
# values lower to avoid failures and any future changes.
AUTH_TOKEN_EXPIRY_TIME = 10 * 60

# The number of retries to perform some GCS operation.
DEFAULT_FAIL_RETRIES = 8

# The time to wait between retries while performing GCS operation.
DEFAULT_FAIL_WAIT = 2

# Prefix for GCS urls.
GS_PREFIX = 'gs:/'

# https://cloud.google.com/storage/docs/best-practices states that we can
# create/delete 1 bucket about every 2 seconds.
CREATE_BUCKET_DELAY = 4

# GCS blob metadata key for filename.
BLOB_FILENAME_METADATA_KEY = 'filename'

# Thread local globals.
_local = threading.local()

# Urls for web viewer.
OBJECT_URL = 'https://storage.cloud.google.com'
DIRECTORY_URL = 'https://console.cloud.google.com/storage/browser'

# Expiration in minutes for signed URL.
SIGNED_URL_EXPIRATION_MINUTES = 24 * 60

# Timeout for HTTP operations.
HTTP_TIMEOUT_SECONDS = 15

# TODO(metzman): Figure out why this works on oss-fuzz and doesn't destroy
# memory usage?
_POOL_SIZE = 16

_TRANSIENT_ERRORS = [
    google.cloud.exceptions.GoogleCloudError,
    ConnectionError,
    requests.exceptions.ConnectionError,
    requests.exceptions.ChunkedEncodingError,
    requests.exceptions.ReadTimeout,
    ConnectionResetError,
    google.auth.exceptions.TransportError,
]

if OpenSSL:
  # We haven't imported this on non-linux platforms.
  _TRANSIENT_ERRORS.append(OpenSSL.SSL.Error)

SignedUrlDownloadResult = collections.namedtuple('SignedUrlDownloadResult',
                                                 ['url', 'filepath'])


class StorageProvider:
  """Core storage provider interface."""

  def create_bucket(self, name, object_lifecycle, cors):
    """Create a new bucket."""
    raise NotImplementedError

  def get_bucket(self, name):
    """Get a bucket."""
    raise NotImplementedError

  def list_blobs(self, remote_path, recursive=True):
    """List the blobs under the remote path."""
    raise NotImplementedError

  def copy_file_from(self, remote_path, local_path):
    """Copy file from a remote path to a local path."""
    raise NotImplementedError

  def copy_file_to(self, local_path_or_handle, remote_path, metadata=None):
    """Copy file from a local path to a remote path."""
    raise NotImplementedError

  def copy_blob(self, remote_source, remote_target):
    """Copy a remote file to another remote location."""
    raise NotImplementedError

  def read_data(self, remote_path):
    """Read the data of a remote file."""
    raise NotImplementedError

  def write_data(self, data_or_fileobj, remote_path, metadata=None):
    """Write the data of a remote file."""
    raise NotImplementedError

  def write_stream(self, stream, remote_path, metadata=None):
    """Write the data of a generator."""
    raise NotImplementedError

  def get(self, remote_path):
    """Get information about a remote file."""
    raise NotImplementedError

  def delete(self, remote_path):
    """Delete a remote file."""
    raise NotImplementedError

  def sign_download_url(self,
                        remote_path,
                        minutes=SIGNED_URL_EXPIRATION_MINUTES):
    """Signs a download URL for a remote file."""
    raise NotImplementedError

  def sign_upload_url(self, remote_path, minutes=SIGNED_URL_EXPIRATION_MINUTES):
    """Signs an upload URL for a remote file."""
    raise NotImplementedError

  def download_signed_url(self, signed_url):
    """Downloads |signed_url|."""
    raise NotImplementedError

  def upload_signed_url(self, data_or_fileobj, signed_url: str) -> bool:
    """Uploads |data| to |signed_url|."""
    raise NotImplementedError

  def sign_delete_url(self, remote_path, minutes=SIGNED_URL_EXPIRATION_MINUTES):
    """Signs a DELETE URL for a remote file."""
    raise NotImplementedError

  def delete_signed_url(self, signed_url):
    """Makes a DELETE HTTP request to |signed_url|."""
    raise NotImplementedError


class GcsProvider(StorageProvider):
  """GCS storage provider."""

  def _chunk_size(self):
    if environment.is_running_on_app_engine():
      # To match App Engine URLFetch's request size limit.
      return 10 * 1024 * 1024  # 10 MiB.

    return None

  def create_bucket(self, name, object_lifecycle, cors):
    """Create a new bucket."""
    project_id = utils.get_application_id()
    request_body = {'name': name}
    if object_lifecycle:
      request_body['lifecycle'] = object_lifecycle

    if cors:
      request_body['cors'] = cors

    client = create_discovery_storage_client()
    try:
      client.buckets().insert(project=project_id, body=request_body).execute()
    except HttpError as e:
      logs.warning('Failed to create bucket %s: %s' % (name, e))
      raise

    return True

  def get_bucket(self, name):
    """Get a bucket."""
    client = create_discovery_storage_client()
    try:
      return client.buckets().get(bucket=name).execute()
    except HttpError as e:
      if e.resp.status == 404:
        return None

      raise

  def list_blobs(self, remote_path, recursive=True):
    """List the blobs under the remote path."""
    bucket_name, path = get_bucket_name_and_path(remote_path)

    if path and not path.endswith('/'):
      path += '/'

    client = _storage_client()
    bucket = client.bucket(bucket_name)
    properties = {}

    if recursive:
      delimiter = None
    else:
      delimiter = '/'

    iterator = bucket.list_blobs(prefix=path, delimiter=delimiter)
    for blob in iterator:
      properties['bucket'] = bucket_name
      properties['name'] = blob.name
      properties['updated'] = blob.updated
      properties['size'] = blob.size

      yield properties

    if not recursive:
      # When doing delimiter listings, the "directories" will be in `prefixes`.
      for prefix in iterator.prefixes:
        properties['bucket'] = bucket_name
        properties['name'] = prefix
        yield properties

  def copy_file_from(self, remote_path, local_path):
    """Copy file from a remote path to a local path."""
    client = _storage_client()
    bucket_name, path = get_bucket_name_and_path(remote_path)

    try:
      bucket = client.bucket(bucket_name)
      blob = bucket.blob(path, chunk_size=self._chunk_size())
      blob.download_to_filename(local_path)
    except google.cloud.exceptions.GoogleCloudError:
      logs.warning('Failed to copy cloud storage file %s to local file %s.' %
                   (remote_path, local_path))
      raise

    return True

  def copy_file_to(self, local_path_or_handle, remote_path, metadata=None):
    """Copy file from a local path to a remote path."""
    client = _storage_client()
    bucket_name, path = get_bucket_name_and_path(remote_path)

    try:
      bucket = client.bucket(bucket_name)
      blob = bucket.blob(path, chunk_size=self._chunk_size())
      if metadata:
        blob.metadata = metadata

      if isinstance(local_path_or_handle, str):
        blob.upload_from_filename(local_path_or_handle)
      else:
        blob.upload_from_file(local_path_or_handle, rewind=True)
    except google.cloud.exceptions.GoogleCloudError:
      logs.warning('Failed to copy local file %s to cloud storage file %s.' %
                   (local_path_or_handle, remote_path))
      raise

    return True

  def copy_blob(self, remote_source, remote_target):
    """Copy a remote file to another remote location."""
    source_bucket_name, source_path = get_bucket_name_and_path(remote_source)
    target_bucket_name, target_path = get_bucket_name_and_path(remote_target)

    client = _storage_client()
    try:
      source_bucket = client.bucket(source_bucket_name)
      source_blob = source_bucket.blob(source_path)
      target_bucket = client.bucket(target_bucket_name)
      source_bucket.copy_blob(source_blob, target_bucket, target_path)
    except google.cloud.exceptions.GoogleCloudError:
      logs.warning('Failed to copy cloud storage file %s to cloud storage '
                   'file %s.' % (remote_source, remote_target))
      raise

    return True

  def read_data(self, remote_path):
    """Read the data of a remote file."""
    bucket_name, path = get_bucket_name_and_path(remote_path)

    client = _storage_client()
    try:
      bucket = client.bucket(bucket_name)
      blob = bucket.blob(path, chunk_size=self._chunk_size())
      return blob.download_as_bytes()
    except google.cloud.exceptions.GoogleCloudError as e:
      if e.code == 404:
        return None

      logs.warning('Failed to read cloud storage file %s.' % remote_path)
      raise

  def write_data(self, data_or_fileobj, remote_path, metadata=None):
    """Write the data of a remote file."""
    client = _storage_client()
    bucket_name, path = get_bucket_name_and_path(remote_path)

    try:
      bucket = client.bucket(bucket_name)
      blob = bucket.blob(path, chunk_size=self._chunk_size())
      if metadata:
        blob.metadata = metadata
      if isinstance(data_or_fileobj, (bytes, str)):
        blob.upload_from_string(data_or_fileobj)
      else:
        blob.upload_from_file(data_or_fileobj)

    except google.cloud.exceptions.GoogleCloudError:
      logs.warning('Failed to write cloud storage file %s.' % remote_path)
      raise

    return True

  def write_stream(self, stream, remote_path, metadata=None):
    """Writes the data from an iterator in chunks to a remote file."""
    client = _storage_client()
    bucket_name, path = get_bucket_name_and_path(remote_path)

    try:
      bucket = client.bucket(bucket_name)
      blob = bucket.blob(path, chunk_size=self._chunk_size())
      if metadata:
        blob.metadata = metadata
      with gcs.fileio.BlobWriter(blob) as blob_writer:
        for data in stream:
          if isinstance(data, str):
            data = data.encode()
          blob_writer.write(data)
    except google.cloud.exceptions.GoogleCloudError:
      logs.warning('Failed to write cloud storage file %s.' % remote_path)
      raise

    return True

  def get(self, remote_path):
    """Get information about a remote file."""
    client = create_discovery_storage_client()
    bucket, path = get_bucket_name_and_path(remote_path)

    try:
      return client.objects().get(bucket=bucket, object=path).execute()
    except HttpError as e:
      if e.resp.status == 404:
        return None

      raise

  def delete(self, remote_path):
    """Delete a remote file."""
    client = _storage_client()
    bucket_name, path = get_bucket_name_and_path(remote_path)

    try:
      bucket = client.bucket(bucket_name)
      bucket.delete_blob(path)
    except google.cloud.exceptions.GoogleCloudError:
      logs.warning('Failed to delete cloud storage file %s.' % remote_path)
      raise

    return True

  def sign_download_url(self,
                        remote_path: str,
                        minutes=SIGNED_URL_EXPIRATION_MINUTES) -> str:
    """Signs a download URL for a remote file."""
    return _sign_url(remote_path, method='GET', minutes=minutes)

  def sign_upload_url(self,
                      remote_path: str,
                      minutes=SIGNED_URL_EXPIRATION_MINUTES) -> str:
    """Signs an upload URL for a remote file."""
    return _sign_url(remote_path, method='PUT', minutes=minutes)

  def download_signed_url(self, signed_url):
    """Downloads |signed_url|."""
    return _download_url(signed_url)

  def upload_signed_url(self, data_or_fileobj, signed_url: str) -> bool:
    """Uploads |data| to |signed_url|."""
    requests.put(
        signed_url, data=data_or_fileobj,
        timeout=HTTP_TIMEOUT_SECONDS).raise_for_status()
    return True

  def sign_delete_url(self, remote_path, minutes=SIGNED_URL_EXPIRATION_MINUTES):
    """Signs a DELETE URL for a remote file."""
    return _sign_url(
        remote_path, method='DELETE', minutes=SIGNED_URL_EXPIRATION_MINUTES)

  def delete_signed_url(self, signed_url):
    """Makes a DELETE HTTP request to |signed_url|."""
    requests.delete(signed_url, timeout=HTTP_TIMEOUT_SECONDS).raise_for_status()


def _sign_url(remote_path: str,
              minutes=SIGNED_URL_EXPIRATION_MINUTES,
              method='GET') -> str:
  """Returns a signed URL for |remote_path| with |method|."""
  if _integration_test_env_doesnt_support_signed_urls():
    return remote_path
  minutes = datetime.timedelta(minutes=minutes)
  bucket_name, object_path = get_bucket_name_and_path(remote_path)
  signing_creds, access_token = _signing_creds()
  client = _storage_client()
  bucket = client.bucket(bucket_name)
  blob = bucket.blob(object_path)
  return blob.generate_signed_url(
      version='v4',
      expiration=minutes,
      method=method,
      credentials=signing_creds,
      access_token=access_token,
      service_account_email=signing_creds.service_account_email)


class FileSystemProvider(StorageProvider):
  """File system backed storage provider."""

  OBJECTS_DIR = 'objects'
  METADATA_DIR = 'metadata'

  def __init__(self, filesystem_dir):
    self.filesystem_dir = os.path.abspath(filesystem_dir)

  def _get_object_properties(self, remote_path):
    """Set local object properties."""
    bucket, path = get_bucket_name_and_path(remote_path)
    fs_path = self.convert_path(remote_path)

    data = {
        'bucket': bucket,
        'name': path,
    }

    if not os.path.isdir(fs_path):
      # These attributes only apply to objects, not directories.
      data.update({
          'updated':
              datetime.datetime.utcfromtimestamp(os.stat(fs_path).st_mtime),
          'size':
              os.path.getsize(fs_path),
          'metadata':
              self._get_metadata(bucket, path),
      })

    return data

  def _get_metadata(self, bucket, path):
    """Get the metadata for a given object."""
    fs_metadata_path = self._fs_path(bucket, path, self.METADATA_DIR)
    if os.path.exists(fs_metadata_path):
      with open(fs_metadata_path) as f:
        return json.load(f)

    return {}

  def _fs_bucket_path(self, bucket):
    """Get the local FS path for the bucket."""
    return os.path.join(self.filesystem_dir, bucket)

  def _fs_objects_dir(self, bucket):
    """Get the local FS path for objects in the bucket."""
    return os.path.join(self._fs_bucket_path(bucket), self.OBJECTS_DIR)

  def _fs_path(self, bucket, path, directory):
    """Get the local object/metadata FS path."""
    return os.path.join(self._fs_bucket_path(bucket), directory, path)

  def _write_metadata(self, remote_path, metadata):
    """Write metadata."""
    if not metadata:
      return

    fs_metadata_path = self.convert_path_for_write(remote_path,
                                                   self.METADATA_DIR)
    with open(fs_metadata_path, 'w') as f:
      json.dump(metadata, f)

  def convert_path(self, remote_path, directory=OBJECTS_DIR):
    """Get the local FS path for the remote path."""
    bucket, path = get_bucket_name_and_path(remote_path)
    return self._fs_path(bucket, path, directory)

  def convert_path_for_write(self, remote_path, directory=OBJECTS_DIR):
    """Get the local FS path for writing to the remote path. Creates any
    intermediate directories if necessary (except for the parent bucket
    directory)."""
    bucket, path = get_bucket_name_and_path(remote_path)
    if not os.path.exists(self._fs_bucket_path(bucket)):
      raise RuntimeError(
          'Bucket {bucket} does not exist.'.format(bucket=bucket))

    fs_path = self._fs_path(bucket, path, directory)
    shell.create_directory(os.path.dirname(fs_path), create_intermediates=True)

    return fs_path

  def create_bucket(self, name, object_lifecycle, cors):
    """Create a new bucket."""
    bucket_path = self._fs_bucket_path(name)
    if os.path.exists(bucket_path):
      return False

    os.makedirs(bucket_path)
    return True

  def get_bucket(self, name):
    """Get a bucket."""
    bucket_path = self._fs_bucket_path(name)
    if not os.path.exists(bucket_path):
      return None

    return {
        'name': name,
    }

  def _list_files_recursive(self, fs_path):
    """List files recursively."""
    for root, _, filenames in shell.walk(fs_path):
      for filename in filenames:
        yield os.path.join(root, filename)

  def _list_files_nonrecursive(self, fs_path):
    """List files non-recursively."""
    for filename in os.listdir(fs_path):
      yield os.path.join(fs_path, filename)

  def list_blobs(self, remote_path, recursive=True):
    """List the blobs under the remote path."""
    bucket, _ = get_bucket_name_and_path(remote_path)
    fs_path = self.convert_path(remote_path)

    if recursive:
      file_paths = self._list_files_recursive(fs_path)
    else:
      file_paths = self._list_files_nonrecursive(fs_path)

    for fs_path in file_paths:
      path = os.path.relpath(fs_path, self._fs_objects_dir(bucket))

      yield self._get_object_properties(
          get_cloud_storage_file_path(bucket, path))

  def copy_file_from(self, remote_path, local_path):
    """Copy file from a remote path to a local path."""
    fs_path = self.convert_path(remote_path)
    return shell.copy_file(fs_path, local_path)

  def copy_file_to(self, local_path_or_handle, remote_path, metadata=None):
    """Copy file from a local path to a remote path."""
    fs_path = self.convert_path_for_write(remote_path)

    if isinstance(local_path_or_handle, str):
      if not shell.copy_file(local_path_or_handle, fs_path):
        return False
    else:
      with open(fs_path, 'wb') as f:
        shutil.copyfileobj(local_path_or_handle, f)

    self._write_metadata(remote_path, metadata)
    return True

  def copy_blob(self, remote_source, remote_target):
    """Copy a remote file to another remote location."""
    fs_source_path = self.convert_path(remote_source)
    fs_target_path = self.convert_path_for_write(remote_target)
    return shell.copy_file(fs_source_path, fs_target_path)

  def read_data(self, remote_path):
    """Read the data of a remote file."""
    fs_path = self.convert_path(remote_path)
    if not os.path.exists(fs_path):
      return None

    with open(fs_path, 'rb') as f:
      return f.read()

  def write_data(self, data_or_fileobj, remote_path, metadata=None):
    """Write the data of a remote file."""
    fs_path = self.convert_path_for_write(remote_path)
    if isinstance(data_or_fileobj, str):
      data_or_fileobj = data_or_fileobj.encode()

    with open(fs_path, 'wb') as f:
      if isinstance(data_or_fileobj, bytes):
        f.write(data_or_fileobj)
      else:
        shutil.copyfileobj(data_or_fileobj, f)

    self._write_metadata(remote_path, metadata)
    return True

  def write_stream(self, stream, remote_path, metadata=None):
    """Write the data of a remote file."""
    fs_path = self.convert_path_for_write(remote_path)

    with open(fs_path, 'wb') as f:
      for data in stream:
        if isinstance(data, str):
          data = data.encode()
        f.write(data)

    self._write_metadata(remote_path, metadata)
    return True

  def get(self, remote_path):
    """Get information about a remote file."""
    fs_path = self.convert_path(remote_path)
    if not os.path.exists(fs_path):
      return None

    return self._get_object_properties(remote_path)

  def delete(self, remote_path):
    """Delete a remote file."""
    fs_path = self.convert_path(remote_path)
    shell.remove_file(fs_path)

    fs_metadata_path = self.convert_path(remote_path, self.METADATA_DIR)
    shell.remove_file(fs_metadata_path)
    return True

  def sign_download_url(self,
                        remote_path,
                        minutes=SIGNED_URL_EXPIRATION_MINUTES):
    """Returns remote_path since we are pretending to sign a URL for
    download."""
    del minutes
    return remote_path

  def sign_upload_url(self, remote_path, minutes=SIGNED_URL_EXPIRATION_MINUTES):
    """Returns remote_path since we are pretending to sign a URL for
    upload."""
    del minutes
    return remote_path

  def download_signed_url(self, signed_url):
    """Downloads |signed_url|."""
    return self.read_data(signed_url)

  def upload_signed_url(self, data_or_fileobj, signed_url: str) -> bool:
    """Uploads |data| to |signed_url|."""
    return self.write_data(data_or_fileobj, signed_url)

  def sign_delete_url(self, remote_path, minutes=SIGNED_URL_EXPIRATION_MINUTES):
    """Signs a DELETE URL for a remote file."""
    del minutes
    return remote_path

  def delete_signed_url(self, signed_url):
    """Makes a DELETE HTTP request to |signed_url|."""
    self.delete(signed_url)


class GcsBlobInfo:
  """GCS blob info."""

  def __init__(self,
               bucket,
               object_path,
               filename=None,
               size=None,
               legacy_key=None):
    self.bucket = bucket
    self.object_path = object_path

    if filename is not None and size is not None:
      self.filename = filename
      self.size = size
    else:
      gcs_object = get(get_cloud_storage_file_path(bucket, object_path))
      if 'metadata' in gcs_object:
        self.filename = gcs_object['metadata'].get(BLOB_FILENAME_METADATA_KEY)
      else:
        self.filename = os.path.basename(object_path)

      self.size = int(gcs_object['size'])

    self.legacy_key = legacy_key

  def key(self):
    if self.legacy_key:
      return self.legacy_key

    return self.object_path

  @property
  def gcs_path(self):
    return '/%s/%s' % (self.bucket, self.object_path)

  @staticmethod
  def from_key(key):
    try:
      return GcsBlobInfo(blobs_bucket(), key)
    except Exception:
      logs.error('Failed to get blob from key %s.' % key)
      return None

  @staticmethod
  def from_legacy_blob_info(blob_info):
    bucket, path = get_bucket_name_and_path(blob_info.gs_object_name)
    return GcsBlobInfo(bucket, path, blob_info.filename, blob_info.size,
                       blob_info.key.id())


def _provider():
  """Get the current storage provider."""
  local_buckets_path = environment.get_value('LOCAL_GCS_BUCKETS_PATH')
  if local_buckets_path:
    return FileSystemProvider(local_buckets_path)

  return GcsProvider()


def _create_storage_client_new():
  """Create a storage client."""
  creds, project = credentials.get_default()
  if not project:
    project = utils.get_application_id()

  return gcs.Client(project=project, credentials=creds)


def _storage_client():
  """Get the storage client, creating it if it does not exist."""
  if not hasattr(_local, 'client'):
    _local.client = _create_storage_client_new()
  return _local.client


def _new_signing_creds():
  service_account = credentials.get_storage_signing_service_account()
  _local.signing_creds = credentials.get_signing_credentials(service_account)


def _signing_creds():
  if not hasattr(_local, 'signing_creds'):
    _new_signing_creds()

  return _local.signing_creds


def get_bucket_name_and_path(cloud_storage_file_path):
  """Return bucket name and path given a full cloud storage path."""
  filtered_path = utils.strip_from_left(cloud_storage_file_path, GS_PREFIX)
  _, bucket_name_and_path = filtered_path.split('/', 1)

  if '/' in bucket_name_and_path:
    bucket_name, path = bucket_name_and_path.split('/', 1)
  else:
    bucket_name = bucket_name_and_path
    path = ''

  return bucket_name, path


def get_cloud_storage_file_path(bucket, path):
  """Get the full GCS file path."""
  return GS_PREFIX + '/' + bucket + '/' + path


def _get_error_reason(http_error):
  """Get error reason from googleapiclient.errors.HttpError."""
  try:
    data = json.loads(http_error.content.decode('utf-8'))
    return data['error']['message']
  except (ValueError, KeyError):
    logs.error('Failed to decode error content: %s' % http_error.content)

  return None


@environment.local_noop
def add_single_bucket_iam(storage, iam_policy, role, bucket_name, member):
  """Attempt to add a single bucket IAM. Returns the modified iam policy, or
  None on failure."""
  binding = get_bucket_iam_binding(iam_policy, role)
  binding['members'].append(member)

  result = set_bucket_iam_policy(storage, bucket_name, iam_policy)

  binding['members'].pop()
  return result


@environment.local_noop
def get_bucket_iam_binding(iam_policy, role):
  """Get the binding matching a role, or None."""
  return next((
      binding for binding in iam_policy['bindings'] if binding['role'] == role),
              None)


@environment.local_noop
def get_or_create_bucket_iam_binding(iam_policy, role):
  """Get or create the binding matching a role."""
  binding = get_bucket_iam_binding(iam_policy, role)
  if not binding:
    binding = {'role': role, 'members': []}
    iam_policy['bindings'].append(binding)

  return binding


@environment.local_noop
def remove_bucket_iam_binding(iam_policy, role):
  """Remove existing binding matching the role."""
  iam_policy['bindings'] = [
      binding for binding in iam_policy['bindings'] if binding['role'] != role
  ]


@environment.local_noop
def get_bucket_iam_policy(storage, bucket_name):
  """Get bucket IAM policy."""
  try:
    iam_policy = storage.buckets().getIamPolicy(bucket=bucket_name).execute()
  except HttpError as e:
    logs.error('Failed to get IAM policies for %s: %s' % (bucket_name, e))
    return None

  return iam_policy


@environment.local_noop
def set_bucket_iam_policy(client, bucket_name, iam_policy):
  """Set bucket IAM policy."""
  filtered_iam_policy = copy.deepcopy(iam_policy)

  # Bindings returned by getIamPolicy can have duplicates. Remove them or
  # otherwise, setIamPolicy operation fails.
  for binding in filtered_iam_policy['bindings']:
    binding['members'] = sorted(list(set(binding['members'])))

  # Filtering members can cause a binding to have no members. Remove binding
  # or otherwise, setIamPolicy operation fails.
  filtered_iam_policy['bindings'] = [
      b for b in filtered_iam_policy['bindings'] if b['members']
  ]

  try:
    return client.buckets().setIamPolicy(
        bucket=bucket_name, body=filtered_iam_policy).execute()
  except HttpError as e:
    error_reason = _get_error_reason(e)
    if error_reason == 'Invalid argument':
      # Expected error for non-Google emails or groups. Warn about these.
      logs.warning('Invalid Google email or group being added to bucket %s.' %
                   bucket_name)
    elif error_reason and 'is of type "group"' in error_reason:
      logs.warning('Failed to set IAM policy for %s bucket for a group: %s.' %
                   (bucket_name, error_reason))
    else:
      logs.error('Failed to set IAM policies for bucket %s.' % bucket_name)

  return None


def create_bucket_if_needed(bucket_name, object_lifecycle=None, cors=None):
  """Creates a GCS bucket."""
  provider = _provider()
  if provider.get_bucket(bucket_name):
    return True

  if not provider.create_bucket(bucket_name, object_lifecycle, cors):
    return False

  time.sleep(CREATE_BUCKET_DELAY)
  return True


@environment.local_noop
def create_discovery_storage_client():
  """Create a storage client using discovery APIs."""
  return build('storage', 'v1', cache_discovery=False)


def generate_life_cycle_config(action, age=None, num_newer_versions=None):
  """Generate GCS lifecycle management config.

  For the reference, see https://cloud.google.com/storage/docs/lifecycle and
  https://cloud.google.com/storage/docs/managing-lifecycles.
  """
  rule = {}
  rule['action'] = {'type': action}
  rule['condition'] = {}
  if age is not None:
    rule['condition']['age'] = age
  if num_newer_versions is not None:
    rule['condition']['numNewerVersions'] = num_newer_versions

  config = {'rule': [rule]}
  return config


@retry.wrap(
    retries=DEFAULT_FAIL_RETRIES,
    delay=DEFAULT_FAIL_WAIT,
    function='google_cloud_utils.storage.copy_file_from',
    exception_types=_TRANSIENT_ERRORS)
def copy_file_from(cloud_storage_file_path, local_file_path):
  """Saves a cloud storage file locally."""
  if not _provider().copy_file_from(cloud_storage_file_path, local_file_path):
    return False

  return True


@retry.wrap(
    retries=DEFAULT_FAIL_RETRIES,
    delay=DEFAULT_FAIL_WAIT,
    function='google_cloud_utils.storage.copy_file_to',
    exception_types=_TRANSIENT_ERRORS)
def copy_file_to(local_file_path_or_handle,
                 cloud_storage_file_path,
                 metadata=None):
  """Copy local file to a cloud storage path."""
  if (isinstance(local_file_path_or_handle, str) and
      not os.path.exists(local_file_path_or_handle)):
    logs.error('Local file %s not found.' % local_file_path_or_handle)
    return False

  return _provider().copy_file_to(
      local_file_path_or_handle, cloud_storage_file_path, metadata=metadata)


@retry.wrap(
    retries=DEFAULT_FAIL_RETRIES,
    delay=DEFAULT_FAIL_WAIT,
    function='google_cloud_utils.storage.copy_blob',
    exception_types=_TRANSIENT_ERRORS)
def copy_blob(cloud_storage_source_path, cloud_storage_target_path):
  """Copy two blobs on GCS 'in the cloud' without touching local disk."""
  return _provider().copy_blob(cloud_storage_source_path,
                               cloud_storage_target_path)


@retry.wrap(
    retries=DEFAULT_FAIL_RETRIES,
    delay=DEFAULT_FAIL_WAIT,
    function='google_cloud_utils.storage.delete',
    exception_types=_TRANSIENT_ERRORS)
def delete(cloud_storage_file_path):
  """Delete a cloud storage file given its path."""
  return _provider().delete(cloud_storage_file_path)


@retry.wrap(
    retries=DEFAULT_FAIL_RETRIES,
    delay=DEFAULT_FAIL_WAIT,
    function='google_cloud_utils.storage.exists')
def exists(cloud_storage_file_path, ignore_errors=False):
  """Return whether if a cloud storage file exists."""
  try:
    return bool(_provider().get(cloud_storage_file_path))
  except HttpError:
    if not ignore_errors:
      logs.error('Failed when trying to find cloud storage file %s.' %
                 cloud_storage_file_path)

    return False


@retry.wrap(
    retries=DEFAULT_FAIL_RETRIES,
    delay=DEFAULT_FAIL_WAIT,
    function='google_cloud_utils.storage.last_updated',
    exception_types=_TRANSIENT_ERRORS)
def last_updated(cloud_storage_file_path):
  """Return last updated value by parsing stats for all blobs under a cloud
  storage path."""
  last_update = None
  for blob in _provider().list_blobs(cloud_storage_file_path):
    if not last_update or blob['updated'] > last_update:
      last_update = blob['updated']
  if last_update:
    # Remove UTC tzinfo to make these comparable.
    last_update = last_update.replace(tzinfo=None)
  return last_update


@retry.wrap(
    retries=DEFAULT_FAIL_RETRIES,
    delay=DEFAULT_FAIL_WAIT,
    function='google_cloud_utils.storage.read_data',
    exception_types=_TRANSIENT_ERRORS)
def read_data(cloud_storage_file_path):
  """Return content of a cloud storage file."""
  return _provider().read_data(cloud_storage_file_path)


@retry.wrap(
    retries=DEFAULT_FAIL_RETRIES,
    delay=DEFAULT_FAIL_WAIT,
    function='google_cloud_utils.storage.write_data',
    exception_types=_TRANSIENT_ERRORS)
def write_data(data_or_fileobj, cloud_storage_file_path, metadata=None):
  """Return content of a cloud storage file."""
  return _provider().write_data(
      data_or_fileobj, cloud_storage_file_path, metadata=metadata)


@retry.wrap(
    retries=DEFAULT_FAIL_RETRIES,
    delay=DEFAULT_FAIL_WAIT,
    function='google_cloud_utils.storage.write_data',
    exception_types=_TRANSIENT_ERRORS)
def write_stream(stream, cloud_storage_file_path, metadata=None):
  """Return content of a cloud storage file."""
  return _provider().write_stream(
      stream, cloud_storage_file_path, metadata=metadata)


@retry.wrap(
    retries=DEFAULT_FAIL_RETRIES,
    delay=DEFAULT_FAIL_WAIT,
    function='google_cloud_utils.storage.get_blobs',
    exception_types=_TRANSIENT_ERRORS)
def get_blobs(cloud_storage_path, recursive=True):
  """Return blobs under the given cloud storage path."""
  yield from _provider().list_blobs(cloud_storage_path, recursive=recursive)


@retry.wrap(
    retries=DEFAULT_FAIL_RETRIES,
    delay=DEFAULT_FAIL_WAIT,
    function='google_cloud_utils.storage.list_blobs',
    exception_types=_TRANSIENT_ERRORS)
def list_blobs(cloud_storage_path, recursive=True):
  """Return blob names under the given cloud storage path."""
  for blob in _provider().list_blobs(cloud_storage_path, recursive=recursive):
    yield blob['name']


@retry.wrap(
    retries=DEFAULT_FAIL_RETRIES,
    delay=DEFAULT_FAIL_WAIT,
    function='google_cloud_utils.storage.get')
def get(cloud_storage_file_path):
  """Get GCS object data."""
  return _provider().get(cloud_storage_file_path)


@environment.local_noop
@retry.wrap(
    retries=DEFAULT_FAIL_RETRIES,
    delay=DEFAULT_FAIL_WAIT,
    function='google_cloud_utils.storage.get_acl')
def get_acl(cloud_storage_file_path, entity):
  """Get the access control for a file."""
  client = create_discovery_storage_client()
  bucket, path = get_bucket_name_and_path(cloud_storage_file_path)

  try:
    return client.objectAccessControls().get(
        bucket=bucket, object=path, entity=entity).execute()
  except HttpError as e:
    if e.resp.status == 404:
      return None

    raise


@environment.local_noop
@retry.wrap(
    retries=DEFAULT_FAIL_RETRIES,
    delay=DEFAULT_FAIL_WAIT,
    function='google_cloud_utils.storage.set_acl')
def set_acl(cloud_storage_file_path, entity, role='READER'):
  """Set the access control for a file."""
  client = create_discovery_storage_client()
  bucket, path = get_bucket_name_and_path(cloud_storage_file_path)

  try:
    return client.objectAccessControls().insert(
        bucket=bucket, object=path, body={
            'entity': entity,
            'role': role
        }).execute()
  except HttpError as e:
    if e.resp.status == 404:
      return None

    raise


def get_object_size(cloud_storage_file_path):
  """Get the metadata for a file."""
  gcs_object = get(cloud_storage_file_path)
  if not gcs_object:
    return gcs_object

  return int(gcs_object['size'])


@memoize.wrap(memoize.FifoInMemory(1))
def blobs_bucket():
  """Get the blobs bucket name."""
  # Allow tests to override blobs bucket name safely.
  test_blobs_bucket = environment.get_value('TEST_BLOBS_BUCKET')
  if test_blobs_bucket:
    return test_blobs_bucket

  assert not environment.get_value('PY_UNITTESTS')
  return local_config.ProjectConfig().get('blobs.bucket')


@memoize.wrap(memoize.FifoInMemory(1))
def use_async_http():
  enabled = local_config.ProjectConfig().get('async_http.enabled', False)
  logs.info(f'Using async HTTP: {enabled}.')
  return enabled


def uworker_input_bucket():
  """Returns the bucket where uworker input is done."""
  test_uworker_input_bucket = environment.get_value('TEST_UWORKER_INPUT_BUCKET')
  if test_uworker_input_bucket:
    return test_uworker_input_bucket

  assert not environment.get_value('PY_UNITTESTS')
  # TODO(metzman): Use local config.
  bucket = environment.get_value('UWORKER_INPUT_BUCKET')
  if not bucket:
    logs.error('UWORKER_INPUT_BUCKET is not defined.')
  return bucket


def uworker_output_bucket():
  """Returns the bucket where uworker I/O is done."""
  test_uworker_output_bucket = environment.get_value(
      'TEST_UWORKER_OUTPUT_BUCKET')
  if test_uworker_output_bucket:
    return test_uworker_output_bucket

  assert not environment.get_value('PY_UNITTESTS')
  # TODO(metzman): Use local config.
  bucket = environment.get_value('UWORKER_OUTPUT_BUCKET')
  if not bucket:
    logs.error('UWORKER_OUTPUT_BUCKET is not defined.')
  return bucket


def _integration_test_env_doesnt_support_signed_urls():
  return environment.get_value('UTASK_TESTS') or environment.get_value(
      'UNTRUSTED_RUNNER_TESTS')


# Don't retry so hard. We don't want to slow down corpus downloading.
@retry.wrap(
    retries=1,
    delay=1,
    function='google_cloud_utils.storage._download_url',
    exception_types=_TRANSIENT_ERRORS)
def _download_url(url):
  """Downloads |url| and returns the contents."""
  if _integration_test_env_doesnt_support_signed_urls():
    return read_data(url)
  request = requests.get(url, timeout=HTTP_TIMEOUT_SECONDS)
  if not request.ok:
    raise RuntimeError('Request to %s failed. Code: %d. Reason: %s' %
                       (url, request.status_code, request.reason))
  return request.content


@retry.wrap(
    retries=DEFAULT_FAIL_RETRIES,
    delay=DEFAULT_FAIL_WAIT,
    function='google_cloud_utils.storage.upload_signed_url')
def upload_signed_url(data_or_fileobj, url: str) -> bool:
  """Uploads data to the |signed_url|."""
  return _provider().upload_signed_url(str_to_bytes(data_or_fileobj), url)


def download_signed_url(url):
  """Returns contents of |url|. Writes to |local_path| if provided."""
  return _provider().download_signed_url(url)


def str_to_bytes(data):
  if not isinstance(data, str):
    return data
  return bytes(data, 'utf-8')


def download_signed_url_to_file(url, filepath):
  # print('filepath', filepath)
  contents = download_signed_url(url)
  os.makedirs(os.path.dirname(filepath), exist_ok=True)
  with open(filepath, 'wb') as fp:
    fp.write(contents)
  return filepath


def get_signed_upload_url(remote_path, minutes=SIGNED_URL_EXPIRATION_MINUTES):
  """Returns a signed upload URL for |remote_path|. Does not download the
  contents."""
  provider = _provider()
  return provider.sign_upload_url(remote_path, minutes=minutes)


def get_signed_download_url(remote_path, minutes=SIGNED_URL_EXPIRATION_MINUTES):
  """Returns a signed download URL for |remote_path|. Does not download the
  contents."""
  provider = _provider()
  return provider.sign_download_url(remote_path, minutes=minutes)


def _error_tolerant_download_signed_url_to_file(url_and_path) -> bool:
  url, path = url_and_path
  try:
    download_signed_url_to_file(url, path)
    return True
  except Exception:
    return False


def _error_tolerant_upload_signed_url(url_and_path) -> bool:
  url, path = url_and_path
  try:
    with open(path, 'rb') as fp:
      upload_signed_url(fp, url)
    return True
  except Exception:
    logs.error(f'Failed to upload url: {url_and_path}')
    return False


def delete_signed_url(url: str):
  """Makes a DELETE HTTP request to |url|."""
  _provider().delete_signed_url(url)


def _error_tolerant_delete_signed_url(url: str):
  try:
    delete_signed_url(url)
  except Exception:
    logs.warning(f'Failed to delete: {url}')


def upload_signed_urls(signed_urls: List[str], files: List[str]) -> List[bool]:
  if not signed_urls:
    return []
  logs.info('Uploading URLs.')
  with concurrency.make_pool(_POOL_SIZE) as pool:
    result = list(
        pool.map(_error_tolerant_upload_signed_url, zip(signed_urls, files)))
  logs.info('Done uploading URLs.')
  return result


def sign_delete_url(remote_path, minutes=SIGNED_URL_EXPIRATION_MINUTES):
  return _provider().sign_delete_url(remote_path, minutes)


def download_signed_urls(signed_urls: List[str],
                         directory: str) -> List[SignedUrlDownloadResult]:
  """Download |signed_urls| to |directory|."""
  # TODO(metzman): Use the actual names of the files stored on GCS instead of
  # renaming them.
  if not signed_urls:
    return []
  os.makedirs(directory, exist_ok=True)
  basename = uuid.uuid4().hex
  filepaths = [
      os.path.join(directory, f'{basename}-{idx}')
      for idx in range(len(signed_urls))
  ]
  logs.info('Downloading URLs.')

  urls_and_filepaths = list(zip(signed_urls, filepaths))

  def synchronous_download_urls(urls_and_filepaths):
    with concurrency.make_pool(_POOL_SIZE) as pool:
      return list(
          pool.map(_error_tolerant_download_signed_url_to_file,
                   urls_and_filepaths))

  if use_async_http():
    results = fast_http.download_urls(urls_and_filepaths)
  else:
    results = synchronous_download_urls(urls_and_filepaths)

  download_results = [
      SignedUrlDownloadResult(*urls_and_filepaths[idx])
      for idx, result in enumerate(results)
      if result
  ]
  return download_results


def delete_signed_urls(urls):
  if not urls:
    return
  logs.info('Deleting URLs.')
  with concurrency.make_pool(_POOL_SIZE) as pool:
    pool.map(_error_tolerant_delete_signed_url, urls)
  logs.info('Done deleting URLs.')


def _sign_urls_for_existing_file(
    url_and_include_delete_urls: Tuple[str, bool],
    minutes: int = SIGNED_URL_EXPIRATION_MINUTES) -> Tuple[str, str]:
  corpus_element_url, include_delete_urls = url_and_include_delete_urls
  download_url = get_signed_download_url(corpus_element_url, minutes)
  if include_delete_urls:
    delete_url = sign_delete_url(corpus_element_url, minutes)
  else:
    delete_url = ''
  return (download_url, delete_url)


def _mappable_sign_urls_for_existing_file(url_and_include_delete_urls):
  url, include_delete_urls = url_and_include_delete_urls
  return _sign_urls_for_existing_file(url, include_delete_urls)


def sign_urls_for_existing_files(urls,
                                 include_delete_urls) -> List[Tuple[str, str]]:
  logs.info('Signing URLs for existing files.')
  args = ((url, include_delete_urls) for url in urls)
  with concurrency.make_pool(cpu_bound=True, max_pool_size=2) as pool:
<<<<<<< HEAD
    result = pool.map(_sign_urls_for_existing_file, args)
=======
    result = pool.map(_mappable_sign_urls_for_existing_file, args)
>>>>>>> 0a413909
  logs.info('Done signing URLs for existing files.')
  return result


def get_arbitrary_signed_upload_url(remote_directory):
  return list(
      get_arbitrary_signed_upload_urls(remote_directory, num_uploads=1))[0]


def get_arbitrary_signed_upload_urls(remote_directory: str,
                                     num_uploads: int) -> List[str]:
  """Returns |num_uploads| number of signed upload URLs to upload files with
  unique arbitrary names to remote_directory."""
  # We verify there are no collisions for uuid4s in CF because it would be bad
  # if there is a collision and in most cases it's cheap (and because we
  # probably didn't understand the likelihood of this happening when we started,
  # see https://stackoverflow.com/a/24876263). It is not cheap if we had to do
  # this 10,000 times. Instead create a prefix filename and check that no file
  # has that name. Then the arbitrary names will all use that prefix.
  unique_id = uuid.uuid4()
  base_name = unique_id.hex
  if not remote_directory.endswith('/'):
    remote_directory = remote_directory + '/'
  # The remote_directory ends with slash.
  base_path = f'{remote_directory}{base_name}'
  base_search_path = f'{base_path}*'
  if exists(base_search_path):
    # Raise the error and let retry go again. There is a vanishingly small
    # chance that we get more collisions. This is vulnerable to races, but is
    # probably unneeded anyway.
    raise ValueError(f'UUID collision found {str(unique_id)}')

  urls = (f'{base_path}-{idx}' for idx in range(num_uploads))
  logs.info('Signing URLs for arbitrary uploads.')
  with concurrency.make_pool(
      _POOL_SIZE, cpu_bound=True, max_pool_size=2) as pool:
    result = list(pool.map(get_signed_upload_url, urls))
  logs.info('Done signing URLs for arbitrary uploads.')
  return result<|MERGE_RESOLUTION|>--- conflicted
+++ resolved
@@ -1362,11 +1362,7 @@
   logs.info('Signing URLs for existing files.')
   args = ((url, include_delete_urls) for url in urls)
   with concurrency.make_pool(cpu_bound=True, max_pool_size=2) as pool:
-<<<<<<< HEAD
     result = pool.map(_sign_urls_for_existing_file, args)
-=======
-    result = pool.map(_mappable_sign_urls_for_existing_file, args)
->>>>>>> 0a413909
   logs.info('Done signing URLs for existing files.')
   return result
 
