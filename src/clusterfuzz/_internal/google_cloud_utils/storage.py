--- conflicted
+++ resolved
@@ -1382,17 +1382,6 @@
   if not environment.is_tworker():
     # TODO(b/metzman): When the rearch is done, internal google CF won't have
     # tworkers, but maybe should be using parallel.
-<<<<<<< HEAD
-    return list(map(func, arguments))
-
-  max_size = 2
-  with concurrency.make_pool(cpu_bound=True, max_pool_size=max_size) as pool:
-    return list(pool.map(func, arguments))
-
-
-def get_arbitrary_signed_upload_urls(remote_directory: str,
-                                     num_uploads: int) -> List[str]:
-=======
     return map(func, arguments)
 
   max_size = 2
@@ -1400,8 +1389,8 @@
     return pool.imap_unordered(func, arguments)
 
 
-def get_arbitrary_signed_upload_urls(remote_directory: str, num_uploads: int):
->>>>>>> a77ce945
+def get_arbitrary_signed_upload_urls(remote_directory: str,
+                                     num_uploads: int) -> List[str]:
   """Returns |num_uploads| number of signed upload URLs to upload files with
   unique arbitrary names to remote_directory."""
   # We don't verify there are no collisions for uuid4s because it's extremely
