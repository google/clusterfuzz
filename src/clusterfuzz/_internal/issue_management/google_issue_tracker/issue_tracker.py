--- conflicted
+++ resolved
@@ -95,11 +95,7 @@
     self._components = _SingleComponentStore(components)
     self._body = None
     self._changed = set()
-<<<<<<< HEAD
-    self._issue_access_level = IssueAccessLevel.LIMIT_NONE
-=======
     self._access_limit = {'access_level': IssueAccessLevel.LIMIT_NONE}
->>>>>>> 040afbe8
 
   def _reset_tracking(self):
     """Resets diff tracking."""
@@ -324,13 +320,8 @@
                                 _make_users)
     self._add_update_collection(update_body, added, removed, '_collaborators',
                                 'collaborators', _make_users)
-<<<<<<< HEAD
-    self._add_update_single(update_body, added, removed, '_issue_access_level',
-                            'issue_access_level')
-=======
     self._add_update_single(update_body, added, removed, '_access_limit',
                             'access_limit')
->>>>>>> 040afbe8
     update_body['addMask'] = ','.join(added)
     update_body['removeMask'] = ','.join(removed)
     if notify:
@@ -398,15 +389,9 @@
       collaborators = list(self._collaborators)
       if collaborators:
         self._data['issueState']['collaborators'] = _make_users(collaborators)
-<<<<<<< HEAD
-      issue_access_level = self._issue_access_level
-      if issue_access_level:
-        self._data['issueState']['issue_access_level'] = issue_access_level
-=======
       access_limit = self._access_limit
       if access_limit:
         self._data['issueState']['access_limit'] = access_limit
->>>>>>> 040afbe8
       self._data['issueState']['hotlistIds'] = [
           int(label) for label in self.labels
       ]
@@ -611,13 +596,9 @@
             'ccs': [],
             'collaborators': [],
             'hotlistIds': [],
-<<<<<<< HEAD
-            'issue_access_level': IssueAccessLevel.LIMIT_NONE,
-=======
             'access_limit': {
                 'access_level': IssueAccessLevel.LIMIT_NONE
             },
->>>>>>> 040afbe8
         }
     }
     return Issue(data, True, self)
