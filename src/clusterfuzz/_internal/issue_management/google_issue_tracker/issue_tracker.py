--- conflicted
+++ resolved
@@ -39,13 +39,6 @@
   LIMIT_VIEW_TRUSTED = 3
 
 
-class IssueAccessLevel(enum.Enum):
-  LIMIT_NONE = 0
-  LIMIT_VIEW = 1
-  LIMIT_APPEND = 2
-  LIMIT_VIEW_TRUSTED = 3
-
-
 class IssueTrackerError(Exception):
   """Base issue tracker error."""
 
@@ -93,13 +86,9 @@
     self._ccs = issue_tracker.LabelStore(
         [user['emailAddress'] for user in ccs if 'emailAddress' in user])
     collaborators = data['issueState'].get('collaborators', [])
-<<<<<<< HEAD
     # _ext_collaborators is an extension field that is used in
     # google_issue_tracker.
     self._ext_collaborators = issue_tracker.LabelStore([
-=======
-    self._collaborators = issue_tracker.LabelStore([
->>>>>>> 61e110a6
         user['emailAddress'] for user in collaborators if 'emailAddress' in user
     ])
     labels = [
@@ -111,23 +100,15 @@
     self._components = _SingleComponentStore(components)
     self._body = None
     self._changed = set()
-<<<<<<< HEAD
     # _ext_issue_access_limit is an extension field that is used in
     # google_issue_tracker.
     self._ext_issue_access_limit = {'access_level': IssueAccessLevel.LIMIT_NONE}
-=======
-    self._access_limit = {'access_level': IssueAccessLevel.LIMIT_NONE}
->>>>>>> 61e110a6
 
   def _reset_tracking(self):
     """Resets diff tracking."""
     self._changed.clear()
     self._ccs.reset_tracking()
-<<<<<<< HEAD
     self._ext_collaborators.reset_tracking()
-=======
-    self._collaborators.reset_tracking()
->>>>>>> 61e110a6
     self._labels.reset_tracking()
     self._components.reset_tracking()
 
@@ -358,18 +339,11 @@
     self._add_update_single(update_body, added, removed, 'title', 'title')
     self._add_update_collection(update_body, added, removed, 'ccs', 'ccs',
                                 _make_users)
-<<<<<<< HEAD
     self._add_update_collection(update_body, added, removed,
                                 '_ext_collaborators', 'collaborators',
                                 _make_users)
     self._add_update_single(update_body, added, removed,
                             '_ext_issue_access_limit', 'access_limit')
-=======
-    self._add_update_collection(update_body, added, removed, '_collaborators',
-                                'collaborators', _make_users)
-    self._add_update_single(update_body, added, removed, '_access_limit',
-                            'access_limit')
->>>>>>> 61e110a6
     update_body['addMask'] = ','.join(added)
     update_body['removeMask'] = ','.join(removed)
     if notify:
@@ -427,22 +401,12 @@
       ccs = list(self._ccs)
       if ccs:
         self._data['issueState']['ccs'] = _make_users(ccs)
-<<<<<<< HEAD
       collaborators = list(self._ext_collaborators)
       if collaborators:
         self._data['issueState']['collaborators'] = _make_users(collaborators)
       access_limit = self._ext_issue_access_limit
       if access_limit:
         self._data['issueState']['access_limit'] = access_limit
-=======
-      collaborators = list(self._collaborators)
-      if collaborators:
-        self._data['issueState']['collaborators'] = _make_users(collaborators)
-      access_limit = self._access_limit
-      if access_limit:
-        self._data['issueState']['access_limit'] = access_limit
-
->>>>>>> 61e110a6
       self._data['issueState']['hotlistIds'] = [
           int(label) for label in self.labels
       ]
