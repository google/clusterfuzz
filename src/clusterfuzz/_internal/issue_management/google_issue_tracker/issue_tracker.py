# Copyright 2023 Google LLC
#
# Licensed under the Apache License, Version 2.0 (the "License");
# you may not use this file except in compliance with the License.
# You may obtain a copy of the License at
#
#      http://www.apache.org/licenses/LICENSE-2.0
#
# Unless required by applicable law or agreed to in writing, software
# distributed under the License is distributed on an "AS IS" BASIS,
# WITHOUT WARRANTIES OR CONDITIONS OF ANY KIND, either express or implied.
# See the License for the specific language governing permissions and
# limitations under the License.

# pylint: disable=protected-access
"""Google issue tracker implementation."""

import datetime
import enum
import urllib.parse

from google.auth import exceptions

from clusterfuzz._internal.issue_management import issue_tracker
from clusterfuzz._internal.issue_management.google_issue_tracker import client
from clusterfuzz._internal.metrics import logs

_NUM_RETRIES = 3
_ISSUE_TRACKER_URL = 'https://issuetracker.googleapis.com/v1/issues'


class IssueAccessLevel(enum.Enum):
  LIMIT_NONE = 0
  LIMIT_VIEW = 1
  LIMIT_APPEND = 2
  LIMIT_VIEW_TRUSTED = 3


class IssueTrackerError(Exception):
  """Base issue tracker error."""


class IssueTrackerNotFoundError(IssueTrackerError):
  """Not found error."""


class IssueTrackerPermissionError(IssueTrackerError):
  """Permission error."""


class _SingleComponentStore(issue_tracker.LabelStore):
  """LabelStore that only accepts 1 item."""

  def get_single(self):
    """Get the single component, or None."""
    return next(iter(self), None)

  def add(self, label):
    """Add a component, overwriting the last component added if any."""
    self.clear()
    super(_SingleComponentStore, self).add(label)


def _extract_label(labels, prefix):
  """Extract a label value."""
  for label in labels:
    if not label.startswith(prefix):
      continue
    result = label[len(prefix):]
    labels.remove(label)
    return result
  return None


class Issue(issue_tracker.Issue):
  """Issue tracker issue."""

  def __init__(self, data, is_new, tracker):
    self._data = data
    self._is_new = is_new
    self._issue_tracker = tracker
    ccs = data['issueState'].get('ccs', [])
    self._ccs = issue_tracker.LabelStore(
        [user['emailAddress'] for user in ccs if 'emailAddress' in user])
    collaborators = data['issueState'].get('collaborators', [])
    self._collaborators = issue_tracker.LabelStore([
        user['emailAddress'] for user in collaborators if 'emailAddress' in user
    ])
    labels = [
        str(hotlist_id)
        for hotlist_id in data['issueState'].get('hotlistIds', [])
    ]
    self._labels = issue_tracker.LabelStore(labels)
    components = [str(data['issueState']['componentId'])]
    self._components = _SingleComponentStore(components)
    self._body = None
    self._changed = set()
    self._issue_access_level = IssueAccessLevel.LIMIT_NONE

  def _reset_tracking(self):
    """Resets diff tracking."""
    self._changed.clear()
    self._ccs.reset_tracking()
    self._collaborators.reset_tracking()
    self._labels.reset_tracking()
    self._components.reset_tracking()

  @property
  def issue_tracker(self):
    """The issue tracker for this issue."""
    return self._issue_tracker

  @property
  def id(self):
    """The issue identifier."""
    return int(self._data['issueId'])

  @property
  def title(self):
    """The issue title."""
    return self._data['issueState'].get('title')

  @title.setter
  def title(self, new_title):
    self._changed.add('title')
    self._data['issueState']['title'] = new_title

  @property
  def reporter(self):
    """The issue reporter."""
    reporter = self._data['issueState'].get('reporter')
    if not reporter:
      return None
    return reporter['emailAddress']

  @reporter.setter
  def reporter(self, new_reporter):
    self._changed.add('reporter')
    self._data['issueState']['reporter'] = _make_user(new_reporter)

  @property
  def merged_into(self):
    """The issue that this is merged into."""
    return self._data['issueState'].get('canonicalIssueId')

  @property
  def closed_time(self):
    """When the issue was closed."""
    resolved_time = self._data.get('resolvedTime')
    if not resolved_time:
      return None
    return _parse_datetime(resolved_time)

  @property
  def is_open(self):
    """Whether the issue is open."""
    return self.status in ['NEW', 'ASSIGNED', 'ACCEPTED']

  @property
  def status(self):
    """The issue status."""
    return self._data['issueState']['status']

  @status.setter
  def status(self, new_status):
    self._changed.add('status')
    self._data['issueState']['status'] = new_status

  @property
  def body(self):
    """The issue body."""
    if self._body is not None:
      return self._body
    if not self._is_new:
      self._body = ''
      result = self.issue_tracker._execute(self.issue_tracker.client.issues()
                                           .issueUpdates().list(
                                               issueId=str(self.id),
                                               pageSize=1,
                                               sortBy='ASC'))
      if 'issueUpdates' not in result:
        return self._body
      if len(result['issueUpdates']) < 1:
        return self._body
      issue_update = result['issueUpdates'][0]
      if issue_update['commentNumber'] != 1:
        return self._body
      self._body = result['issueUpdates'][0]['issueComment']['comment']
    return self._body

  @body.setter
  def body(self, new_body):
    self._body = new_body

  @property
  def assignee(self):
    """The issue assignee."""
    assignee = self._data['issueState'].get('assignee')
    if not assignee:
      return None
    return assignee['emailAddress']

  @assignee.setter
  def assignee(self, new_assignee):
    self._changed.add('assignee')
    self._data['issueState']['assignee'] = _make_user(new_assignee)

  @property
  def ccs(self):
    """The issue CC list."""
    return self._ccs

  @property
  def labels(self):
    """The issue labels list."""
    return self._labels

  @property
  def components(self):
    """The issue component list."""
    return self._components

  @property
  def actions(self):
    """Gets the issue actions."""
    page_token = None
    while True:
      result = self.issue_tracker._execute(self.issue_tracker.client.issues()
                                           .issueUpdates().list(
                                               issueId=str(self.id),
                                               pageToken=page_token,
                                               sortBy='ASC'))
      for issue_update in result['issueUpdates']:
        yield Action(issue_update)
      page_token = result.get('nextPageToken')
      if not page_token:
        break

  @property
  def _verifier(self):
    """The issue verifier."""
    verifier = self._data['issueState'].get('verifier')
    if not verifier:
      return None
    return verifier['emailAddress']

  @_verifier.setter
  def _verifier(self, new_verifier):
    self._changed.add('_verifier')
    self._data['issueState']['verifier'] = _make_user(new_verifier)

  def _add_update_single(self,
                         update_body,
                         added,
                         removed,
                         field_name,
                         api_field_name,
                         modifier=None):
    """Prepares a single field update."""
    if field_name not in self._changed:
      return
    new_value = getattr(self, field_name)
    if new_value:
      if modifier:
        new_value = modifier(new_value)
      added.append(api_field_name)
      update_body['add'][api_field_name] = new_value
    else:
      removed.append(api_field_name)

  def _add_update_collection(self,
                             update_body,
                             added,
                             removed,
                             field_name,
                             api_field_name,
                             modifier=None):
    """Prepares a collection field update."""
    collection = getattr(self, field_name)
    collection_added = list(collection.added)
    if collection_added:
      added.append(api_field_name)
      if modifier:
        collection_added = modifier(collection_added)
      update_body['add'][api_field_name] = collection_added
    collection_removed = list(collection.removed)
    if collection_removed:
      removed.append(api_field_name)
      if modifier:
        collection_removed = modifier(collection_removed)
      update_body['remove'][api_field_name] = collection_removed

  def _update_issue(self, new_comment=None, notify=True):
    """Updates an existing issue."""
    update_body = {
        'add': {},
        'addMask': '',
        'remove': {},
        'removeMask': '',
    }
    if 'status' in self._changed and self.status == 'VERIFIED':
      # Always set verifier, as the caller is doing the verification.
      self._verifier = client.user()
      # VERIFIED also requires assignee to be set, so set it in case it's not
      # set.
      if not self.assignee:
        self.assignee = client.user()
    # Add updates.
    added = []
    removed = []
    self._add_update_single(update_body, added, removed, 'status', 'status')
    self._add_update_single(update_body, added, removed, 'assignee', 'assignee',
                            _make_user)
    self._add_update_single(update_body, added, removed, '_verifier',
                            'verifier', _make_user)
    self._add_update_single(update_body, added, removed, 'reporter', 'reporter',
                            _make_user)
    self._add_update_single(update_body, added, removed, 'title', 'title')
    self._add_update_collection(update_body, added, removed, 'ccs', 'ccs',
                                _make_users)
    self._add_update_collection(update_body, added, removed, '_collaborators',
                                'collaborators', _make_users)
    self._add_update_single(update_body, added, removed, '_issue_access_level',
                            'issue_access_level')
    update_body['addMask'] = ','.join(added)
    update_body['removeMask'] = ','.join(removed)
    if notify:
      update_body['significanceOverride'] = 'MAJOR'
    else:
      update_body['significanceOverride'] = 'SILENT'
    if new_comment:
      update_body['issueComment'] = {
          'comment': new_comment,
      }
    result = self._data
    if added or removed or new_comment:
      result = self.issue_tracker._execute(
          self.issue_tracker.client.issues().modify(
              issueId=str(self.id), body=update_body))
    # Special case: components.
    new_component = next(iter(self.components.added), None)
    if new_component:
      self.issue_tracker._execute(self.issue_tracker.client.issues().move(
          issueId=str(self.id),
          body={
              'componentId': int(new_component),
          },
      ))
    # Special case: hotlists.
    # TODO(ochang): Investigate batching.
    added_hotlists = self.labels.added
    removed_hotlists = self.labels.removed
    for hotlist in added_hotlists:
      self.issue_tracker._execute(
          self.issue_tracker.client.hotlists().createEntries(
              hotlistId=str(hotlist),
              body={'hotlistEntry': {
                  'issueId': str(self.id),
              }},
          ))
    for hotlist in removed_hotlists:
      self.issue_tracker._execute(self.issue_tracker.client.hotlists()
                                  .entries().delete(
                                      hotlistId=str(hotlist),
                                      issueId=str(self.id)))
    return result

  def save(self, new_comment=None, notify=True):
    """Saves the issue."""
    if self._is_new:
      priority = _extract_label(self.labels, 'Pri-')
      issue_type = _extract_label(self.labels, 'Type-') or 'BUG'
<<<<<<< HEAD
      if issue_type == 'Bug-Security':
        self._issue_access_level = IssueAccessLevel.LIMIT_VIEW
        self._collaborators.add('security@chromium.org')
      if not self._override_priority_and_type():
        # Reset to default.
        issue_type = 'BUG'
        priority = None
=======
>>>>>>> e0eb8496
      self._data['issueState']['type'] = issue_type
      if priority:
        self._data['issueState']['priority'] = priority
      component_id = self._components.get_single()
      if component_id:
        self._data['issueState']['componentId'] = int(component_id)
      ccs = list(self._ccs)
      if ccs:
        self._data['issueState']['ccs'] = _make_users(ccs)
      collaborators = list(self._collaborators)
      if collaborators:
        self._data['issueState']['collaborators'] = _make_users(collaborators)
      issue_access_level = self._issue_access_level
      if issue_access_level:
        self._data['issueState']['issue_access_level'] = issue_access_level
      self._data['issueState']['hotlistIds'] = [
          int(label) for label in self.labels
      ]
      if self._body is not None:
        self._data['issueComment'] = {
            'comment': self._body,
        }
      result = self.issue_tracker._execute(
          self.issue_tracker.client.issues().create(
              body=self._data, templateOptions_applyTemplate=True))
      self._is_new = False
    else:
      result = self._update_issue(new_comment=new_comment, notify=notify)
    self._reset_tracking()
    self._data = result


class Action(issue_tracker.Action):
  """Issue tracker action."""

  # FieldUpdates give us the integer value for statuses, so we need to keep this
  # mapping.
  INT_TO_STATUS = {
      1: 'NEW',
      2: 'ASSIGNED',
      3: 'ACCEPTED',
      4: 'FIXED',
      5: 'VERIFIED',
      6: 'NOT_REPRODUCIBLE',
      7: 'INTENDED_BEHAVIOR',
      8: 'OBSOLETE',
      9: 'INFEASIBLE',
      10: 'DUPLICATE',
  }

  def __init__(self, data):
    self._data = data

  def _get_actual_value(self, value):
    """Gets the actual value of a field update google.protobuf.Any value."""
    if value is None:
      return None
    if 'emailAddress' in value:
      return value['emailAddress']
    if 'value' in value:
      return value['value']
    raise IssueTrackerError('Unknown value type: ' + value['type'])

  def _get_actual_values(self, values):
    """Gets the actual values of field update values."""
    if values is None:
      return None
    return [self._get_actual_value(value) for value in values]

  def _get_field_update(self, field_name):
    """Gets the FieldUpdate for a field name."""
    if 'fieldUpdates' not in self._data:
      return None
    return next(
        (update for update in self._data['fieldUpdates']
         if update['field'] == field_name),
        None,
    )

  def _get_field_update_single(self, field_name):
    """Gets a single field update."""
    update = self._get_field_update(field_name)
    if not update:
      return None, None
    single_value_update = update.get('singleValueUpdate')
    if not single_value_update:
      return None, None
    return (
        self._get_actual_value(single_value_update.get('oldValue')),
        self._get_actual_value(single_value_update.get('newValue')),
    )

  def _get_field_update_changes(self, field_name):
    """Gets a collection field update."""
    update = self._get_field_update(field_name)
    if not update:
      return None, None
    collection_update = update.get('collectionUpdate')
    if not collection_update:
      return None, None
    return (
        self._get_actual_values(collection_update.get('removedValues')),
        self._get_actual_values(collection_update.get('addedValues')),
    )

  @property
  def author(self):
    """The author of the action."""
    return self._data['author']['emailAddress']

  @property
  def comment(self):
    """Represents a comment."""
    if 'issueComment' not in self._data:
      return None
    return self._data['issueComment']['comment']

  @property
  def title(self):
    """The new issue title."""
    return self._get_field_update_single('title')[1]

  @property
  def status(self):
    """The new issue status."""
    return self.INT_TO_STATUS.get(self._get_field_update_single('status')[1])

  @property
  def assignee(self):
    """The new issue assignee."""
    assignee = self._get_field_update_single('assignee')[1]
    if not assignee:
      return None
    return assignee

  @property
  def ccs(self):
    """The issue CC change list."""
    removed, added = self._get_field_update_changes('ccs')
    change_list = issue_tracker.ChangeList()
    if added:
      change_list.added.extend(added)
    if removed:
      change_list.removed.extend(removed)
    return change_list

  @property
  def labels(self):
    """The issue labels change list."""
    # We need to use the snake_case version of the field here, as that's the
    # string value the backend actually uses.
    removed, added = self._get_field_update_changes('hotlist_ids')
    change_list = issue_tracker.ChangeList()
    if added:
      change_list.added.extend(added)
    if removed:
      change_list.removed.extend(removed)
    return change_list

  @property
  def components(self):
    """The issue component change list."""
    # We need to use the snake_case version of the field here, as that's the
    # string value the backend actually uses.
    old_value, new_value = self._get_field_update_single('component_id')
    change_list = issue_tracker.ChangeList()
    if new_value:
      change_list.added.append(new_value)
    if old_value:
      change_list.removed.append(old_value)
    return change_list


class IssueTracker(issue_tracker.IssueTracker):
  """Google issue tracker implementation."""

  def __init__(self, project, http_client, config):
    self._project = project
    self._client = http_client
    self._default_component_id = config['default_component_id']

  @property
  def client(self):
    """HTTP Client."""
    if self._client is None:
      self._client = client.build()
    return self._client

  def _execute(self, request):
    """Executes a request."""
    http = None
    for _ in range(2):
      try:
        return request.execute(num_retries=_NUM_RETRIES, http=http)
      except exceptions.RefreshError:
        # Rebuild client and retry request.
        http = client.build_http()
        self._client = client.build('issuetracker', http=http)
        return request.execute(num_retries=_NUM_RETRIES, http=http)
      except client.HttpError as e:
        if e.resp.status == 404:
          raise IssueTrackerNotFoundError(str(e))
        if e.resp.status == 403:
          raise IssueTrackerPermissionError(str(e))
        raise IssueTrackerError(str(e))

  @property
  def project(self):
    """Gets the project name of this issue tracker."""
    return self._project

  def new_issue(self):
    """Creates an unsaved new issue."""
    data = {
        'issueState': {
            'componentId': self._default_component_id,
            'ccs': [],
            'collaborators': [],
            'hotlistIds': [],
            'issue_access_level': IssueAccessLevel.LIMIT_NONE,
        }
    }
    return Issue(data, True, self)

  def get_issue(self, issue_id):
    """Gets the issue with the given ID."""
    try:
      issue = self._execute(self.client.issues().get(issueId=str(issue_id)))
      return Issue(issue, False, self)
    except IssueTrackerError as e:
      if isinstance(e, IssueTrackerNotFoundError):
        return None
      logs.log_error('Failed to retrieve issue.', issue_id=issue_id)
      return None

  def find_issues(self, keywords=None, only_open=None):
    """Finds issues."""
    page_token = None
    while True:
      issues = self._execute(self.client.issues().list(
          query=_get_query(keywords, only_open), pageToken=page_token))
      if "issues" not in issues:
        return
      for issue in issues['issues']:
        yield Issue(issue, False, self)
      page_token = issues.get('nextPageToken')
      if not page_token:
        break

  def find_issues_url(self, keywords=None, only_open=None):
    """Finds issues (web URL)."""
    return (_ISSUE_TRACKER_URL + '?' + urllib.parse.urlencode({
        'q': _get_query(keywords, only_open),
    }))

  def issue_url(self, issue_id):
    """Returns the issue URL with the given ID."""
    return _ISSUE_TRACKER_URL + '/' + str(issue_id)

  @property
  def label_type(self):
    """Label type."""
    return 'hotlist'

  def label_text(self, label):
    """Text for a label (with label type)."""
    return 'hotlistid:' + str(label)


def _make_user(email):
  """Makes a User."""
  return {
      'emailAddress': email,
  }


def _make_users(emails):
  """Makes Users."""
  return [_make_user(email) for email in emails]


def _parse_datetime(date_string):
  """Parses a datetime."""
  datetime_obj, _, microseconds_string = date_string.rstrip('Z').partition('.')
  datetime_obj = datetime.datetime.strptime(datetime_obj, '%Y-%m-%dT%H:%M:%S')
  if microseconds_string:
    microseconds = int(microseconds_string, 10)
    return datetime_obj + datetime.timedelta(microseconds=microseconds)
  return datetime_obj


def _get_query(keywords, only_open):
  """Gets a search query."""
  query = ' '.join('"{}"'.format(keyword) for keyword in keywords)
  if only_open:
    query += ' status:open'
  return query


def get(project, config, issue_tracker_client=None):
  """Gets an IssueTracker for the project."""
  return IssueTracker(project, issue_tracker_client, config)


# Uncomment for local testing. Will need access to a service account for these
# steps to work. List of steps taken (for posterity)-
# 1. gcloud iam service-accounts keys create --iam-account=${service_account} \
#    --key-file-type=json /tmp/sa-key
# 2. pipenv shell
# 3. GOOGLE_APPLICATION_CREDENTIALS=/tmp/sa-key PYTHONPATH=$PYTHONPATH:src/ \
#    python src/clusterfuzz/_internal/issue_management/google_issue_tracker/\
#    issue_tracker.py

# if __name__ == '__main__':
#   it = get('chromium', {'default_component_id': 1434846}, None)
#
#   # Test issue creation.
#   issue = it.new_issue()
#   issue.title = 'test issue'
#   issue.assignee = 'rmistry@google.com'
#   issue.status = 'ASSIGNED'
#   issue.save(new_comment='testing')
#
#   # Test issue query.
#   queried_issue = it.get_issue(306010501)
#   print(queried_issue._data)<|MERGE_RESOLUTION|>--- conflicted
+++ resolved
@@ -370,7 +370,6 @@
     if self._is_new:
       priority = _extract_label(self.labels, 'Pri-')
       issue_type = _extract_label(self.labels, 'Type-') or 'BUG'
-<<<<<<< HEAD
       if issue_type == 'Bug-Security':
         self._issue_access_level = IssueAccessLevel.LIMIT_VIEW
         self._collaborators.add('security@chromium.org')
@@ -378,8 +377,6 @@
         # Reset to default.
         issue_type = 'BUG'
         priority = None
-=======
->>>>>>> e0eb8496
       self._data['issueState']['type'] = issue_type
       if priority:
         self._data['issueState']['priority'] = priority
