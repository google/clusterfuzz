# Copyright 2023 Google LLC
#
# Licensed under the Apache License, Version 2.0 (the "License");
# you may not use this file except in compliance with the License.
# You may obtain a copy of the License at
#
#      http://www.apache.org/licenses/LICENSE-2.0
#
# Unless required by applicable law or agreed to in writing, software
# distributed under the License is distributed on an "AS IS" BASIS,
# WITHOUT WARRANTIES OR CONDITIONS OF ANY KIND, either express or implied.
# See the License for the specific language governing permissions and
# limitations under the License.

# pylint: disable=protected-access
"""Google issue tracker implementation."""

import datetime
import enum
import urllib.parse

from google.auth import exceptions

from clusterfuzz._internal.issue_management import issue_tracker
from clusterfuzz._internal.issue_management.google_issue_tracker import client
from clusterfuzz._internal.metrics import logs

_NUM_RETRIES = 3
_ISSUE_TRACKER_URL = 'https://issuetracker.googleapis.com/v1/issues'


class IssueAccessLevel(str, enum.Enum):
  LIMIT_NONE = 'LIMIT_NONE'
  LIMIT_VIEW = 'LIMIT_VIEW'
  LIMIT_APPEND = 'LIMIT_APPEND'
  LIMIT_VIEW_TRUSTED = 'LIMIT_VIEW_TRUSTED'


class IssueTrackerError(Exception):
  """Base issue tracker error."""


class IssueTrackerNotFoundError(IssueTrackerError):
  """Not found error."""


class IssueTrackerPermissionError(IssueTrackerError):
  """Permission error."""


class _SingleComponentStore(issue_tracker.LabelStore):
  """LabelStore that only accepts 1 item."""

  def get_single(self):
    """Get the single component, or None."""
    return next(iter(self), None)

  def add(self, label):
    """Add a component, overwriting the last component added if any."""
    self.clear()
    super(_SingleComponentStore, self).add(label)


def _extract_label(labels, prefix):
  """Extract a label value."""
  for label in labels:
    if not label.startswith(prefix):
      continue
    result = label[len(prefix):]
    labels.remove(label)
    return result
  return None


class Issue(issue_tracker.Issue):
  """Issue tracker issue."""

  def __init__(self, data, is_new, tracker):
    self._data = data
    self._is_new = is_new
    self._issue_tracker = tracker
    ccs = data['issueState'].get('ccs', [])
    self._ccs = issue_tracker.LabelStore(
        [user['emailAddress'] for user in ccs if 'emailAddress' in user])
    collaborators = data['issueState'].get('collaborators', [])
    self._collaborators = issue_tracker.LabelStore([
        user['emailAddress'] for user in collaborators if 'emailAddress' in user
    ])
    labels = [
        str(hotlist_id)
        for hotlist_id in data['issueState'].get('hotlistIds', [])
    ]
    self._labels = issue_tracker.LabelStore(labels)
    components = [str(data['issueState']['componentId'])]
    self._components = _SingleComponentStore(components)
    self._body = None
    self._changed = set()
    self._issue_access_limit = IssueAccessLevel.LIMIT_NONE

  def _reset_tracking(self):
    """Resets diff tracking."""
    self._changed.clear()
    self._ccs.reset_tracking()
    self._collaborators.reset_tracking()
    self._labels.reset_tracking()
    self._components.reset_tracking()

  def apply_extension_fields(self, extension_fields):
    """Applies _ext_ prefixed extension fields."""
    if extension_fields.get('_ext_collaborators'):
      self._changed.add('_ext_collaborators')
      for collaborator in extension_fields['_ext_collaborators']:
        self._collaborators.add(collaborator)
<<<<<<< HEAD

    if extension_fields.get('_ext_issue_access_limit'):
      self._changed.add('_issue_access_limit')
      self._issue_access_limit = extension_fields.get(
          '_ext_issue_access_limit') or ({
              'access_level': IssueAccessLevel.LIMIT_NONE
          })
=======
    if extension_fields.get('_ext_issue_access_limit'):
      self._changed.add('_issue_access_limit')
      self._issue_access_limit = extension_fields.get('_ext_issue_access_limit')
>>>>>>> b34c9ee7

  @property
  def issue_tracker(self):
    """The issue tracker for this issue."""
    return self._issue_tracker

  @property
  def id(self):
    """The issue identifier."""
    return int(self._data['issueId'])

  @property
  def title(self):
    """The issue title."""
    return self._data['issueState'].get('title')

  @title.setter
  def title(self, new_title):
    self._changed.add('title')
    self._data['issueState']['title'] = new_title

  @property
  def reporter(self):
    """The issue reporter."""
    reporter = self._data['issueState'].get('reporter')
    if not reporter:
      return None
    return reporter['emailAddress']

  @reporter.setter
  def reporter(self, new_reporter):
    self._changed.add('reporter')
    self._data['issueState']['reporter'] = _make_user(new_reporter)

  @property
  def merged_into(self):
    """The issue that this is merged into."""
    return self._data['issueState'].get('canonicalIssueId')

  @property
  def closed_time(self):
    """When the issue was closed."""
    resolved_time = self._data.get('resolvedTime')
    if not resolved_time:
      return None
    return _parse_datetime(resolved_time)

  @property
  def is_open(self):
    """Whether the issue is open."""
    return self.status in ['NEW', 'ASSIGNED', 'ACCEPTED']

  @property
  def status(self):
    """The issue status."""
    return self._data['issueState']['status']

  @status.setter
  def status(self, new_status):
    self._changed.add('status')
    self._data['issueState']['status'] = new_status

  @property
  def body(self):
    """The issue body."""
    if self._body is not None:
      return self._body
    if not self._is_new:
      self._body = ''
      result = self.issue_tracker._execute(self.issue_tracker.client.issues()
                                           .issueUpdates().list(
                                               issueId=str(self.id),
                                               pageSize=1,
                                               sortBy='ASC'))
      if 'issueUpdates' not in result:
        return self._body
      if len(result['issueUpdates']) < 1:
        return self._body
      issue_update = result['issueUpdates'][0]
      if issue_update['commentNumber'] != 1:
        return self._body
      self._body = result['issueUpdates'][0]['issueComment']['comment']
    return self._body

  @body.setter
  def body(self, new_body):
    self._body = new_body

  @property
  def assignee(self):
    """The issue assignee."""
    assignee = self._data['issueState'].get('assignee')
    if not assignee:
      return None
    return assignee['emailAddress']

  @assignee.setter
  def assignee(self, new_assignee):
    self._changed.add('assignee')
    self._data['issueState']['assignee'] = _make_user(new_assignee)

  @property
  def ccs(self):
    """The issue CC list."""
    return self._ccs

  @property
  def labels(self):
    """The issue labels list."""
    return self._labels

  @property
  def components(self):
    """The issue component list."""
    return self._components

  @property
  def actions(self):
    """Gets the issue actions."""
    page_token = None
    while True:
      result = self.issue_tracker._execute(self.issue_tracker.client.issues()
                                           .issueUpdates().list(
                                               issueId=str(self.id),
                                               pageToken=page_token,
                                               sortBy='ASC'))
      for issue_update in result['issueUpdates']:
        yield Action(issue_update)
      page_token = result.get('nextPageToken')
      if not page_token:
        break

  @property
  def _verifier(self):
    """The issue verifier."""
    verifier = self._data['issueState'].get('verifier')
    if not verifier:
      return None
    return verifier['emailAddress']

  @_verifier.setter
  def _verifier(self, new_verifier):
    self._changed.add('_verifier')
    self._data['issueState']['verifier'] = _make_user(new_verifier)

  def _add_update_single(self,
                         update_body,
                         added,
                         removed,
                         field_name,
                         api_field_name,
                         modifier=None):
    """Prepares a single field update."""
    if field_name not in self._changed:
      return
    new_value = getattr(self, field_name)
    if new_value:
      if modifier:
        new_value = modifier(new_value)
      added.append(api_field_name)
      update_body['add'][api_field_name] = new_value
    else:
      removed.append(api_field_name)

  def _add_update_collection(self,
                             update_body,
                             added,
                             removed,
                             field_name,
                             api_field_name,
                             modifier=None):
    """Prepares a collection field update."""
    collection = getattr(self, field_name)
    collection_added = list(collection.added)
    if collection_added:
      added.append(api_field_name)
      if modifier:
        collection_added = modifier(collection_added)
      update_body['add'][api_field_name] = collection_added
    collection_removed = list(collection.removed)
    if collection_removed:
      removed.append(api_field_name)
      if modifier:
        collection_removed = modifier(collection_removed)
      update_body['remove'][api_field_name] = collection_removed

  def _update_issue(self, new_comment=None, notify=True):
    """Updates an existing issue."""
    update_body = {
        'add': {},
        'addMask': '',
        'remove': {},
        'removeMask': '',
    }
    if 'status' in self._changed and self.status == 'VERIFIED':
      # Always set verifier, as the caller is doing the verification.
      self._verifier = client.user()
      # VERIFIED also requires assignee to be set, so set it in case it's not
      # set.
      if not self.assignee:
        self.assignee = client.user()
    # Add updates.
    added = []
    removed = []
    self._add_update_single(update_body, added, removed, 'status', 'status')
    self._add_update_single(update_body, added, removed, 'assignee', 'assignee',
                            _make_user)
    self._add_update_single(update_body, added, removed, '_verifier',
                            'verifier', _make_user)
    self._add_update_single(update_body, added, removed, 'reporter', 'reporter',
                            _make_user)
    self._add_update_single(update_body, added, removed, 'title', 'title')
    self._add_update_collection(update_body, added, removed, 'ccs', 'ccs',
                                _make_users)
    self._add_update_collection(update_body, added, removed, '_collaborators',
                                'collaborators', _make_users)
    self._add_update_single(update_body, added, removed, '_issue_access_limit',
                            'access_limit')
    update_body['addMask'] = ','.join(added)
    update_body['removeMask'] = ','.join(removed)
    if notify:
      update_body['significanceOverride'] = 'MAJOR'
    else:
      update_body['significanceOverride'] = 'SILENT'
    if new_comment:
      update_body['issueComment'] = {
          'comment': new_comment,
      }
    result = self._data
    if added or removed or new_comment:
      result = self.issue_tracker._execute(
          self.issue_tracker.client.issues().modify(
              issueId=str(self.id), body=update_body))
    # Special case: components.
    new_component = next(iter(self.components.added), None)
    if new_component:
      self.issue_tracker._execute(self.issue_tracker.client.issues().move(
          issueId=str(self.id),
          body={
              'componentId': int(new_component),
          },
      ))
    # Special case: hotlists.
    # TODO(ochang): Investigate batching.
    added_hotlists = self.labels.added
    removed_hotlists = self.labels.removed
    for hotlist in added_hotlists:
      self.issue_tracker._execute(
          self.issue_tracker.client.hotlists().createEntries(
              hotlistId=str(hotlist),
              body={'hotlistEntry': {
                  'issueId': str(self.id),
              }},
          ))
    for hotlist in removed_hotlists:
      self.issue_tracker._execute(self.issue_tracker.client.hotlists()
                                  .entries().delete(
                                      hotlistId=str(hotlist),
                                      issueId=str(self.id)))
    return result

  def save(self, new_comment=None, notify=True):
    """Saves the issue."""
    if self._is_new:
      priority = _extract_label(self.labels, 'Pri-')
      issue_type = _extract_label(self.labels, 'Type-') or 'BUG'
      self._data['issueState']['type'] = issue_type
      if priority:
        self._data['issueState']['priority'] = priority
      component_id = self._components.get_single()
      if component_id:
        self._data['issueState']['componentId'] = int(component_id)
      ccs = list(self._ccs)
      if ccs:
        self._data['issueState']['ccs'] = _make_users(ccs)
      collaborators = list(self._collaborators)
      if collaborators:
        self._data['issueState']['collaborators'] = _make_users(collaborators)
      access_limit = self._issue_access_limit
      if access_limit:
<<<<<<< HEAD
        self._data['issueState']['access_limit'] = access_limit
      valid_hotlists = filter(
          lambda label: ((label is not None) and label.isdigit()), self.labels)
=======
        self._data['issueState']['accessLimit'] = {'accessLevel': access_limit}
>>>>>>> b34c9ee7
      self._data['issueState']['hotlistIds'] = [
          int(label) for label in valid_hotlists
      ]
      if self._body is not None:
        self._data['issueComment'] = {
            'comment': self._body,
        }
      result = self.issue_tracker._execute(
          self.issue_tracker.client.issues().create(
              body=self._data, templateOptions_applyTemplate=True))
      self._is_new = False
    else:
      result = self._update_issue(new_comment=new_comment, notify=notify)
    self._reset_tracking()
    self._data = result


class Action(issue_tracker.Action):
  """Issue tracker action."""

  # FieldUpdates give us the integer value for statuses, so we need to keep this
  # mapping.
  INT_TO_STATUS = {
      1: 'NEW',
      2: 'ASSIGNED',
      3: 'ACCEPTED',
      4: 'FIXED',
      5: 'VERIFIED',
      6: 'NOT_REPRODUCIBLE',
      7: 'INTENDED_BEHAVIOR',
      8: 'OBSOLETE',
      9: 'INFEASIBLE',
      10: 'DUPLICATE',
  }

  def __init__(self, data):
    self._data = data

  def _get_actual_value(self, value):
    """Gets the actual value of a field update google.protobuf.Any value."""
    if value is None:
      return None
    if 'emailAddress' in value:
      return value['emailAddress']
    if 'value' in value:
      return value['value']
    raise IssueTrackerError('Unknown value type: ' + value['type'])

  def _get_actual_values(self, values):
    """Gets the actual values of field update values."""
    if values is None:
      return None
    return [self._get_actual_value(value) for value in values]

  def _get_field_update(self, field_name):
    """Gets the FieldUpdate for a field name."""
    if 'fieldUpdates' not in self._data:
      return None
    return next(
        (update for update in self._data['fieldUpdates']
         if update['field'] == field_name),
        None,
    )

  def _get_field_update_single(self, field_name):
    """Gets a single field update."""
    update = self._get_field_update(field_name)
    if not update:
      return None, None
    single_value_update = update.get('singleValueUpdate')
    if not single_value_update:
      return None, None
    return (
        self._get_actual_value(single_value_update.get('oldValue')),
        self._get_actual_value(single_value_update.get('newValue')),
    )

  def _get_field_update_changes(self, field_name):
    """Gets a collection field update."""
    update = self._get_field_update(field_name)
    if not update:
      return None, None
    collection_update = update.get('collectionUpdate')
    if not collection_update:
      return None, None
    return (
        self._get_actual_values(collection_update.get('removedValues')),
        self._get_actual_values(collection_update.get('addedValues')),
    )

  @property
  def author(self):
    """The author of the action."""
    return self._data['author']['emailAddress']

  @property
  def comment(self):
    """Represents a comment."""
    if 'issueComment' not in self._data:
      return None
    return self._data['issueComment']['comment']

  @property
  def title(self):
    """The new issue title."""
    return self._get_field_update_single('title')[1]

  @property
  def status(self):
    """The new issue status."""
    return self.INT_TO_STATUS.get(self._get_field_update_single('status')[1])

  @property
  def assignee(self):
    """The new issue assignee."""
    assignee = self._get_field_update_single('assignee')[1]
    if not assignee:
      return None
    return assignee

  @property
  def ccs(self):
    """The issue CC change list."""
    removed, added = self._get_field_update_changes('ccs')
    change_list = issue_tracker.ChangeList()
    if added:
      change_list.added.extend(added)
    if removed:
      change_list.removed.extend(removed)
    return change_list

  @property
  def labels(self):
    """The issue labels change list."""
    # We need to use the snake_case version of the field here, as that's the
    # string value the backend actually uses.
    removed, added = self._get_field_update_changes('hotlist_ids')
    change_list = issue_tracker.ChangeList()
    if added:
      change_list.added.extend(added)
    if removed:
      change_list.removed.extend(removed)
    return change_list

  @property
  def components(self):
    """The issue component change list."""
    # We need to use the snake_case version of the field here, as that's the
    # string value the backend actually uses.
    old_value, new_value = self._get_field_update_single('component_id')
    change_list = issue_tracker.ChangeList()
    if new_value:
      change_list.added.append(new_value)
    if old_value:
      change_list.removed.append(old_value)
    return change_list


class IssueTracker(issue_tracker.IssueTracker):
  """Google issue tracker implementation."""

  def __init__(self, project, http_client, config):
    self._project = project
    self._client = http_client
    self._default_component_id = config['default_component_id']
    self._type = config['type'] if hasattr(config, 'type') else None

  @property
  def client(self):
    """HTTP Client."""
    if self._client is None:
      self._client = client.build()
    return self._client

  def _execute(self, request):
    """Executes a request."""
    http = None
    for _ in range(2):
      try:
        return request.execute(num_retries=_NUM_RETRIES, http=http)
      except exceptions.RefreshError:
        # Rebuild client and retry request.
        http = client.build_http()
        self._client = client.build('issuetracker', http=http)
        return request.execute(num_retries=_NUM_RETRIES, http=http)
      except client.HttpError as e:
        if e.resp.status == 404:
          raise IssueTrackerNotFoundError(str(e))
        if e.resp.status == 403:
          raise IssueTrackerPermissionError(str(e))
        raise IssueTrackerError(str(e))

  @property
  def project(self):
    """Gets the project name of this issue tracker."""
    return self._project

  @property
  def type(self):
    """The type of the tracker - e.g. monorail, google-issue-tracker, etc."""
    return self._type

  def new_issue(self):
    """Creates an unsaved new issue."""
    data = {
        'issueState': {
            'componentId': self._default_component_id,
            'ccs': [],
            'collaborators': [],
            'hotlistIds': [],
            'accessLimit': {
                'accessLevel': IssueAccessLevel.LIMIT_NONE
            },
        }
    }
    return Issue(data, True, self)

  def get_issue(self, issue_id):
    """Gets the issue with the given ID."""
    try:
      issue = self._execute(self.client.issues().get(issueId=str(issue_id)))
      return Issue(issue, False, self)
    except IssueTrackerError as e:
      if isinstance(e, IssueTrackerNotFoundError):
        return None
      logs.log_error('Failed to retrieve issue.', issue_id=issue_id)
      return None

  def find_issues(self, keywords=None, only_open=None):
    """Finds issues."""
    page_token = None
    while True:
      issues = self._execute(self.client.issues().list(
          query=_get_query(keywords, only_open), pageToken=page_token))
      if "issues" not in issues:
        return
      for issue in issues['issues']:
        yield Issue(issue, False, self)
      page_token = issues.get('nextPageToken')
      if not page_token:
        break

  def find_issues_url(self, keywords=None, only_open=None):
    """Finds issues (web URL)."""
    return (_ISSUE_TRACKER_URL + '?' + urllib.parse.urlencode({
        'q': _get_query(keywords, only_open),
    }))

  def issue_url(self, issue_id):
    """Returns the issue URL with the given ID."""
    return _ISSUE_TRACKER_URL + '/' + str(issue_id)

  @property
  def label_type(self):
    """Label type."""
    return 'hotlist'

  def label_text(self, label):
    """Text for a label (with label type)."""
    return 'hotlistid:' + str(label)


def _make_user(email):
  """Makes a User."""
  return {
      'emailAddress': email,
  }


def _make_users(emails):
  """Makes Users."""
  return [_make_user(email) for email in emails]


def _parse_datetime(date_string):
  """Parses a datetime."""
  datetime_obj, _, microseconds_string = date_string.rstrip('Z').partition('.')
  datetime_obj = datetime.datetime.strptime(datetime_obj, '%Y-%m-%dT%H:%M:%S')
  if microseconds_string:
    microseconds = int(microseconds_string, 10)
    return datetime_obj + datetime.timedelta(microseconds=microseconds)
  return datetime_obj


def _get_query(keywords, only_open):
  """Gets a search query."""
  query = ' '.join('"{}"'.format(keyword) for keyword in keywords)
  if only_open:
    query += ' status:open'
  return query


# Uncomment for local testing. Will need access to a service account for these
# steps to work. List of steps taken (for posterity)-
# 1. gcloud iam service-accounts keys create --iam-account=${service_account} \
#    --key-file-type=json /tmp/sa-key
# 2. pipenv shell
# 3. GOOGLE_APPLICATION_CREDENTIALS=/tmp/sa-key PYTHONPATH=$PYTHONPATH:src/ \
#    python src/clusterfuzz/_internal/issue_management/google_issue_tracker/\
#    issue_tracker.py

# if __name__ == '__main__':
#   it = IssueTracker('chromium', None, {'default_component_id': 1434846})
#
#   # Test issue creation.
#   issue = it.new_issue()
#   issue.title = 'test issue'
#   issue.assignee = 'rmistry@google.com'
#   issue.status = 'ASSIGNED'
#   issue.apply_extension_fields({
#       '_ext_collaborators': [
#           'rmistry@google.com',
#           'skia-npm-audit-mirror@skia-public.iam.gserviceaccount.com'],
#       '_ext_issue_access_limit': IssueAccessLevel.LIMIT_VIEW_TRUSTED,
#   })
#   issue.save(new_comment='testing')
#
#   # Test issue query.
#   queried_issue = it.get_issue(307559515)
#   print(queried_issue._data)<|MERGE_RESOLUTION|>--- conflicted
+++ resolved
@@ -111,7 +111,6 @@
       self._changed.add('_ext_collaborators')
       for collaborator in extension_fields['_ext_collaborators']:
         self._collaborators.add(collaborator)
-<<<<<<< HEAD
 
     if extension_fields.get('_ext_issue_access_limit'):
       self._changed.add('_issue_access_limit')
@@ -119,11 +118,6 @@
           '_ext_issue_access_limit') or ({
               'access_level': IssueAccessLevel.LIMIT_NONE
           })
-=======
-    if extension_fields.get('_ext_issue_access_limit'):
-      self._changed.add('_issue_access_limit')
-      self._issue_access_limit = extension_fields.get('_ext_issue_access_limit')
->>>>>>> b34c9ee7
 
   @property
   def issue_tracker(self):
@@ -404,13 +398,9 @@
         self._data['issueState']['collaborators'] = _make_users(collaborators)
       access_limit = self._issue_access_limit
       if access_limit:
-<<<<<<< HEAD
-        self._data['issueState']['access_limit'] = access_limit
+        self._data['issueState']['accessLimit'] = {'accessLevel': access_limit}
       valid_hotlists = filter(
           lambda label: ((label is not None) and label.isdigit()), self.labels)
-=======
-        self._data['issueState']['accessLimit'] = {'accessLevel': access_limit}
->>>>>>> b34c9ee7
       self._data['issueState']['hotlistIds'] = [
           int(label) for label in valid_hotlists
       ]
