--- conflicted
+++ resolved
@@ -111,14 +111,9 @@
       self._changed.add('_ext_collaborators')
       for collaborator in extension_fields['_ext_collaborators']:
         self._collaborators.add(collaborator)
-<<<<<<< HEAD
     if extension_fields.get('_ext_issue_access_limit'):
       self._changed.add('_issue_access_limit')
       self._issue_access_limit = extension_fields.get('_ext_issue_access_limit')
-=======
-    self._issue_access_limit = extension_fields.get(
-        '_ext_issue_access_limit') or IssueAccessLevel.LIMIT_NONE
->>>>>>> a7a1bb2b
 
   @property
   def issue_tracker(self):
