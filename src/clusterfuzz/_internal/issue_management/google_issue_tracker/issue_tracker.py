--- conflicted
+++ resolved
@@ -320,11 +320,8 @@
                                 _make_users)
     self._add_update_collection(update_body, added, removed, '_collaborators',
                                 'collaborators', _make_users)
-<<<<<<< HEAD
     self._add_update_single(update_body, added, removed, '_access_limit',
                             'access_limit')
-=======
->>>>>>> 6cefad75
     update_body['addMask'] = ','.join(added)
     update_body['removeMask'] = ','.join(removed)
     if notify:
@@ -385,12 +382,10 @@
       collaborators = list(self._collaborators)
       if collaborators:
         self._data['issueState']['collaborators'] = _make_users(collaborators)
-<<<<<<< HEAD
       access_limit = self._access_limit
       if access_limit:
         self._data['issueState']['access_limit'] = access_limit
-=======
->>>>>>> 6cefad75
+
       self._data['issueState']['hotlistIds'] = [
           int(label) for label in self.labels
       ]
