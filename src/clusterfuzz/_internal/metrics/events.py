# Copyright 2025 Google LLC
#
# Licensed under the Apache License, Version 2.0 (the "License");
# you may not use this file except in compliance with the License.
# You may obtain a copy of the License at
#
#      http://www.apache.org/licenses/LICENSE-2.0
#
# Unless required by applicable law or agreed to in writing, software
# distributed under the License is distributed on an "AS IS" BASIS,
# WITHOUT WARRANTIES OR CONDITIONS OF ANY KIND, either express or implied.
# See the License for the specific language governing permissions and
# limitations under the License.
"""Events handling and emitting."""

from abc import ABC
from abc import abstractmethod
from dataclasses import asdict
from dataclasses import dataclass
from dataclasses import field
from dataclasses import InitVar
import datetime
from typing import Any

from clusterfuzz._internal.config import local_config
from clusterfuzz._internal.datastore import data_handler
from clusterfuzz._internal.datastore import data_types
from clusterfuzz._internal.metrics import logs
from clusterfuzz._internal.system import environment


def _get_datetime_now():
  """Returns the current datetime (useful for testing)."""
  return datetime.datetime.now()


class EventTypes:
  """Specific event types."""
  TESTCASE_CREATION = 'testcase_creation'
  TESTCASE_REJECTION = 'testcase_rejection'


<<<<<<< HEAD
class TestcaseOrigin:
  """Testcase creation origins."""
  MANUAL_UPLOAD = 'manual_upload'
  FUZZ_TASK = 'fuzz_task'
  CORPUS_PRUNING = 'corpus_pruning'
=======
class RejectionReason:
  """Explanation for the testcase rejection values."""
  ANALYZE_NO_REPRO = 'analyze_no_repro'
  ANALYZE_FLAKE_ON_FIRST_ATTEMPT = 'analyze_flake_on_first_attempt'
>>>>>>> 5a863912


@dataclass(kw_only=True)
class Event:
  """Base class for ClusterFuzz events."""
  # Event type (required if a generic event class is used).
  event_type: str
  # Source location (optional).
  source: str | None = None
  # Timestamp when the event was created.
  timestamp: datetime.datetime = field(init=False)

  # Common metadata retrieved from running environment.
  clusterfuzz_version: str | None = field(init=False, default=None)
  clusterfuzz_config_version: str | None = field(init=False, default=None)
  instance_id: str | None = field(init=False, default=None)
  operating_system: str | None = field(init=False, default=None)
  os_version: str | None = field(init=False, default=None)

  def __post_init__(self, **kwargs):
    del kwargs
    self.timestamp = _get_datetime_now()
    common_ctx = logs.get_common_log_context()
    for key, val in common_ctx.items():
      setattr(self, key, val)


@dataclass(kw_only=True)
class BaseTestcaseEvent(Event):
  """Base class for testcase-related events."""
  # Testcase entity (only used in init to set the event data).
  testcase: InitVar[data_types.Testcase | None] = None

  # Testcase metadata (retrieved from the testcase entity, if available).
  testcase_id: int | None = field(init=False, default=None)
  fuzzer: str | None = field(init=False, default=None)
  job: str | None = field(init=False, default=None)
  crash_revision: int | None = field(init=False, default=None)

  def __post_init__(self, testcase=None, **kwargs):
    if testcase is not None:
      self.testcase_id = testcase.key.id()
      self.fuzzer = testcase.fuzzer_name
      self.job = testcase.job_type
      self.crash_revision = testcase.crash_revision
    return super().__post_init__(**kwargs)


@dataclass(kw_only=True)
class BaseTaskEvent(Event):
  """Base class for task-related events."""
  # Task ID retrieved from environment var (if not directly set).
  task_id: str | None = None

  def __post_init__(self, **kwargs):
    if self.task_id is None:
      self.task_id = environment.get_value('CF_TASK_ID', None)
    return super().__post_init__(**kwargs)


@dataclass(kw_only=True)
class TestcaseCreationEvent(BaseTestcaseEvent, BaseTaskEvent):
  """Testcase creation event."""
  event_type: str = field(default=EventTypes.TESTCASE_CREATION, init=False)
  # Either manual upload, fuzz task or corpus pruning.
  creation_origin: str | None = None
  # User email, if testcase manually uploaded.
  uploader: str | None = None


@dataclass(kw_only=True)
class TestcaseRejectionEvent(BaseTestcaseEvent, BaseTaskEvent):
  """Testcase rejection event."""
  event_type: str = field(default=EventTypes.TESTCASE_REJECTION, init=False)
  # Explanation for the testcase rejection, e.g., analyze_flake_on_first_attempt
  # or analyze_no_repro or triage_duplicate_testcase.
  rejection_reason: str | None = None


# Mapping of specific event types to their data classes.
_EVENT_TYPE_CLASSES = {
    EventTypes.TESTCASE_CREATION: TestcaseCreationEvent,
    EventTypes.TESTCASE_REJECTION: TestcaseRejectionEvent,
}


class EventHandler(ABC):
  """Base class that defines an event handler.
  
  Handlers represent any class responsible for executing an action when an event
  occurs. These may be the repository to persist the events, the issue tracker
  to send a notification in the related bug, and so on.
  """

  @abstractmethod
  def emit(self, event: Event) -> Any:
    """Emit event."""


class IEventRepository(ABC):
  """Event repository abstract class (interface).

  This class is responsable for defining the expected operations for event
  storage and retrieval in a repository/database.
  All concrete event repositories must implement these methods.
  """

  @abstractmethod
  def store_event(self, event: Event) -> str | int | None:
    """Save an event into the underlying database and return its ID."""

  @abstractmethod
  def get_event(self, event_id: str | int,
                event_type: str | None = None) -> Event | None:
    """Retrieve an event from the underlying database and return it."""


class NDBEventRepository(IEventRepository, EventHandler):
  """Implements the event repository for Datastore.
  
  Handles conversion between Event objects and Datastore entities. If a new
  Datastore entity model is needed, it relies on mapping the event types to
  the correct entity.
  """
  # Maps `event_type` to a Datastore model.
  # For now, only testcase lifecycle events are being traced.
  _event_to_entity_map = {}
  _default_entity = data_types.TestcaseLifecycleEvent

  def _serialize_event(self, event: Event) -> data_types.Model | None:
    """Converts an event object into the Datastore entity."""
    try:
      entity_model = self._event_to_entity_map.get(event.event_type,
                                                   self._default_entity)
      event_entity = entity_model(event_type=event.event_type)
      for key, val in asdict(event).items():
        setattr(event_entity, key, val)
      return event_entity
    except:
      logs.error(f'Error serializing event to Datastore: {event}.')
    return None

  def _deserialize_event(self, entity: data_types.Model) -> Event | None:
    """Converts a Datastore entity into an event object, if possible."""
    try:
      if not hasattr(entity, 'event_type'):
        raise TypeError(
            f'Datastore entity should contain an event_type: {entity.key}.')

      event_type = entity.event_type  # type: ignore
      event_class = _EVENT_TYPE_CLASSES.get(event_type, None)
      if event_class is None:
        event = Event(event_type=event_type)
      else:
        event = event_class()
      for key, val in entity.to_dict().items():
        if hasattr(event, key):
          setattr(event, key, val)
      return event
    except:
      logs.error(f'Error deserializing Datastore entity to event: {entity}.')
    return None

  def store_event(self, event: Event) -> int | None:
    """Stores a Datastore entity and returns its ID."""
    entity = self._serialize_event(event)
    if entity is None:
      return None
    try:
      entity.put()
      return entity.key.id()
    except:
      logs.error(f'Error storing Datastore event entity: {entity}.')
    return None

  def get_event(self, event_id: str | int,
                event_type: str | None = None) -> Event | None:
    """Retrieve an event from a Datastore entity id."""
    entity_kind = self._event_to_entity_map.get(event_type,
                                                self._default_entity)
    event_entity = data_handler.get_entity_by_type_and_id(entity_kind, event_id)
    if event_entity is None:
      logs.error(f'Event entity {event_id} not found.')
      return None

    event = self._deserialize_event(event_entity)
    return event

  def emit(self, event: Event) -> Any:
    """Emit an event by persisting it to Datastore."""
    return self.store_event(event)


_handlers: list[EventHandler] | None = None


def get_repository() -> IEventRepository | None:
  """Return the repository used to handle and persist events."""
  # Any other repository implementations should define here the project config
  # event storage name.
  storage_cfg = local_config.ProjectConfig().get('events.storage')
  repository = None
  if storage_cfg == 'datastore':
    repository = NDBEventRepository()
  else:
    logs.warning('Events storage in project config not found/available.')
  return repository


def config_handlers() -> None:
  """Configure event handlers based on project config."""
  global _handlers
  _handlers = []

  # Handlers config should be added here.
  repository = get_repository()
  event_handlers = [
      repository,
  ]

  for handler in event_handlers:
    if handler is None:
      continue
    if not isinstance(handler, EventHandler):
      raise TypeError(
          f'Event handler should extend EventHandler class: {type(handler)}.')
    _handlers.append(handler)


def get_handlers() -> list[EventHandler] | None:
  """Retrieve the list of configured event handlers."""
  if _handlers is None:
    config_handlers()
  return _handlers


def emit(event: Event) -> None:
  """Emit an event using the configured handlers.

  Actions taken with emit depend on the project configuration. Mainly, it
  should persist the event in a storage and send notifications in the issue
  tracker, if available.
  """
  handlers = get_handlers()
  if handlers is None:
    logs.error(
        f'Failed setting event handlers. Event will not be processed: {event}.')
    return

  # Log as warning in case `handlers` is empty, since it could mean that the
  # project config disabled all event handlers (not necessarily an error).
  if not handlers:
    logs.warning('No event handlers were registered for this project.')
    return

  for handler in handlers:
    handler.emit(event)<|MERGE_RESOLUTION|>--- conflicted
+++ resolved
@@ -40,18 +40,17 @@
   TESTCASE_REJECTION = 'testcase_rejection'
 
 
-<<<<<<< HEAD
 class TestcaseOrigin:
   """Testcase creation origins."""
   MANUAL_UPLOAD = 'manual_upload'
   FUZZ_TASK = 'fuzz_task'
   CORPUS_PRUNING = 'corpus_pruning'
-=======
+
+
 class RejectionReason:
   """Explanation for the testcase rejection values."""
   ANALYZE_NO_REPRO = 'analyze_no_repro'
   ANALYZE_FLAKE_ON_FIRST_ATTEMPT = 'analyze_flake_on_first_attempt'
->>>>>>> 5a863912
 
 
 @dataclass(kw_only=True)
