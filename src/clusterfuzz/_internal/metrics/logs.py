--- conflicted
+++ resolved
@@ -790,17 +790,12 @@
       # Field to add specific metadata for regression.
       return GenericLogStruct()
 
-<<<<<<< HEAD
     if self == LogContextType.MINIMIZE:
       # Field to add specific metadata for minimize
-=======
-    elif self == LogContextType.MINIMIZE:
-      # Field to add specific metadata for minimize.
       return GenericLogStruct()
 
-    elif self == LogContextType.VARIANT:
+    if self == LogContextType.VARIANT:
       # Field to add specific metadata for variant.
->>>>>>> 0b0e24bb
       return GenericLogStruct()
 
     return GenericLogStruct()
