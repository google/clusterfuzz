# Copyright 2019 Google LLC
#
# Licensed under the Apache License, Version 2.0 (the "License");
# you may not use this file except in compliance with the License.
# You may obtain a copy of the License at
#
#      http://www.apache.org/licenses/LICENSE-2.0
#
# Unless required by applicable law or agreed to in writing, software
# distributed under the License is distributed on an "AS IS" BASIS,
# WITHOUT WARRANTIES OR CONDITIONS OF ANY KIND, either express or implied.
# See the License for the specific language governing permissions and
# limitations under the License.
"""Logging functions."""

import contextlib
import datetime
import enum
import functools
import json
import logging
from logging import config
import os
import socket
import sys
import threading
import time
import traceback
from typing import Any
from typing import NamedTuple
from typing import TYPE_CHECKING

# This is needed to avoid circular import
if TYPE_CHECKING:
  from clusterfuzz._internal.datastore.data_types import Testcase

STACKDRIVER_LOG_MESSAGE_LIMIT = 80000  # Allowed log entry size is 100 KB.
LOCAL_LOG_MESSAGE_LIMIT = 100000
LOCAL_LOG_LIMIT = 500000
_logger = None
_is_already_handling_uncaught = False
_default_extras = {}


def _is_running_on_k8s():
  """Returns whether or not we're running on K8s."""
  # We do this here to avoid circular imports with environment.
  return os.getenv('IS_K8S_ENV') == 'true'


def _increment_error_count():
  """"Increment the error count metric."""
  if _is_running_on_k8s():
    task_name = 'k8s'
  elif _is_running_on_app_engine():
    task_name = 'appengine'
  else:
    task_name = os.getenv('TASK_NAME', 'unknown')

  from clusterfuzz._internal.metrics import monitoring_metrics
  monitoring_metrics.LOG_ERROR_COUNT.increment({'task_name': task_name})


def _is_local():
  """Return whether or not in a local development environment."""
  return (bool(os.getenv('LOCAL_DEVELOPMENT')) or
          os.getenv('SERVER_SOFTWARE', '').startswith('Development/'))


def _is_running_on_app_engine():
  """Return whether or not we're running on App Engine (production or
  development)."""
  return os.getenv('GAE_ENV') or (
      os.getenv('SERVER_SOFTWARE') and
      (os.getenv('SERVER_SOFTWARE').startswith('Development/') or
       os.getenv('SERVER_SOFTWARE').startswith('Google App Engine/')))


def _console_logging_enabled():
  """Return bool on where console logging is enabled, usually for tests."""
  return bool(os.getenv('LOG_TO_CONSOLE'))


# TODO(pmeuleman) Revert the changeset that added these once
# https://github.com/google/clusterfuzz/pull/3422 lands.
def _file_logging_enabled():
  """Return bool True when logging to files (bot/logs/*.log) is enabled.
  This is enabled by default.
  This is disabled if we are running in app engine or kubernetes as these have
    their dedicated loggers, see configure_appengine() and configure_k8s().
  """
  return bool(os.getenv(
      'LOG_TO_FILE',
      'True')) and not _is_running_on_app_engine() and not _is_running_on_k8s()


def _cloud_logging_enabled():
  """Return bool True where Google Cloud Logging is enabled.
  This is enabled by default.
  This is disabled for local development and if we are running in a app engine
    or kubernetes as these have their dedicated loggers, see
    configure_appengine() and configure_k8s()."""
  return (bool(os.getenv('LOG_TO_GCP', 'True')) and
          not os.getenv("PY_UNITTESTS") and not _is_local() and
          not _is_running_on_app_engine() and not _is_running_on_k8s())


def suppress_unwanted_warnings():
  """Suppress unwanted warnings."""
  # See https://github.com/googleapis/google-api-python-client/issues/299
  logging.getLogger('googleapiclient.discovery_cache').setLevel(logging.ERROR)


def set_logger(logger):
  """Set the logger."""
  global _logger
  _logger = logger


def get_handler_config(filename, backup_count):
  """Get handler config."""
  root_directory = os.getenv('ROOT_DIR')
  file_path = os.path.join(root_directory, filename)
  max_bytes = 0 if _is_local() else LOCAL_LOG_LIMIT

  return {
      'class': 'logging.handlers.RotatingFileHandler',
      'level': logging.INFO,
      'formatter': 'simple',
      'filename': file_path,
      'maxBytes': max_bytes,
      'backupCount': backup_count,
      'encoding': 'utf8',
  }


def get_logging_config_dict(name):
  """Get config dict for the logger `name`."""
  logging_handler = {
      'run_bot':
          get_handler_config('bot/logs/bot.log', 3),
      'run':
          get_handler_config('bot/logs/run.log', 1),
      'run_heartbeat':
          get_handler_config('bot/logs/run_heartbeat.log', 1),
      'heartbeat':
          get_handler_config('bot/logs/heartbeat.log', 1),
      'run_fuzzer':
          get_handler_config('bot/logs/run_fuzzer.log', 1),
      'run_testcase':
          get_handler_config('bot/logs/run_testcase.log', 1),
      'android_heartbeat':
          get_handler_config('bot/logs/android_heartbeat.log', 1),
      'run_cron':
          get_handler_config('bot/logs/run_cron.log', 1),
  }

  return {
      'version': 1,
      'disable_existing_loggers': False,
      'formatters': {
          'simple': {
              'format': ('%(asctime)s - %(name)s - %(levelname)s - %(message)s')
          }
      },
      'handlers': {
          'handler': logging_handler[name],
      },
      'loggers': {
          name: {
              'handlers': ['handler']
          }
      },
  }


def truncate(msg, limit):
  """We need to truncate the message in the middle if it gets too long."""
  if len(msg) <= limit:
    return msg

  half = limit // 2
  return '\n'.join([
      msg[:half],
      '...%d characters truncated...' % (len(msg) - limit), msg[-half:]
  ])


class JsonFormatter(logging.Formatter):
  """Formats log records as JSON."""

  def format(self, record: logging.LogRecord) -> str:
    """Format LogEntry into JSON string."""
    entry = {
        'message':
            truncate(record.getMessage(), STACKDRIVER_LOG_MESSAGE_LIMIT),
        'created': (
            datetime.datetime.utcfromtimestamp(record.created).isoformat() + 'Z'
        ),
        'severity':
            record.levelname,
        'bot_name':
            os.getenv('BOT_NAME'),
        'task_payload':
            os.getenv('TASK_PAYLOAD'),
        'name':
            record.name,
        'pid':
            os.getpid(),
        'release':
            os.getenv('CLUSTERFUZZ_RELEASE', 'prod'),
        'docker_image':
            os.getenv('DOCKER_IMAGE', '')
    }

    initial_payload = os.getenv('INITIAL_TASK_PAYLOAD')
    if initial_payload:
      entry['actual_task_payload'] = entry['task_payload']
      entry['task_payload'] = initial_payload

    entry['location'] = getattr(record, 'location', {'error': True})
    entry['extras'] = getattr(record, 'extras', {})
    update_entry_with_exc(entry, record.exc_info)

    if not entry['extras']:
      del entry['extras']

    worker_bot_name = os.environ.get('WORKER_BOT_NAME')
    if worker_bot_name:
      entry['worker_bot_name'] = worker_bot_name

    fuzz_target = os.getenv('FUZZ_TARGET')
    if fuzz_target:
      entry['fuzz_target'] = fuzz_target

    # Log bot shutdown cases as WARNINGs (this is expected for preemptibles).
    if (entry['severity'] in ['ERROR', 'CRITICAL'] and
        'IOError: [Errno 4] Interrupted function call' in entry['message']):
      entry['severity'] = 'WARNING'

    return json.dumps(entry, default=_handle_unserializable)


def _handle_unserializable(unserializable: Any) -> str:
  try:
    return str(unserializable, 'utf-8')
  except TypeError:
    return str(unserializable)


def update_entry_with_exc(entry, exc_info):
  """Update the dict `entry` with exc_info."""
  if not exc_info:
    return

  error_extras = getattr(exc_info[1], 'extras', {})
  entry['task_payload'] = (
      entry.get('task_payload') or error_extras.pop('task_payload', None))
  entry['extras'].update(error_extras)
  entry['serviceContext'] = {'service': 'bots'}

  # Reference:
  # https://cloud.google.com/error-reporting/docs/formatting-error-messages,
  if exc_info[0]:
    # we need to set the result of traceback.format_exception to the field
    # `message`. And we move our
    entry['message'] += '\n' + ''.join(
        traceback.format_exception(exc_info[0], exc_info[1], exc_info[2]))
  else:
    # If we log error without exception, we need to set
    # `context.reportLocation`.
    location = entry.get('location', {})
    entry['context'] = {
        'reportLocation': {
            'filePath': location.get('path', ''),
            'lineNumber': location.get('line', 0),
            'functionName': location.get('method', '')
        }
    }


def uncaught_exception_handler(exception_type, exception_value,
                               exception_traceback):
  """Handles any exception that are uncaught by logging an error and calling
  the sys.__excepthook__."""
  # Ensure that we are not calling ourself. This shouldn't be needed since we
  # are using sys.__excepthook__. Do this check anyway since if we are somehow
  # calling ourself we might infinitely send errors to the logs, which would be
  # quite bad.
  global _is_already_handling_uncaught
  if _is_already_handling_uncaught:
    raise RuntimeError('Loop in uncaught_exception_handler')
  _is_already_handling_uncaught = True

  # Use emit since error needs sys.exc_info() to return this function's
  # arguments to call init properly.
  # Don't worry about emit() throwing an Exception, python will let us know
  # about that exception as well as the original one.
  emit(
      logging.ERROR,
      'Uncaught exception',
      exc_info=(exception_type, exception_value, exception_traceback))

  sys.__excepthook__(exception_type, exception_value, exception_traceback)


def configure_appengine():
  """Configure logging for App Engine."""
  logging.getLogger().setLevel(logging.INFO)

  if os.getenv('LOCAL_DEVELOPMENT') or os.getenv('PY_UNITTESTS'):
    return

  import google.cloud.logging
  client = google.cloud.logging.Client()
  handler = client.get_default_handler()
  logging.getLogger().addHandler(handler)


def configure_k8s():
  """Configure logging for K8S and reporting errors."""
  import google.cloud.logging
  client = google.cloud.logging.Client()
  client.setup_logging()
  old_factory = logging.getLogRecordFactory()

  def record_factory(*args, **kwargs):
    """Insert jsonPayload fields to all logs."""

    record = old_factory(*args, **kwargs)
    if not hasattr(record, 'json_fields'):
      record.json_fields = {}

    # Add jsonPayload fields to logs that don't contain stack traces to enable
    # capturing and grouping by error reporting.
    # https://cloud.google.com/error-reporting/docs/formatting-error-messages#log-text
    if record.levelno >= logging.ERROR and not record.exc_info:
      record.json_fields.update({
          '@type':
              'type.googleapis.com/google.devtools.clouderrorreporting.v1beta1.ReportedErrorEvent',  # pylint: disable=line-too-long
          'serviceContext': {
              'service': 'k8s',
          },
          'context': {
              'reportLocation': {
                  'filePath': record.pathname,
                  'lineNumber': record.lineno,
                  'functionName': record.funcName,
              }
          },
      })

    return record

  logging.setLogRecordFactory(record_factory)
  logging.getLogger().setLevel(logging.INFO)


def configure_cloud_logging():
  """ Configure Google cloud logging, for bots not running on appengine nor k8s.
  """
  import google.cloud.logging
  from google.cloud.logging.handlers import CloudLoggingHandler
  from google.cloud.logging.handlers.transports import BackgroundThreadTransport

  # project will default to the service account's project (likely from
  #   GOOGLE_APPLICATION_CREDENTIALS).
  # Some clients might need to override this to log in a specific project using
  #   LOGGING_CLOUD_PROJECT_ID.
  # Note that CLOUD_PROJECT_ID is not used here, as it might differ from both
  #   the service account's project and the logging project.
  client = google.cloud.logging.Client(
      project=os.getenv('LOGGING_CLOUD_PROJECT_ID'))
  labels = {
      'compute.googleapis.com/resource_name': socket.getfqdn().lower(),
      'bot_name': os.getenv('BOT_NAME', 'null'),
  }

  class FlushIntervalTransport(BackgroundThreadTransport):

    def __init__(self, client, name, **kwargs):
      super().__init__(
          client,
          name,
          grace_period=int(os.getenv('LOGGING_CLOUD_GRACE_PERIOD', '15')),
          max_latency=int(os.getenv('LOGGING_CLOUD_MAX_LATENCY', '10')),
          **kwargs)

  handler = CloudLoggingHandler(
      client=client, labels=labels, transport=FlushIntervalTransport)

  def cloud_label_filter(record):
    # Update the labels with additional information.
    # Ideally we would use json_fields as done in configure_k8s(), but since
    # src/Pipfile forces google-cloud-logging = "==1.15.0", we have fairly
    # limited options to format the output, see:
    #   https://github.com/googleapis/python-logging/blob/6236537b197422d3dcfff38fe7729dee7f361ca9/google/cloud/logging/handlers/handlers.py#L98 # pylint: disable=line-too-long
    #   https://github.com/googleapis/python-logging/blob/6236537b197422d3dcfff38fe7729dee7f361ca9/google/cloud/logging/handlers/transports/background_thread.py#L233 # pylint: disable=line-too-long
    handler.labels.update({
        'task_payload':
            os.getenv('TASK_PAYLOAD', 'null'),
        'fuzz_target':
            os.getenv('FUZZ_TARGET', 'null'),
        'worker_bot_name':
            os.getenv('WORKER_BOT_NAME', 'null'),
        'extra':
            json.dumps(
                getattr(record, 'extras', {}), default=_handle_unserializable),
        'location':
            json.dumps(
                getattr(record, 'location', {'Error': True}),
                default=_handle_unserializable),
    })
    return True

  handler.addFilter(cloud_label_filter)
  handler.setLevel(logging.INFO)
  formatter = JsonFormatter()
  handler.setFormatter(formatter)

  logging.getLogger().addHandler(handler)


def configure(name, extras=None):
  """Set logger. See the list of loggers in bot/config/logging.yaml.
  Also configures the process to log any uncaught exceptions as an error.
  |extras| will be included by emit() in log messages."""
  suppress_unwanted_warnings()

  if _is_running_on_k8s():
    configure_k8s()
    return

  if _is_running_on_app_engine():
    configure_appengine()
    return

  if _console_logging_enabled():
    logging.basicConfig(level=logging.INFO)
  if _file_logging_enabled():
    config.dictConfig(get_logging_config_dict(name))
  if _cloud_logging_enabled():
    configure_cloud_logging()
  logger = logging.getLogger(name)
  logger.setLevel(logging.INFO)
  set_logger(logger)

  # Set _default_extras so they can be used later.
  if extras is None:
    extras = {}
  global _default_extras
  _default_extras = extras

  # Install an exception handler that will log an error when there is an
  # uncaught exception.
  sys.excepthook = uncaught_exception_handler


def get_logger():
  """Return logger. We need this method because we need to mock logger."""
  if _logger:
    return _logger

  if _is_running_on_app_engine() or _is_running_on_k8s():
    # Running on App Engine.
    set_logger(logging.getLogger())

  elif _console_logging_enabled():
    # Force a logger when console logging is enabled.
    configure('root')

  return _logger


def get_source_location():
  """Return the caller file, lineno, and funcName."""
  try:
    raise RuntimeError()
  except:
    # f_back is called twice. Once to leave get_source_location(..) and another
    # to leave emit(..).
    # The code is adapted from:
    # https://github.com/python/cpython/blob/2.7/Lib/logging/__init__.py#L1244
    frame = sys.exc_info()[2].tb_frame.f_back

    while frame and hasattr(frame, 'f_code'):
      if not frame.f_code.co_filename.endswith('logs.py'):
        return frame.f_code.co_filename, frame.f_lineno, frame.f_code.co_name
      frame = frame.f_back

  return 'Unknown', '-1', 'Unknown'


def _add_appengine_trace(extras):
  """Add App Engine tracing information."""
  if not _is_running_on_app_engine():
    return

  from libs import auth

  try:
    request = auth.get_current_request()
    if not request:
      return
  except Exception:
    # FIXME: Find a way to add traces in threads. Skip adding for now, as
    # otherwise, we hit an exception "Request global variable is not set".
    return

  trace_header = request.headers.get('X-Cloud-Trace-Context')
  if not trace_header:
    return

  project_id = os.getenv('APPLICATION_ID')
  trace_id = trace_header.split('/')[0]
  extras['logging.googleapis.com/trace'] = (
      'projects/{project_id}/traces/{trace_id}').format(
          project_id=project_id, trace_id=trace_id)


def intercept_log_context(func):
  """Intercepts the wrapped function and injects metadata
     into the kwargs for a given log context
  """

  @functools.wraps(func)
  def wrapper(*args, **kwargs):
    if not kwargs.get('ignore_context'):
      for context in log_contexts.contexts:
        kwargs.update(context.get_extras()._asdict())
    else:
      # This is needed to avoid logging the label 'ingore_context: True'
      del kwargs["ignore_context"]
    return func(*args, **kwargs)

  return wrapper


@intercept_log_context
def emit(level, message, exc_info=None, **extras):
  """Log in JSON."""
  logger = get_logger()
  if not logger:
    return

  # Include extras passed as an argument and default extras.
  all_extras = _default_extras.copy()
  all_extras.update(extras)

  path_name, line_number, method_name = get_source_location()

  if _is_running_on_app_engine():
    if exc_info == (None, None, None):
      # Don't pass exc_info at all, as otherwise cloud logging will append
      # "NoneType: None" to the message.
      exc_info = None

    if level >= logging.ERROR:
      # App Engine only reports errors if there is an exception stacktrace, so
      # we generate one. We don't create an exception here and then format it,
      # as that will not include frames below this emit() call. We do [:-2] on
      # the stacktrace to exclude emit() and the logging function below it (e.g.
      # error).
      message = (
          message + '\n' + 'Traceback (most recent call last):\n' + ''.join(
              traceback.format_stack()[:-2]) + 'LogError: ' + message)

    _add_appengine_trace(all_extras)

  log_limit = STACKDRIVER_LOG_MESSAGE_LIMIT if _cloud_logging_enabled(
  ) else LOCAL_LOG_MESSAGE_LIMIT

  # We need to make a dict out of it because member of the dict becomes the
  # first class attributes of LogEntry. It is very tricky to identify the extra
  # attributes. Therefore, we wrap extra fields under the attribute 'extras'.
  logger.log(
      level,
      truncate(message, log_limit),
      exc_info=exc_info,
      extra={
          'extras': all_extras,
          'location': {
              'path': path_name,
              'line': line_number,
              'method': method_name
          }
      })


def info(message, **extras):
  """Logs the message to a given log file."""
  emit(logging.INFO, message, **extras)


def warning(message, **extras):
  """Logs the warning message."""
  emit(logging.WARN, message, exc_info=sys.exc_info(), **extras)


def error(message, **extras):
  """Logs the error in the error log file."""
  exception = extras.pop('exception', None)
  if exception:
    try:
      raise exception
    except:
      emit(logging.ERROR, message, exc_info=sys.exc_info(), **extras)
  else:
    emit(logging.ERROR, message, exc_info=sys.exc_info(), **extras)
  _increment_error_count()


def log_fatal_and_exit(message, **extras):
  """Logs a fatal error and exits."""
  wait_before_exit = extras.pop('wait_before_exit', None)
  emit(logging.CRITICAL, message, exc_info=sys.exc_info(), **extras)
  _increment_error_count()
  if wait_before_exit:
    info('Waiting for %d seconds before exit.' % wait_before_exit)
    time.sleep(wait_before_exit)
  sys.exit(-1)


class GenericLogStruct(NamedTuple):
  pass


class TaskLogStruct(NamedTuple):
  task_id: str
  task_name: str
  task_argument: str
  task_job_name: str
  stage: str


class TestcaseLogStruct(NamedTuple):
  testcase_id: str
  fuzz_target: str
  job: str
  fuzzer: str


class LogContextType(enum.Enum):
  """Log context types
     This is the way to define the context for a given entrypoint
     and this context is used for define the adicional labels
     to be added to the log.
  """
  TASK = 'task'
  TESTCASE = 'testcase'
  PROGRESSION = 'progression'
  REGRESSION = 'regression'

  def get_extras(self) -> NamedTuple:
    """Get the structured log for a given context"""
    if self == LogContextType.TASK:
      stage = log_contexts.meta.get('stage', Stage.UNKNOWN).value
      try:
        task_id = os.getenv('CF_TASK_ID', 'null')
        task_name = os.getenv('CF_TASK_NAME', 'null')
        task_argument = os.getenv('CF_TASK_ARGUMENT', 'null')
        task_job_name = os.getenv('CF_TASK_JOB_NAME', 'null')
        return TaskLogStruct(
            task_id=task_id,
            task_name=task_name,
            task_argument=task_argument,
            stage=stage,
            task_job_name=task_job_name)
      except:
        # This flag is necessary to avoid
        # infinite loop in this context verification.
        error('Error retrieving context for task logs.', ignore_context=True)
        return GenericLogStruct()

    elif self == LogContextType.TESTCASE:
      try:
        testcase: 'Testcase | None' = log_contexts.meta.get('testcase')
        if not testcase:
          error(
              'Testcase not found in log context metadata.',
              ignore_context=True)
          return GenericLogStruct()

        fuzz_target = testcase.get_fuzz_target()
        fuzz_target_bin = fuzz_target.binary if fuzz_target else 'unknown'
        return TestcaseLogStruct(
            testcase_id=testcase.key.id(),  # type: ignore
            fuzz_target=fuzz_target_bin,  # type: ignore
            job=testcase.job_type,  # type: ignore
            fuzzer=testcase.fuzzer_name  # type: ignore
        )
      except:
        error(
            'Error retrieving context for testcase-based logs.',
            ignore_context=True)
        return GenericLogStruct()

    elif self == LogContextType.PROGRESSION:
      # Field to add specific metadata for progression.
      return GenericLogStruct()

    elif self == LogContextType.REGRESSION:
      # Field to add specific metadata for regression.
      return GenericLogStruct()

    return GenericLogStruct()


class Stage(enum.Enum):
  PREPROCESS = 'preprocess'
  MAIN = 'main'
  POSTPROCESS = 'postprocess'
  UNKNOWN = 'unknown'


class Singleton(type):
  _instances = {}
  _lock = threading.Lock()

  def __call__(cls, *args, **kwargs):
    with cls._lock:
      if cls not in cls._instances:
        cls._instances[cls] = super().__call__(*args, **kwargs)
    return cls._instances[cls]


class LogContexts(metaclass=Singleton):
  """Class to keep the log contexts and metadata"""

  def __init__(self):
    self.contexts: list[LogContextType] = []
    self.meta: dict[Any, Any] = {}
    self._data_lock = threading.Lock()

  def add(self, new_contexts: list[LogContextType]):
    with self._data_lock:
      self.contexts += new_contexts

  def add_metadata(self, key: Any, value: Any):
    with self._data_lock:
      self.meta[key] = value

  def delete(self, contexts: list[LogContextType]):
    with self._data_lock:
      for ctx in contexts:
        self.contexts.remove(ctx)

  def delete_metadata(self, key: Any):
    with self._data_lock:
      if key in self.meta:
        del self.meta[key]

  def clear(self):
    with self._data_lock:
      self.contexts = []


log_contexts = LogContexts()


@contextlib.contextmanager
def wrap_log_context(contexts: list[LogContextType]):
  try:
    log_contexts.add(contexts)
    yield
  finally:
    log_contexts.delete(contexts)


@contextlib.contextmanager
def task_stage_context(stage: Stage):
  """Creates a task context for a given stage"""
  with wrap_log_context(contexts=[LogContextType.TASK]):
    try:
      log_contexts.add_metadata('stage', stage)
      yield
    except Exception as e:
      error(message='Error during task.')
      raise e
    finally:
      log_contexts.delete_metadata('stage')


@contextlib.contextmanager
<<<<<<< HEAD
def testcase_log_context(testcase: 'Testcase | None'):
=======
def testcase_log_context(testcase: "Testcase"):
  """Creates a testcase context for a given testcase"""
>>>>>>> 28e1ac31
  with wrap_log_context(contexts=[LogContextType.TESTCASE]):
    try:
      log_contexts.add_metadata('testcase', testcase)
      yield
    except Exception as e:
      error(message='Error during testcase context.')
      raise e
    finally:
      log_contexts.delete_metadata('testcase')


# Keeping a context for each testcase-based task to make it
# easier to add speficic metadata if needed.
@contextlib.contextmanager
def progression_log_context(testcase: 'Testcase | None'):
  with testcase_log_context(testcase):
    with wrap_log_context(contexts=[LogContextType.PROGRESSION]):
      yield


@contextlib.contextmanager
def regression_log_context(testcase: 'Testcase | None'):
  with testcase_log_context(testcase):
    with wrap_log_context(contexts=[LogContextType.REGRESSION]):
      yield<|MERGE_RESOLUTION|>--- conflicted
+++ resolved
@@ -782,12 +782,8 @@
 
 
 @contextlib.contextmanager
-<<<<<<< HEAD
 def testcase_log_context(testcase: 'Testcase | None'):
-=======
-def testcase_log_context(testcase: "Testcase"):
   """Creates a testcase context for a given testcase"""
->>>>>>> 28e1ac31
   with wrap_log_context(contexts=[LogContextType.TESTCASE]):
     try:
       log_contexts.add_metadata('testcase', testcase)
