--- conflicted
+++ resolved
@@ -106,25 +106,14 @@
           metric.monitoring_v3_time_series(series, labels, start_time, end_time,
                                            value)
           # Log the TimeSeries object details for debug purposes.
-<<<<<<< HEAD
-          metric_st_sec = series.points[-1].interval.start_time.seconds
-          metric_st_ns = series.points[-1].interval.start_time.nanos
-          metric_et_sec = series.points[-1].interval.end_time.seconds
-          metric_et_ns = series.points[-1].interval.end_time.nanos
+          metric_st_sec = series.points[-1].interval.start_time.second
+          metric_st_ns = series.points[-1].interval.start_time.nanosecond
+          metric_et_sec = series.points[-1].interval.end_time.second
+          metric_et_ns = series.points[-1].interval.end_time.nanosecond
           logs.info(f'Monitor_TimeSeries - '
                     f'metric_kind: {series.metric_kind}, '
                     f'start_time: {metric_st_sec}.{metric_st_ns}, '
                     f'end_time: {metric_et_sec}.{metric_et_ns}')
-=======
-          metric_st_sec = series.points[-1].interval.start_time.second
-          metric_st_ns = series.points[-1].interval.start_time.nanosecond
-          metric_et_sec = series.points[-1].interval.end_time.second
-          metric_et_ns = series.points[-1].interval.end_time.nanosecond
-          logs.log(f'Monitor_TimeSeries - '
-                   f'metric_kind: {series.metric_kind}, '
-                   f'start_time: {metric_st_sec}.{metric_st_ns}, '
-                   f'end_time: {metric_et_sec}.{metric_et_ns}')
->>>>>>> e1458f28
           time_series.append(series)
 
           if len(time_series) == MAX_TIME_SERIES_PER_CALL:
@@ -139,12 +128,7 @@
           # aware of the problem, don't make more noise about it.
           logs.warning('Failed to flush metrics.')
         else:
-<<<<<<< HEAD
-          logs.error('Failed to flush metrics.')
-=======
-          logs.log_error(e)
-          logs.log_error('Failed to flush metrics.')
->>>>>>> e1458f28
+          logs.error(f'Failed to flush metrics.')
 
   def stop(self):
     self.stop_event.set()
