--- conflicted
+++ resolved
@@ -234,14 +234,9 @@
 TESTCASE_UPLOAD_TRIAGE_DURATION = monitor.CumulativeDistributionMetric(
     'uploaded_testcase_analysis/triage_duration_secs',
     description=('Time elapsed between testcase upload and completion'
-<<<<<<< HEAD
                  ' of relevant tasks in the testcase upload lifecycle.'
                  ' Origin can be either from a fuzzer, or a manual'
-                 ' upload.'),
-=======
-                 ' of relevant tasks in the testcase upload lifecycle, '
-                 'in hours.'),
->>>>>>> 667338c2
+                 ' upload. Measured in hours.'),
     bucketer=monitor.GeometricBucketer(),
     field_spec=[
         monitor.StringField('step'),
