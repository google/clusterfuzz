# Copyright 2019 Google LLC
#
# Licensed under the Apache License, Version 2.0 (the "License");
# you may not use this file except in compliance with the License.
# You may obtain a copy of the License at
#
#      http://www.apache.org/licenses/LICENSE-2.0
#
# Unless required by applicable law or agreed to in writing, software
# distributed under the License is distributed on an "AS IS" BASIS,
# WITHOUT WARRANTIES OR CONDITIONS OF ANY KIND, either express or implied.
# See the License for the specific language governing permissions and
# limitations under the License.
"""Fetch a build artifact (ported from google3 with
minor modifications, especially without any google3 specific library
dependencies)."""

import io
import json
import os
import re

import apiclient
from oauth2client.service_account import ServiceAccountCredentials

from clusterfuzz._internal.config import db_config
from clusterfuzz._internal.google_cloud_utils import storage
from clusterfuzz._internal.metrics import logs
from clusterfuzz._internal.system import environment

from . import adb

# 20 MB default chunk size.
DEFAULT_CHUNK_SIZE = 20 * 1024 * 1024

# Maximum number of retries for artifact access.
MAX_RETRIES = 5

STABLE_CUTTLEFISH_BUILD = {
    'bid': '11655237',
    'branch': 'git_main',
    'target': 'cf_x86_64_phone-next-userdebug'
}

DEFAULT_STABLE_CUTTLEFISH_BUILD_INFO = (
    "gs://android-haiku/target-cuttlefish/stable_build_info.json")


def execute_request_with_retries(request):
  """Executes request and retries on failure."""
  result = None
  for _ in range(MAX_RETRIES):
    try:
      result = request.execute()
      break
    except Exception as e:
      logs.error(f'Error calling endpoint {request.uri}: Error {e}')

  return result


def download_artifact(client, bid, target, attempt_id, name, output_directory,
                      output_filename):
  """Download one artifact."""
  logs.info('reached download_artifact')
  logs.info('artifact to download: %s' % name)
  logs.info('output_directory: %s' % output_directory)
  logs.info('output_filename: %s' % output_filename)
  artifact_query = client.buildartifact().get(
      buildId=bid, target=target, attemptId=attempt_id, resourceId=name)
  artifact = execute_request_with_retries(artifact_query)
  if artifact is None:
<<<<<<< HEAD
    logs.error('Artifact unreachable with name %s, target %s and build id %s.' %
               (name, target, bid))
    return False
=======
    logs.log_error(
        'Artifact unreachable with name %s, target %s and build id %s.' %
        (name, target, bid))
    return None
>>>>>>> e1458f28

  # Lucky us, we always have the size.
  size = int(artifact['size'])

  chunksize = -1
  if size >= DEFAULT_CHUNK_SIZE:
    chunksize = DEFAULT_CHUNK_SIZE

  # Just like get, except get_media.
  dl_request = client.buildartifact().get_media(
      buildId=bid, target=target, attemptId=attempt_id, resourceId=name)

  if output_filename:
    file_name = output_filename
  else:
    file_name = name.replace('signed/', '')

  output_path = os.path.join(output_directory, file_name)
  # If the artifact already exists, then bail out.
  if os.path.exists(output_path) and os.path.getsize(output_path) == size:
    logs.info('Artifact %s already exists, skipping download.' % name)
    return output_path

  logs.info('Downloading artifact %s.' % name)
  output_dir = os.path.dirname(output_path)
  logs.info('Output dir: %s' % output_dir)
  if not os.path.exists(output_dir):
    logs.info(f'Creating directory {output_dir}')
    os.mkdir(output_dir)

  with io.FileIO(output_path, mode='wb') as file_handle:
    downloader = apiclient.http.MediaIoBaseDownload(
        file_handle, dl_request, chunksize=chunksize)
    done = False

    while not done:
      status, done = downloader.next_chunk()
      if status:
        size_completed = int(status.resumable_progress)
        percent_completed = (size_completed * 100.0) / size
        logs.info('%.1f%% complete.' % percent_completed)

  return output_path


def get_artifacts_for_build(client, bid, target, attempt_id='latest'):
  """Return list of artifacts for a given build."""
  request = client.buildartifact().list(
      buildId=bid, target=target, attemptId=attempt_id)

  request_str = (f'{request.uri}, {request.method}, '
                 f'{request.body}, {request.methodId}')

  artifacts = []
  results = []
  while request:
    result = execute_request_with_retries(request)
    if not result:
      break
    results.append(result)
    if result and 'artifacts' in result:
      for artifact in result['artifacts']:
        artifacts.append(artifact)
    request = client.buildartifact().list_next(request, result)

  if not artifacts:
    logs.error(f'No artifact found for target {target}, build id {bid}.\n'
               f'request {request_str}, results {results}')
    adb.bad_state_reached()

  return artifacts


def get_client():
  """Return client with connection to build apiary."""
  # Connect using build apiary service account credentials.
  build_apiary_service_account_private_key = db_config.get_value(
      'build_apiary_service_account_private_key')
  if not build_apiary_service_account_private_key:
    logs.info(
        'Android build apiary credentials are not set, skip artifact fetch.')
    return None

  credentials = ServiceAccountCredentials.from_json_keyfile_dict(
      json.loads(build_apiary_service_account_private_key),
      scopes='https://www.googleapis.com/auth/androidbuild.internal')
  client = apiclient.discovery.build(
      'androidbuildinternal',
      'v3',
      credentials=credentials,
      static_discovery=False)

  return client


def get_stable_build_info():
  """Return stable artifact for cuttlefish branch and target."""
  logs.info('Reached get_stable_build_info')
  stable_build_info = STABLE_CUTTLEFISH_BUILD

  try:
    build_info_data = storage.read_data(DEFAULT_STABLE_CUTTLEFISH_BUILD_INFO)
    if build_info_data:
      logs.info('Loading stable cuttlefish image from %s' %
                DEFAULT_STABLE_CUTTLEFISH_BUILD_INFO)
      stable_build_info = json.loads(build_info_data)
  except Exception as e:
    logs.error('Error loading remote data: %s!\nUsing default build info!' % e)

  logs.info('Using stable cuttlefish image - %s' % stable_build_info)
  return stable_build_info


def get_latest_artifact_info(branch, target, signed=False):
  """Return latest artifact for a branch and target."""
  client = get_client()
  if not client:
    return None

  # TODO(https://github.com/google/clusterfuzz/issues/3950)
  # After stabilizing the Cuttlefish image, revert this
  if environment.is_android_cuttlefish():
    return get_stable_build_info()

  request = client.build().list(  # pylint: disable=no-member
      buildType='submitted',
      branch=branch,
      target=target,
      successful=True,
      maxResults=1,
      signed=signed)
  request_str = (f'{request.uri}, {request.method}, '
                 f'{request.body}, {request.methodId}')

  builds = execute_request_with_retries(request)
  if not builds:
    logs.error(f'No build found for target {target}, branch {branch}, '
               f'request: {request_str}.')
    return None

  build = builds['builds'][0]
  bid = build['buildId']
  target = build['target']['name']
  return {'bid': bid, 'branch': branch, 'target': target}


def get(bid, target, regex, output_directory, output_filename=None):
  """Return artifact for a given build id, target and file regex."""
  client = get_client()
  if not client:
    return None

  # Run the script to fetch the artifact.
  return run_script(
      client=client,
      bid=bid,
      target=target,
      regex=regex,
      output_directory=output_directory,
      output_filename=output_filename)


def run_script(client, bid, target, regex, output_directory, output_filename):
  """Download artifacts as specified."""
  artifacts = get_artifacts_for_build(
      client=client, bid=bid, target=target, attempt_id='latest')
  if not artifacts:
<<<<<<< HEAD
    logs.error('Artifact could not be fetched for target %s, build id %s.' %
               (target, bid))
    return False
=======
    logs.log_error('Artifact could not be fetched for target %s, build id %s.' %
                   (target, bid))
    return None
>>>>>>> e1458f28

  regex = re.compile(regex)
  result = []

  for artifact in artifacts:
    artifact_name = artifact['name']

    # Exclude signature files.
    if artifact_name.endswith('.SIGN_INFO'):
      continue

    if regex.match(artifact_name):
      loop_result = download_artifact(
          client=client,
          bid=bid,
          target=target,
          attempt_id='latest',
          name=artifact_name,
          output_directory=output_directory,
          output_filename=output_filename)

      if loop_result is not None:
        result.append(loop_result)

  return result<|MERGE_RESOLUTION|>--- conflicted
+++ resolved
@@ -70,16 +70,10 @@
       buildId=bid, target=target, attemptId=attempt_id, resourceId=name)
   artifact = execute_request_with_retries(artifact_query)
   if artifact is None:
-<<<<<<< HEAD
-    logs.error('Artifact unreachable with name %s, target %s and build id %s.' %
-               (name, target, bid))
-    return False
-=======
-    logs.log_error(
-        'Artifact unreachable with name %s, target %s and build id %s.' %
-        (name, target, bid))
-    return None
->>>>>>> e1458f28
+    logs.error(
+        f'Artifact unreachable with name {name}, target {target} '
+        f'and build id {bid}.')
+    return None
 
   # Lucky us, we always have the size.
   size = int(artifact['size'])
@@ -247,15 +241,9 @@
   artifacts = get_artifacts_for_build(
       client=client, bid=bid, target=target, attempt_id='latest')
   if not artifacts:
-<<<<<<< HEAD
-    logs.error('Artifact could not be fetched for target %s, build id %s.' %
-               (target, bid))
-    return False
-=======
-    logs.log_error('Artifact could not be fetched for target %s, build id %s.' %
-                   (target, bid))
-    return None
->>>>>>> e1458f28
+    logs.error(f'Artifact could not be fetched for target {target}, '
+               f'build id {bid}.')
+    return None
 
   regex = re.compile(regex)
   result = []
