--- conflicted
+++ resolved
@@ -113,22 +113,13 @@
 }
 
 message ProgressionTaskOutput{
-<<<<<<< HEAD
-  optional int min_revision = 1;
-  optional int max_revision = 2;
-=======
   optional int64 min_revision = 1;
   optional int64 max_revision = 2;
->>>>>>> 65b5ca95
   // Set to true when latest revision or latest custom build still crash.
   optional bool crash_on_latest = 3;
   optional string crash_on_latest_message = 4;
   // Information passed back to trusted worker when we crash on latest.
-<<<<<<< HEAD
-  optional int crash_revision = 5;
-=======
   optional int64 crash_revision = 5;
->>>>>>> 65b5ca95
   optional string last_tested_crash_stacktrace = 6;
   optional int64 last_progression_min = 7;
   optional int64 last_progression_max = 8;
