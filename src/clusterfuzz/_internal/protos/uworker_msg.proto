// Copyright 2023 Google LLC
//
// Licensed under the Apache License, Version 2.0 (the "License");
// you may not use this file except in compliance with the License.
// You may obtain a copy of the License at
//
//      http://www.apache.org/licenses/LICENSE-2.0
//
// Unless required by applicable law or agreed to in writing, software
// distributed under the License is distributed on an "AS IS" BASIS,
// WITHOUT WARRANTIES OR CONDITIONS OF ANY KIND, either express or implied.
// See the License for the specific language governing permissions and
// limitations under the License.

syntax = "proto3";

import "google/cloud/datastore_v1/proto/entity.proto";

message Json {
  string serialized = 1;
}

message UworkerEntityWrapper {
  google.datastore.v1.Entity entity = 1;
  Json changed = 2;
}

message SetupInput {
  optional google.datastore.v1.Entity fuzzer = 1;
  optional string fuzzer_name = 2;
  repeated google.datastore.v1.Entity data_bundles = 3;
  optional string fuzzer_log_upload_url = 4;
  optional string fuzzer_download_url = 5;
  optional string testcase_download_url = 6;
}

message AnalyzeTaskInput {
  optional string minidump_upload_url = 1;
  optional string minidump_blob_keys = 2;
  repeated google.datastore.v1.Entity bad_builds = 3;
}

message FuzzTaskInput {
  // TODO(https://github.com/google/clusterfuzz/issues/3008): Fill this in.
}

message MinimizeTaskInput {
  optional string testcase_upload_url = 1;
  // TODO(pgrace): Finish this.
}

message RegressionTaskInput {
  // TODO(https://github.com/google/clusterfuzz/issues/3008): Fill this in.
}

// TODO(metzman): Handle None in protobuf. Right now, it's hard to tell if a
// field was unset or set to None.
message Input {
  optional google.datastore.v1.Entity testcase = 1;
  optional google.datastore.v1.Entity testcase_upload_metadata = 2;
  optional string testcase_id = 3;
  optional Json uworker_env = 4;
  optional string job_type = 6;
  // uworker_io is the only module that should be using this.
  optional string uworker_output_upload_url = 7;
  optional google.datastore.v1.Entity variant = 8;
  optional string original_job_type = 9;
  optional string fuzzer_name = 10;
<<<<<<< HEAD
  optional SetupInput setup_input = 11;
  repeated google.datastore.v1.Entity bad_builds = 12;
  optional AnalyzeTaskInput analyze_task_input = 13;
  optional string module_name = 14;
=======
  optional UpdateFuzzerAndDataBundlesInput update_fuzzer_and_data_bundles_input = 11;
  optional AnalyzeTaskInput analyze_task_input = 12;
  optional FuzzTaskInput fuzz_task_input = 13;
  optional MinimizeTaskInput minimize_task_input = 14;
  optional RegressionTaskInput regression_task_input = 15;
  // Don't do progression as Ali is working on it already.
  // TODO(Ali): Add an input for progression.
  optional string module_name = 16;
}

message AnalyzeTaskOutput {
 // TODO(metzman): Fill this out.
>>>>>>> c644f583
}

message FuzzTaskOutput {
  optional string fuzzer_name = 1;
  optional string crash_revision = 2;
  optional float job_run_timestamp = 3;
  optional int64 new_crash_count = 4;
  optional int64 known_crash_count = 5;
  optional int64 testcases_executed = 6;
  optional Json job_run_crashes = 7;
  optional string fully_qualified_fuzzer_name = 8;
}

message MinimizeTaskOutput {
 // TODO(pgrace): Finish this.
}

message RegressionTaskOutput {
// TODO(https://github.com/google/clusterfuzz/issues/3008): Fill this in.
}

enum ErrorType {
  NO_ERROR = 0;
  ANALYZE_BUILD_SETUP = 1;
  ANALYZE_NO_CRASH = 2;
  ANALYZE_NO_REVISIONS_LIST = 3;
  TESTCASE_SETUP = 4;
  UNHANDLED = 5;
  VARIANT_BUILD_SETUP = 6;
}

message Output {
  optional UworkerEntityWrapper testcase = 1;
  optional UworkerEntityWrapper testcase_upload_metadata = 2;
  optional UworkerEntityWrapper variant = 3;
  optional ErrorType error = 4;
  // This is only to be used by code that needs to be called by utasks and
  // nonutasks.
  optional Input uworker_input = 5;
  optional float test_timeout = 6;
  optional float crash_time = 7;
  optional string crash_stacktrace_output = 8;
  optional AnalyzeTaskOutput analyze_task_output = 9;
  optional FuzzTaskOutput fuzz_task_output = 10;
  optional MinimizeTaskOutput minimize_task_output = 11;
  optional RegressionTaskOutput regression_task_output = 12;
  // Don't do progression as Ali is working on it already.
  // TODO(Ali): Add an input for progression.
  optional string error_message = 13;
}<|MERGE_RESOLUTION|>--- conflicted
+++ resolved
@@ -66,13 +66,7 @@
   optional google.datastore.v1.Entity variant = 8;
   optional string original_job_type = 9;
   optional string fuzzer_name = 10;
-<<<<<<< HEAD
   optional SetupInput setup_input = 11;
-  repeated google.datastore.v1.Entity bad_builds = 12;
-  optional AnalyzeTaskInput analyze_task_input = 13;
-  optional string module_name = 14;
-=======
-  optional UpdateFuzzerAndDataBundlesInput update_fuzzer_and_data_bundles_input = 11;
   optional AnalyzeTaskInput analyze_task_input = 12;
   optional FuzzTaskInput fuzz_task_input = 13;
   optional MinimizeTaskInput minimize_task_input = 14;
@@ -84,7 +78,6 @@
 
 message AnalyzeTaskOutput {
  // TODO(metzman): Fill this out.
->>>>>>> c644f583
 }
 
 message FuzzTaskOutput {
