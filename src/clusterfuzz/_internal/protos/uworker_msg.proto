// Copyright 2023 Google LLC
//
// Licensed under the Apache License, Version 2.0 (the "License");
// you may not use this file except in compliance with the License.
// You may obtain a copy of the License at
//
//      http://www.apache.org/licenses/LICENSE-2.0
//
// Unless required by applicable law or agreed to in writing, software
// distributed under the License is distributed on an "AS IS" BASIS,
// WITHOUT WARRANTIES OR CONDITIONS OF ANY KIND, either express or implied.
// See the License for the specific language governing permissions and
// limitations under the License.

syntax = "proto3";

import "google/cloud/datastore_v1/proto/entity.proto";

message Json {
  string serialized = 1;
}

message UworkerEntityWrapper {
  google.datastore.v1.Entity entity = 1;
  Json changed = 2;
}

message UpdateFuzzerAndDataBundlesInput {
  optional google.datastore.v1.Entity fuzzer = 1;
  optional string fuzzer_name = 2;
  repeated google.datastore.v1.Entity data_bundles = 3;
  optional string fuzzer_log_upload_url = 4;
  optional string fuzzer_download_url = 5;
}

message AnalyzeTaskInput {
  optional string minidump_upload_url = 1;
  optional string minidump_blob_keys = 2;
}

message FuzzTaskInput {
  // TODO(https://github.com/google/clusterfuzz/issues/3008): Fill this in.
}

message MinimizeTaskInput {
  optional string testcase_upload_url = 1;
  // TODO(pgrace): Finish this.
}

message RegressionTaskInput {
  // TODO(https://github.com/google/clusterfuzz/issues/3008): Fill this in.
}

// TODO(metzman): Handle None in protobuf. Right now, it's hard to tell if a
// field was unset or set to None.
message Input {
  optional google.datastore.v1.Entity testcase = 1;
  optional google.datastore.v1.Entity testcase_upload_metadata = 2;
  optional string testcase_id = 3;
  optional Json uworker_env = 4;
  optional string testcase_download_url = 5;
  optional string job_type = 6;
  // uworker_io is the only module that should be using this.
  optional string uworker_output_upload_url = 7;
  optional google.datastore.v1.Entity variant = 8;
  optional string original_job_type = 9;
  optional string fuzzer_name = 10;
  optional UpdateFuzzerAndDataBundlesInput update_fuzzer_and_data_bundles_input = 11;
<<<<<<< HEAD
  optional AnalyzeTaskInput analyze_task_input = 12;
  optional FuzzTaskInput fuzz_task_input = 13;
  optional MinimizeTaskInput minimize_task_input = 14;
  optional RegressionTaskInput regression_task_input = 15;
  // Don't do progression as Ali is working on it already.
  // TODO(Ali): Add an input for progression.
  optional string module_name = 16;
=======
  repeated google.datastore.v1.Entity bad_builds = 12;
  optional AnalyzeTaskInput analyze_task_input = 13;
  optional string module_name = 14;
>>>>>>> b4d05f1d
}

enum ErrorType {
  NO_ERROR = 0;
  ANALYZE_BUILD_SETUP = 1;
  ANALYZE_NO_CRASH = 2;
  TESTCASE_SETUP = 3;
  UNHANDLED = 4;
  VARIANT_BUILD_SETUP = 5;
  TESTCASE_SETUP_INVALID_FUZZER = 6;
}

message AnalyzeTaskOutput {
 // TODO(metzman): Fill this out.
}
message FuzzTaskOutput {
  optional string fuzzer_name = 1;
  optional string crash_revision = 2;
  optional float job_run_timestamp = 3;
  optional int64 new_crash_count = 4;
  optional int64 known_crash_count = 5;
  optional int64 testcases_executed = 6;
  optional Json job_run_crashes = 7;
  optional string fully_qualified_fuzzer_name = 8;
}

<<<<<<< HEAD
message MinimizeTaskOutput {
 // TODO(pgrace): Finish this.
}

message RegressionTaskOutput {
// TODO(https://github.com/google/clusterfuzz/issues/3008): Fill this in.
=======
enum ErrorType {
  NO_ERROR = 0;
  ANALYZE_BUILD_SETUP = 1;
  ANALYZE_NO_CRASH = 2;
  ANALYZE_NO_REVISIONS_LIST = 3;
  TESTCASE_SETUP = 4;
  UNHANDLED = 5;
  VARIANT_BUILD_SETUP = 6;
  TESTCASE_SETUP_INVALID_FUZZER = 7;
>>>>>>> b4d05f1d
}

message Output {
  optional UworkerEntityWrapper testcase = 1;
  optional UworkerEntityWrapper testcase_upload_metadata = 2;
  optional UworkerEntityWrapper variant = 3;
  optional ErrorType error = 4;
  // This is only to be used by code that needs to be called by utasks and
  // nonutasks.
  optional Input uworker_input = 5;
  optional float test_timeout = 6;
  optional float crash_time = 7;
  optional string crash_stacktrace_output = 8;
  optional AnalyzeTaskOutput analyze_task_output = 9;
  optional FuzzTaskOutput fuzz_task_output = 10;
  optional MinimizeTaskOutput minimize_task_output = 11;
  optional RegressionTaskOutput regression_task_output = 12;
  // Don't do progression as Ali is working on it already.
  // TODO(Ali): Add an input for progression.
  optional string error_message = 13;
}<|MERGE_RESOLUTION|>--- conflicted
+++ resolved
@@ -36,6 +36,7 @@
 message AnalyzeTaskInput {
   optional string minidump_upload_url = 1;
   optional string minidump_blob_keys = 2;
+  repeated google.datastore.v1.Entity bad_builds = 3;
 }
 
 message FuzzTaskInput {
@@ -66,7 +67,6 @@
   optional string original_job_type = 9;
   optional string fuzzer_name = 10;
   optional UpdateFuzzerAndDataBundlesInput update_fuzzer_and_data_bundles_input = 11;
-<<<<<<< HEAD
   optional AnalyzeTaskInput analyze_task_input = 12;
   optional FuzzTaskInput fuzz_task_input = 13;
   optional MinimizeTaskInput minimize_task_input = 14;
@@ -74,26 +74,12 @@
   // Don't do progression as Ali is working on it already.
   // TODO(Ali): Add an input for progression.
   optional string module_name = 16;
-=======
-  repeated google.datastore.v1.Entity bad_builds = 12;
-  optional AnalyzeTaskInput analyze_task_input = 13;
-  optional string module_name = 14;
->>>>>>> b4d05f1d
-}
-
-enum ErrorType {
-  NO_ERROR = 0;
-  ANALYZE_BUILD_SETUP = 1;
-  ANALYZE_NO_CRASH = 2;
-  TESTCASE_SETUP = 3;
-  UNHANDLED = 4;
-  VARIANT_BUILD_SETUP = 5;
-  TESTCASE_SETUP_INVALID_FUZZER = 6;
 }
 
 message AnalyzeTaskOutput {
  // TODO(metzman): Fill this out.
 }
+
 message FuzzTaskOutput {
   optional string fuzzer_name = 1;
   optional string crash_revision = 2;
@@ -105,14 +91,14 @@
   optional string fully_qualified_fuzzer_name = 8;
 }
 
-<<<<<<< HEAD
 message MinimizeTaskOutput {
  // TODO(pgrace): Finish this.
 }
 
 message RegressionTaskOutput {
 // TODO(https://github.com/google/clusterfuzz/issues/3008): Fill this in.
-=======
+}
+
 enum ErrorType {
   NO_ERROR = 0;
   ANALYZE_BUILD_SETUP = 1;
@@ -122,7 +108,6 @@
   UNHANDLED = 5;
   VARIANT_BUILD_SETUP = 6;
   TESTCASE_SETUP_INVALID_FUZZER = 7;
->>>>>>> b4d05f1d
 }
 
 message Output {
