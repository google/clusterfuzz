// Copyright 2023 Google LLC
//
// Licensed under the Apache License, Version 2.0 (the "License");
// you may not use this file except in compliance with the License.
// You may obtain a copy of the License at
//
//      http://www.apache.org/licenses/LICENSE-2.0
//
// Unless required by applicable law or agreed to in writing, software
// distributed under the License is distributed on an "AS IS" BASIS,
// WITHOUT WARRANTIES OR CONDITIONS OF ANY KIND, either express or implied.
// See the License for the specific language governing permissions and
// limitations under the License.

syntax = "proto3";

import "google/cloud/datastore_v1/proto/entity.proto";
import "google/protobuf/timestamp.proto";

message SetupInput {
  optional google.datastore.v1.Entity fuzzer = 1;
  optional string fuzzer_name = 2;
  optional string fuzzer_log_upload_url = 4;
  optional string fuzzer_download_url = 5;
  optional string testcase_download_url = 6;
  repeated string global_blacklisted_functions = 7;
  repeated DataBundleCorpus data_bundle_corpuses = 8;
}

message AnalyzeTaskInput {
  repeated int64 bad_revisions = 1;
}

message SymbolizeTaskInput {
  optional string old_crash_stacktrace = 1;
}

// TODO: refactor other instances to use this structured message.
message BlobUploadUrl {
  optional string key = 1;
  optional string url = 2;
}

message FuzzTaskInput {
  optional string sample_testcase_upload_key = 1;
  optional string sample_testcase_upload_url = 2;
  optional string script_log_upload_url = 3;
  // TODO(metzman): Merge this with input's fuzz_target.
  optional google.datastore.v1.Entity fuzz_target = 4;
  optional FuzzTargetCorpus corpus = 5;
<<<<<<< HEAD
  repeated BlobUploadUrl crash_upload_urls = 6;
=======
  repeated string global_blacklisted_functions = 6;
}

message DataBundleCorpus {
  optional google.datastore.v1.Entity data_bundle = 1;
  optional string gcs_url = 2;
  repeated string corpus_urls = 3;
>>>>>>> 698d0bc6
}

message FuzzTargetCorpus {
  optional Corpus corpus = 1;
  optional Corpus regressions_corpus = 2;
}

message Corpus {
  // URLs for downloading and deleting corpus elements.
  map<string, string> corpus_urls = 1;
  optional google.protobuf.Timestamp last_updated_time = 2;
  optional string gcs_url = 3;
  repeated string upload_urls = 4;
}

message MinimizeTaskInput {
  optional string testcase_upload_url = 1;
  optional string testcase_blob_name = 2;
  optional string stacktrace_blob_name = 3;
  optional string stacktrace_upload_url = 4;
  repeated string arguments = 5;
}

message RegressionTaskInput {
  repeated int64 bad_revisions = 1;
}

message ProgressionTaskInput {
  optional bool custom_binary = 1;
  repeated int64 bad_revisions = 2;
  optional string regression_testcase_url = 3;
  optional string blob_name = 4;
  optional string stacktrace_upload_url = 5;
}

message CrossPollinateFuzzerProto{
  optional google.datastore.v1.Entity fuzz_target = 1;
  optional string backup_bucket_name = 2;
  optional string corpus_engine_name = 3;
}

message CorpusPruningTaskInput {
  // TODO(metzman): Merge this with Input's fuzz_target.
  optional google.datastore.v1.Entity fuzz_target = 1;
  optional bool last_execution_failed = 2;
  repeated CrossPollinateFuzzerProto cross_pollinate_fuzzers = 3;
  optional FuzzTargetCorpus corpus = 4;
  optional FuzzTargetCorpus quarantine_corpus = 5;
}

// TODO(metzman): Handle None in protobuf. Right now, it's hard to tell if a
// field was unset or set to None.
message Input {
  optional google.datastore.v1.Entity testcase = 1;
  optional google.datastore.v1.Entity testcase_upload_metadata = 2;
  optional string testcase_id = 3;
  map<string, string> uworker_env = 4;
  optional string job_type = 6;
  // uworker_io is the only module that should be using this.
  optional string uworker_output_upload_url = 7;
  optional VariantTaskInput variant_task_input = 8;
  optional string fuzzer_name = 9;
  optional SetupInput setup_input = 10;
  optional AnalyzeTaskInput analyze_task_input = 11;
  optional CorpusPruningTaskInput corpus_pruning_task_input = 12;
  optional FuzzTaskInput fuzz_task_input = 13;
  optional MinimizeTaskInput minimize_task_input = 14;
  optional ProgressionTaskInput progression_task_input = 15;
  optional RegressionTaskInput regression_task_input = 16;
  optional SymbolizeTaskInput symbolize_task_input = 17;
  optional string module_name = 18;
  optional google.protobuf.Timestamp preprocess_start_time = 19;
  repeated string global_blacklisted_functions = 20;
  optional google.datastore.v1.Entity fuzz_target = 21;
}

message VariantTaskInput {
  optional string original_job_type = 1;
}

message SymbolizeTaskOutput {
  optional string crash_type = 1;
  optional string crash_address = 2;
  optional string crash_state = 3;
  optional string crash_stacktrace = 4;
  optional bool symbolized = 5;
  optional int32 crash_revision = 6;
  optional string build_url = 7;
}

message AnalyzeTaskOutput {
  optional int64 crash_revision = 1;
  optional string absolute_path = 2;
  optional string minimized_arguments = 3;
  optional string crash_stacktrace = 4;
  optional bool crash_info_set = 5;
  optional bool http_flag = 6;
  optional string crash_type = 7;
  optional string crash_address = 8;
  optional string crash_state = 9;
  optional bool security_flag = 10;
  optional int32 security_severity = 11;
  optional bool one_time_crasher_flag = 12;
  optional string build_key = 13;
  optional string build_url = 14;
  optional string gn_args = 15;
  optional string platform = 16;
  optional string platform_id = 17;
}

<<<<<<< HEAD
=======
message CrashInfo {
  optional bool is_new = 1;
  optional int64 count = 2;
  optional string crash_type = 3;
  optional string crash_state = 4;
  optional bool security_flag = 5;
}

>>>>>>> 698d0bc6
message StoreFuzzerRunResultsOutput {
  optional int32 fuzzer_return_code = 1;
  optional string generated_testcase_string = 2;
  optional string console_output = 3;
  optional bool uploaded_sample_testcase = 4;
}

message FuzzTaskCrash {
  optional string file_path = 1;
  optional float crash_time = 2;
  optional int32 return_code = 3;
  repeated string resource_list = 4;
  repeated string gestures = 5;
  optional string arguments = 6;
  repeated string fuzzing_strategies = 7;
  optional bool security_flag = 8;
  optional bool should_be_ignored = 9;
  optional bool http_flag = 10;
  optional string application_command_line = 11;
  optional string unsymbolized_crash_stacktrace = 12;
  optional string crash_type = 13;
  optional string crash_address = 14;
  optional string crash_state = 15;
  optional string crash_stacktrace = 16;
  repeated string crash_categories = 17;
  optional string key = 18;
  repeated string crash_frames = 19;
}

message FuzzContext {
  optional int32 redzone = 1;
  optional bool disable_ubsan = 2;
  optional string window_argument = 3;
  optional float timeout_multiplier = 4;
  optional int32 test_timeout = 5;
  map<string, string> fuzzer_metadata = 6;
}

message FuzzTaskCrashGroup {
  optional FuzzContext context = 1;
  repeated FuzzTaskCrash crashes = 2;
  optional FuzzTaskCrash main_crash = 3;
  optional bool one_time_crasher_flag = 4;
}

message FuzzTaskOutput {
  // TODO(metzman): Remove this since tworkers should know what this is based on
  // the input.
  optional string fully_qualified_fuzzer_name = 1;
  optional string crash_revision = 2;
  optional float job_run_timestamp = 3;
  optional int64 testcases_executed = 6;
  optional StoreFuzzerRunResultsOutput fuzzer_run_results = 8;
  optional int32 new_targets_count = 9;
  optional int32 fuzzer_revision = 10;
  repeated string fuzz_targets = 11;
<<<<<<< HEAD
  repeated FuzzTaskCrashGroup crash_groups = 12;
=======
  repeated string testcase_run_jsons = 12;
>>>>>>> 698d0bc6
}

message MinimizeTaskOutput {
  map<string, string> last_crash_result_dict = 1;
  optional bool flaky_stack = 2;
  optional bool security_severity_updated = 3;
  optional int32 security_severity = 4;
  optional int32 minimization_phase = 5;
  repeated string gestures = 6;
  optional string minimized_keys = 7;
  optional string minimized_arguments = 8;
  optional int32 archive_state = 9;
  optional string absolute_path = 10;
  map<string, string> memory_tool_options = 11;
}

message RegressionTaskOutput {
  optional int64 regression_range_start = 1;
  optional int64 regression_range_end = 2;
  optional int64 last_regression_min = 3;
  optional int64 last_regression_max = 4;
  repeated BuildData build_data_list = 5;
  optional bool is_testcase_reproducible = 6;
}

message VariantTaskOutput {
  optional int64 status = 1;
  optional int64 revision = 2;
  optional string crash_type = 3;
  optional string crash_state = 4;
  optional bool security_flag = 5;
  optional bool is_similar = 6;
  optional string platform = 7;
}

message BuildData{
  optional int64 revision = 1;
  optional bool is_bad_build = 2;
  optional bool should_ignore_crash_result = 3;
  optional string build_run_console_output = 4;
}

message ProgressionTaskOutput {
  optional int64 min_revision = 1;
  optional int64 max_revision = 2;
  // Set to true when latest revision or latest custom build still crash.
  optional bool crash_on_latest = 3;
  optional string crash_on_latest_message = 4;
  // Information passed back to trusted worker when we crash on latest.
  optional int64 crash_revision = 5;
  optional string last_tested_crash_stacktrace = 6;
  optional int64 last_progression_min = 7;
  optional int64 last_progression_max = 8;
  // When set to True, we delete the metadata related to: last_progression_min
  // and last_progression_max from the testcase on postprocess.
  optional bool clear_min_max_metadata = 9;
  repeated BuildData build_data_list = 11;
}


message CrossPollinationStatistics {
  optional string project_qualified_name = 1;
  optional string sources = 2;
  optional int32 initial_corpus_size = 3;
  optional int32 corpus_size = 4;
  optional int32 initial_edge_coverage = 5;
  optional int32 edge_coverage = 6;
  optional int32 initial_feature_coverage = 7;
  optional int32 feature_coverage = 8;
}

message CoverageInformation{
  optional string project_name = 1;
  optional google.protobuf.Timestamp timestamp = 2;
  optional int32 corpus_size_units = 3;
  optional int32 corpus_size_bytes = 4;
  optional string corpus_location = 5;
  optional string corpus_backup_location = 6;
  optional int32 quarantine_size_units = 7;
  optional int32 quarantine_size_bytes = 8;
  optional string quarantine_location = 9;
}

message CorpusPruningTaskOutput {
  optional CrossPollinationStatistics cross_pollination_stats = 1;
  optional CoverageInformation coverage_info = 2;
}

enum ErrorType {
  NO_ERROR = 0;
  ANALYZE_BUILD_SETUP = 1;
  ANALYZE_NO_CRASH = 2;
  ANALYZE_NO_REVISIONS_LIST = 3;
  ANALYZE_NO_REVISION_INDEX = 4;
  TESTCASE_SETUP = 5;
  UNHANDLED = 6;
  VARIANT_BUILD_SETUP = 7;
  MINIMIZE_SETUP = 8;
  FUZZ_BUILD_SETUP_FAILURE = 9;
  FUZZ_DATA_BUNDLE_SETUP_FAILURE = 10;
  FUZZ_NO_FUZZER = 11;
  FUZZ_NO_FUZZ_TARGET_SELECTED = 13;
  PROGRESSION_REVISION_LIST_ERROR = 14;
  PROGRESSION_BUILD_NOT_FOUND = 15;
  PROGRESSION_NO_CRASH = 16;
  PROGRESSION_BAD_STATE_MIN_MAX = 17;
  PROGRESSION_TIMEOUT = 18;
  PROGRESSION_BAD_BUILD = 19;
  PROGRESSION_BUILD_SETUP_ERROR = 20;
  REGRESSION_REVISION_LIST_ERROR = 21;
  REGRESSION_BUILD_NOT_FOUND = 22;
  REGRESSION_BUILD_SETUP_ERROR = 23;
  REGRESSION_BAD_BUILD_ERROR = 24;
  REGRESSION_NO_CRASH = 25;
  REGRESSION_TIMEOUT_ERROR = 26;
  REGRESSION_LOW_CONFIDENCE_IN_REGRESSION_RANGE = 27;
  SYMBOLIZE_BUILD_SETUP_ERROR = 28;
  MINIMIZE_UNREPRODUCIBLE_CRASH = 29;
  MINIMIZE_CRASH_TOO_FLAKY = 30;
  MINIMIZE_DEADLINE_EXCEEDED = 31;
  MINIMIZE_DEADLINE_EXCEEDED_IN_MAIN_FILE_PHASE = 32;
  LIBFUZZER_MINIMIZATION_UNREPRODUCIBLE = 33;
  LIBFUZZER_MINIMIZATION_FAILED = 34;
  CORPUS_PRUNING_FUZZER_SETUP_FAILED = 35;
  CORPUS_PRUNING_ERROR = 36;
}

message Output {
  optional ErrorType error_type = 3;
  // This is only to be used by code that needs to be called by utasks and
  // nonutasks.
  optional Input uworker_input = 4;
  optional float test_timeout = 5;
  optional float crash_time = 6;
  optional string crash_stacktrace_output = 7;
  optional string bot_name = 17;
  optional string platform_id = 18;

  optional AnalyzeTaskOutput analyze_task_output = 8;
  optional FuzzTaskOutput fuzz_task_output = 9;
  optional MinimizeTaskOutput minimize_task_output = 10;
  optional RegressionTaskOutput regression_task_output = 11;
  optional ProgressionTaskOutput progression_task_output = 12;
  optional SymbolizeTaskOutput symbolize_task_output = 13;
  optional VariantTaskOutput variant_task_output = 14;
  optional CorpusPruningTaskOutput corpus_pruning_task_output = 16;
  map<string,string> issue_metadata = 17;
  optional string error_message = 15;
}<|MERGE_RESOLUTION|>--- conflicted
+++ resolved
@@ -48,17 +48,14 @@
   // TODO(metzman): Merge this with input's fuzz_target.
   optional google.datastore.v1.Entity fuzz_target = 4;
   optional FuzzTargetCorpus corpus = 5;
-<<<<<<< HEAD
-  repeated BlobUploadUrl crash_upload_urls = 6;
-=======
   repeated string global_blacklisted_functions = 6;
+  repeated BlobUploadUrl crash_upload_urls = 7;
 }
 
 message DataBundleCorpus {
   optional google.datastore.v1.Entity data_bundle = 1;
   optional string gcs_url = 2;
   repeated string corpus_urls = 3;
->>>>>>> 698d0bc6
 }
 
 message FuzzTargetCorpus {
@@ -169,17 +166,6 @@
   optional string platform_id = 17;
 }
 
-<<<<<<< HEAD
-=======
-message CrashInfo {
-  optional bool is_new = 1;
-  optional int64 count = 2;
-  optional string crash_type = 3;
-  optional string crash_state = 4;
-  optional bool security_flag = 5;
-}
-
->>>>>>> 698d0bc6
 message StoreFuzzerRunResultsOutput {
   optional int32 fuzzer_return_code = 1;
   optional string generated_testcase_string = 2;
@@ -236,11 +222,8 @@
   optional int32 new_targets_count = 9;
   optional int32 fuzzer_revision = 10;
   repeated string fuzz_targets = 11;
-<<<<<<< HEAD
-  repeated FuzzTaskCrashGroup crash_groups = 12;
-=======
   repeated string testcase_run_jsons = 12;
->>>>>>> 698d0bc6
+  repeated FuzzTaskCrashGroup crash_groups = 13;
 }
 
 message MinimizeTaskOutput {
@@ -376,8 +359,8 @@
   optional float test_timeout = 5;
   optional float crash_time = 6;
   optional string crash_stacktrace_output = 7;
-  optional string bot_name = 17;
-  optional string platform_id = 18;
+  optional string bot_name = 18;
+  optional string platform_id = 19;
 
   optional AnalyzeTaskOutput analyze_task_output = 8;
   optional FuzzTaskOutput fuzz_task_output = 9;
