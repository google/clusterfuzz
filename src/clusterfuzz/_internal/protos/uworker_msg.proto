// Copyright 2023 Google LLC
//
// Licensed under the Apache License, Version 2.0 (the "License");
// you may not use this file except in compliance with the License.
// You may obtain a copy of the License at
//
//      http://www.apache.org/licenses/LICENSE-2.0
//
// Unless required by applicable law or agreed to in writing, software
// distributed under the License is distributed on an "AS IS" BASIS,
// WITHOUT WARRANTIES OR CONDITIONS OF ANY KIND, either express or implied.
// See the License for the specific language governing permissions and
// limitations under the License.

syntax = "proto3";

import "google/cloud/datastore_v1/proto/entity.proto";

message Json {
  string serialized = 1;
}

message UworkerEntityWrapper {
  google.datastore.v1.Entity entity = 1;
  Json changed = 2;
}

message SetupInput {
  optional google.datastore.v1.Entity fuzzer = 1;
  optional string fuzzer_name = 2;
  repeated google.datastore.v1.Entity data_bundles = 3;
  optional string fuzzer_log_upload_url = 4;
  optional string fuzzer_download_url = 5;
  optional string testcase_download_url = 6;
}

message AnalyzeTaskInput {
  optional string minidump_upload_url = 1;
  optional string minidump_blob_keys = 2;
}

// TODO(metzman): Handle None in protobuf. Right now, it's hard to tell if a
// field was unset or set to None.
message Input {
  optional google.datastore.v1.Entity testcase = 1;
  optional google.datastore.v1.Entity testcase_upload_metadata = 2;
  optional string testcase_id = 3;
  optional Json uworker_env = 4;
  optional string job_type = 6;
  // uworker_io is the only module that should be using this.
  optional string uworker_output_upload_url = 7;
  optional google.datastore.v1.Entity variant = 8;
  optional string original_job_type = 9;
  optional string fuzzer_name = 10;
<<<<<<< HEAD
  optional SetupInput setup_input = 11;
  optional string module_name = 12;
=======
  optional UpdateFuzzerAndDataBundlesInput update_fuzzer_and_data_bundles_input = 11;
  optional AnalyzeTaskInput analyze_task_input = 12;
  optional string module_name = 13;
>>>>>>> 7d3a37ea
}

message FuzzTaskOutput {
  optional string fuzzer_name = 1;
  optional string crash_revision = 2;
  optional float job_run_timestamp = 3;
  optional int64 new_crash_count = 4;
  optional int64 known_crash_count = 5;
  optional int64 testcases_executed = 6;
  optional Json job_run_crashes = 7;
  optional string fully_qualified_fuzzer_name = 8;
}

enum ErrorType {
  NO_ERROR = 0;
  ANALYZE_BUILD_SETUP = 1;
  ANALYZE_NO_CRASH = 2;
  TESTCASE_SETUP = 3;
  UNHANDLED = 4;
  VARIANT_BUILD_SETUP = 5;
}

message Output {
  optional UworkerEntityWrapper testcase = 1;
  optional UworkerEntityWrapper testcase_upload_metadata = 2;
  optional UworkerEntityWrapper variant = 3;
  optional ErrorType error = 4;
  // This is only to be used by code that needs to be called by utasks and
  // nonutasks.
  optional Input uworker_input = 5;
  optional float test_timeout = 6;
  optional float crash_time = 7;
  optional string crash_stacktrace_output = 8;
  optional FuzzTaskOutput fuzz_task_output = 9;
  optional string error_message = 10;
}<|MERGE_RESOLUTION|>--- conflicted
+++ resolved
@@ -52,14 +52,9 @@
   optional google.datastore.v1.Entity variant = 8;
   optional string original_job_type = 9;
   optional string fuzzer_name = 10;
-<<<<<<< HEAD
   optional SetupInput setup_input = 11;
-  optional string module_name = 12;
-=======
-  optional UpdateFuzzerAndDataBundlesInput update_fuzzer_and_data_bundles_input = 11;
   optional AnalyzeTaskInput analyze_task_input = 12;
   optional string module_name = 13;
->>>>>>> 7d3a37ea
 }
 
 message FuzzTaskOutput {
