// Copyright 2023 Google LLC
//
// Licensed under the Apache License, Version 2.0 (the "License");
// you may not use this file except in compliance with the License.
// You may obtain a copy of the License at
//
//      http://www.apache.org/licenses/LICENSE-2.0
//
// Unless required by applicable law or agreed to in writing, software
// distributed under the License is distributed on an "AS IS" BASIS,
// WITHOUT WARRANTIES OR CONDITIONS OF ANY KIND, either express or implied.
// See the License for the specific language governing permissions and
// limitations under the License.

syntax = "proto3";

import "google/cloud/datastore_v1/proto/entity.proto";

message Json {
  string serialized = 1;
}

message UworkerEntityWrapper {
  google.datastore.v1.Entity entity = 1;
  Json changed = 2;
}

message SetupInput {
  optional google.datastore.v1.Entity fuzzer = 1;
  optional string fuzzer_name = 2;
  repeated google.datastore.v1.Entity data_bundles = 3;
  optional string fuzzer_log_upload_url = 4;
  optional string fuzzer_download_url = 5;
  optional string testcase_download_url = 6;
}

message AnalyzeTaskInput {
  optional string minidump_upload_url = 1;
  optional string minidump_blob_keys = 2;
}

// TODO(metzman): Handle None in protobuf. Right now, it's hard to tell if a
// field was unset or set to None.
message Input {
  optional google.datastore.v1.Entity testcase = 1;
  optional google.datastore.v1.Entity testcase_upload_metadata = 2;
  optional string testcase_id = 3;
  optional Json uworker_env = 4;
  optional string job_type = 6;
  // uworker_io is the only module that should be using this.
  optional string uworker_output_upload_url = 7;
  optional google.datastore.v1.Entity variant = 8;
  optional string original_job_type = 9;
  optional string fuzzer_name = 10;
<<<<<<< HEAD
  optional SetupInput setup_input = 11;
  optional AnalyzeTaskInput analyze_task_input = 12;
  optional string module_name = 13;
=======
  optional UpdateFuzzerAndDataBundlesInput update_fuzzer_and_data_bundles_input = 11;
  repeated google.datastore.v1.Entity bad_builds = 12;
  optional AnalyzeTaskInput analyze_task_input = 13;
  optional string module_name = 14;
>>>>>>> b4d05f1d
}

message FuzzTaskOutput {
  optional string fuzzer_name = 1;
  optional string crash_revision = 2;
  optional float job_run_timestamp = 3;
  optional int64 new_crash_count = 4;
  optional int64 known_crash_count = 5;
  optional int64 testcases_executed = 6;
  optional Json job_run_crashes = 7;
  optional string fully_qualified_fuzzer_name = 8;
}

enum ErrorType {
  NO_ERROR = 0;
  ANALYZE_BUILD_SETUP = 1;
  ANALYZE_NO_CRASH = 2;
<<<<<<< HEAD
  TESTCASE_SETUP = 3;
  UNHANDLED = 4;
  VARIANT_BUILD_SETUP = 5;
=======
  ANALYZE_NO_REVISIONS_LIST = 3;
  TESTCASE_SETUP = 4;
  UNHANDLED = 5;
  VARIANT_BUILD_SETUP = 6;
  TESTCASE_SETUP_INVALID_FUZZER = 7;
>>>>>>> b4d05f1d
}

message Output {
  optional UworkerEntityWrapper testcase = 1;
  optional UworkerEntityWrapper testcase_upload_metadata = 2;
  optional UworkerEntityWrapper variant = 3;
  optional ErrorType error = 4;
  // This is only to be used by code that needs to be called by utasks and
  // nonutasks.
  optional Input uworker_input = 5;
  optional float test_timeout = 6;
  optional float crash_time = 7;
  optional string crash_stacktrace_output = 8;
  optional FuzzTaskOutput fuzz_task_output = 9;
  optional string error_message = 10;
}<|MERGE_RESOLUTION|>--- conflicted
+++ resolved
@@ -52,16 +52,10 @@
   optional google.datastore.v1.Entity variant = 8;
   optional string original_job_type = 9;
   optional string fuzzer_name = 10;
-<<<<<<< HEAD
   optional SetupInput setup_input = 11;
-  optional AnalyzeTaskInput analyze_task_input = 12;
-  optional string module_name = 13;
-=======
-  optional UpdateFuzzerAndDataBundlesInput update_fuzzer_and_data_bundles_input = 11;
   repeated google.datastore.v1.Entity bad_builds = 12;
   optional AnalyzeTaskInput analyze_task_input = 13;
   optional string module_name = 14;
->>>>>>> b4d05f1d
 }
 
 message FuzzTaskOutput {
@@ -79,17 +73,10 @@
   NO_ERROR = 0;
   ANALYZE_BUILD_SETUP = 1;
   ANALYZE_NO_CRASH = 2;
-<<<<<<< HEAD
-  TESTCASE_SETUP = 3;
-  UNHANDLED = 4;
-  VARIANT_BUILD_SETUP = 5;
-=======
   ANALYZE_NO_REVISIONS_LIST = 3;
   TESTCASE_SETUP = 4;
   UNHANDLED = 5;
   VARIANT_BUILD_SETUP = 6;
-  TESTCASE_SETUP_INVALID_FUZZER = 7;
->>>>>>> b4d05f1d
 }
 
 message Output {
