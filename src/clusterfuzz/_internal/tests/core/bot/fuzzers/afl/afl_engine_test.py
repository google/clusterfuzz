--- conflicted
+++ resolved
@@ -69,11 +69,7 @@
                               FUZZ_TIMEOUT)
 
     self.assertEqual('{}/afl-fuzz'.format(DATA_DIRECTORY), result.command[0])
-<<<<<<< HEAD
-    self.assertEqual('-i{}'.format(DEFAULT_CORPUS_DIRECTORY), result.command[0])
-=======
     self.assertIn('-i{}'.format(self.default_corpus_directory), result.command)
->>>>>>> fdd2a6fb
 
     # Ensure that we've added something other than the dummy file to the corpus.
     self.assertTrue(os.listdir(self.default_corpus_directory))
