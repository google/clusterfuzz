# Copyright 2023 Google LLC
#
# Licensed under the Apache License, Version 2.0 (the "License");
# you may not use this file except in compliance with the License.
# You may obtain a copy of the License at
#
#      http://www.apache.org/licenses/LICENSE-2.0
#
# Unless required by applicable law or agreed to in writing, software
# distributed under the License is distributed on an "AS IS" BASIS,
# WITHOUT WARRANTIES OR CONDITIONS OF ANY KIND, either express or implied.
# See the License for the specific language governing permissions and
# limitations under the License.
"""Tests for blame task."""
import unittest
from unittest import mock

from clusterfuzz._internal.bot.tasks import task_types
from clusterfuzz._internal.datastore import data_types
from clusterfuzz._internal.tests.test_libs import helpers
from clusterfuzz._internal.tests.test_libs import test_utils


<<<<<<< HEAD
=======
class UTaskCombinedTest(unittest.TestCase):

  def setUp(self):
    helpers.patch_environ(self)

  def test_is_remote(self):
    with mock.patch(
        'clusterfuzz._internal.base.task_utils.is_remotely_executing_utasks',
        return_value=True):
      self.assertTrue(task_types.UTaskCombined.is_execution_remote())


>>>>>>> cdb1abea
@test_utils.with_cloud_emulators('datastore')
class IsRemoteUtaskTest(unittest.TestCase):
  """Tests for is_remote_utask."""

  def setUp(self):
    helpers.patch_environ(self)

  def test_mac(self):
    job_name = 'libfuzzer_mac_asan'

    with mock.patch(
        'clusterfuzz._internal.base.task_utils.is_remotely_executing_utasks',
        return_value=True):
      data_types.Job(name=job_name, platform='MAC').put()
      self.assertFalse(task_types.is_remote_utask('variant', job_name))

  def test_linux(self):
    job_name = 'libfuzzer_linux_asan'

    with mock.patch(
        'clusterfuzz._internal.base.task_utils.is_remotely_executing_utasks',
        return_value=True):
      data_types.Job(name=job_name, platform='LINUX').put()
      self.assertTrue(task_types.is_remote_utask('variant', job_name))

  def test_trusted(self):
    job_name = 'libfuzzer_linux_asan'

    with mock.patch(
        'clusterfuzz._internal.base.task_utils.is_remotely_executing_utasks',
        return_value=True):
      data_types.Job(name=job_name, platform='LINUX').put()
      self.assertFalse(task_types.is_remote_utask('impact', job_name))<|MERGE_RESOLUTION|>--- conflicted
+++ resolved
@@ -21,21 +21,6 @@
 from clusterfuzz._internal.tests.test_libs import test_utils
 
 
-<<<<<<< HEAD
-=======
-class UTaskCombinedTest(unittest.TestCase):
-
-  def setUp(self):
-    helpers.patch_environ(self)
-
-  def test_is_remote(self):
-    with mock.patch(
-        'clusterfuzz._internal.base.task_utils.is_remotely_executing_utasks',
-        return_value=True):
-      self.assertTrue(task_types.UTaskCombined.is_execution_remote())
-
-
->>>>>>> cdb1abea
 @test_utils.with_cloud_emulators('datastore')
 class IsRemoteUtaskTest(unittest.TestCase):
   """Tests for is_remote_utask."""
