# Copyright 2019 Google LLC
#
# Licensed under the Apache License, Version 2.0 (the "License");
# you may not use this file except in compliance with the License.
# You may obtain a copy of the License at
#
#      http://www.apache.org/licenses/LICENSE-2.0
#
# Unless required by applicable law or agreed to in writing, software
# distributed under the License is distributed on an "AS IS" BASIS,
# WITHOUT WARRANTIES OR CONDITIONS OF ANY KIND, either express or implied.
# See the License for the specific language governing permissions and
# limitations under the License.
"""Tests for corpus_pruning_task."""
# pylint: disable=unused-argument
# pylint: disable=protected-access

import datetime
import os
import shutil
import tempfile
import unittest
from unittest import mock

from clusterfuzz._internal.bot.fuzzers import options
from clusterfuzz._internal.bot.fuzzers.libFuzzer import \
    engine as libFuzzer_engine
from clusterfuzz._internal.bot.tasks import commands
from clusterfuzz._internal.bot.tasks import setup
from clusterfuzz._internal.bot.tasks.utasks import corpus_pruning_task
from clusterfuzz._internal.bot.tasks.utasks import uworker_io
from clusterfuzz._internal.datastore import data_handler
from clusterfuzz._internal.datastore import data_types
from clusterfuzz._internal.fuzzing import corpus_manager
from clusterfuzz._internal.google_cloud_utils import gsutil
from clusterfuzz._internal.protos import uworker_msg_pb2
from clusterfuzz._internal.system import environment
from clusterfuzz._internal.tests.test_libs import helpers
from clusterfuzz._internal.tests.test_libs import test_utils
from clusterfuzz._internal.tests.test_libs import untrusted_runner_helpers

TEST_DIR = os.path.join(
    os.path.dirname(os.path.realpath(__file__)), 'corpus_pruning_task_data')

TEST_GLOBAL_BUCKET = 'clusterfuzz-test-global-bundle'
TEST2_BACKUP_BUCKET = 'clusterfuzz-test2-backup-bucket'


def _get_deserialized_uworker_input(job_type, fuzzer_name):
  """Creates a deserialized uworker_input to be passed to utask_main."""
  fuzz_target = data_handler.get_fuzz_target(fuzzer_name)
  corpus_pruning_task_input = uworker_msg_pb2.CorpusPruningTaskInput(
      fuzz_target=uworker_io.entity_to_protobuf(fuzz_target))
  setup_input = (
      setup.preprocess_update_fuzzer_and_data_bundles(fuzz_target.engine))
  uworker_input = uworker_msg_pb2.Input(
      job_type=job_type,
      fuzzer_name=fuzzer_name,
      setup_input=setup_input,
      corpus_pruning_task_input=corpus_pruning_task_input)
  return uworker_input


class BaseTest:
  """Base corpus pruning tests."""

  def setUp(self):
    """Setup."""
    helpers.patch_environ(self)
    helpers.patch(self, [
        'clusterfuzz._internal.bot.fuzzers.engine_common.unpack_seed_corpus_if_needed',
        'clusterfuzz._internal.bot.tasks.task_creation.create_tasks',
        'clusterfuzz._internal.bot.tasks.setup.update_fuzzer_and_data_bundles',
        'clusterfuzz._internal.bot.tasks.setup.preprocess_update_fuzzer_and_data_bundles',
        'clusterfuzz._internal.fuzzing.corpus_manager.backup_corpus',
        'clusterfuzz._internal.fuzzing.corpus_manager.GcsCorpus.rsync_to_disk',
        'clusterfuzz._internal.fuzzing.corpus_manager.FuzzTargetCorpus.rsync_from_disk',
        'clusterfuzz._internal.google_cloud_utils.blobs.write_blob',
        'clusterfuzz._internal.google_cloud_utils.storage.write_data',
        'clusterfuzz.fuzz.engine.get',
    ])
    self.mock.get.return_value = libFuzzer_engine.Engine()
    self.mock.rsync_to_disk.side_effect = self._mock_rsync_to_disk
    self.mock.rsync_from_disk.side_effect = self._mock_rsync_from_disk
    self.mock.update_fuzzer_and_data_bundles.return_value = True
    self.mock.preprocess_update_fuzzer_and_data_bundles.return_value = None
    self.mock.write_blob.return_value = 'key'
    self.mock.backup_corpus.return_value = 'backup_link'

    def mocked_unpack_seed_corpus_if_needed(*args, **kwargs):
      """Mock's assert called methods are not powerful enough to ensure that
      unpack_seed_corpus_if_needed was called once with force_unpack=True.
      Instead, just assert that it was called once and during the call assert
      that it was called correctly.
      """
      self.assertTrue(kwargs.get('force_unpack', False))

    self.mock.unpack_seed_corpus_if_needed.side_effect = (
        mocked_unpack_seed_corpus_if_needed)

    data_types.FuzzTarget(
        engine='libFuzzer', binary='test_fuzzer', project='test-project').put()
    data_types.FuzzTargetJob(
        fuzz_target_name='libFuzzer_test_fuzzer',
        engine='libFuzzer',
        job='libfuzzer_asan_job').put()

    self.fuzz_inputs_disk = tempfile.mkdtemp()
    self.bot_tmpdir = tempfile.mkdtemp()
    self.build_dir = os.path.join(TEST_DIR, 'build')
    self.corpus_bucket = tempfile.mkdtemp()
    self.corpus_dir = os.path.join(self.corpus_bucket, 'corpus')
    self.quarantine_dir = os.path.join(self.corpus_bucket, 'quarantine')
    self.shared_corpus_dir = os.path.join(self.corpus_bucket, 'shared')

    shutil.copytree(os.path.join(TEST_DIR, 'corpus'), self.corpus_dir)
    shutil.copytree(os.path.join(TEST_DIR, 'quarantine'), self.quarantine_dir)
    shutil.copytree(os.path.join(TEST_DIR, 'shared'), self.shared_corpus_dir)

    os.environ['BOT_TMPDIR'] = self.bot_tmpdir
    os.environ['FUZZ_INPUTS'] = self.fuzz_inputs_disk
    os.environ['FUZZ_INPUTS_DISK'] = self.fuzz_inputs_disk
    os.environ['CORPUS_BUCKET'] = 'bucket'
    os.environ['QUARANTINE_BUCKET'] = 'bucket-quarantine'
    os.environ['JOB_NAME'] = 'libfuzzer_asan_job'
    os.environ['FAIL_RETRIES'] = '1'
    os.environ['APP_REVISION'] = '1337'

  def tearDown(self):
    shutil.rmtree(self.fuzz_inputs_disk, ignore_errors=True)
    shutil.rmtree(self.bot_tmpdir, ignore_errors=True)
    shutil.rmtree(self.corpus_bucket, ignore_errors=True)

  def _mock_setup_build(self, revision=None):
    os.environ['BUILD_DIR'] = self.build_dir
    return True

  def _mock_rsync_to_disk(self, _, sync_dir, timeout=None, delete=None):
    """Mock rsync_to_disk."""
    if 'quarantine' in sync_dir:
      corpus_dir = self.quarantine_dir
    else:
      corpus_dir = self.corpus_dir

    if os.path.exists(sync_dir):
      shutil.rmtree(sync_dir, ignore_errors=True)

    shutil.copytree(corpus_dir, sync_dir)
    return True

  def _mock_rsync_from_disk(self, _, sync_dir, timeout=None, delete=None):
    """Mock rsync_from_disk."""
    if 'quarantine' in sync_dir:
      corpus_dir = self.quarantine_dir
    else:
      corpus_dir = self.corpus_dir

    if os.path.exists(corpus_dir):
      shutil.rmtree(corpus_dir, ignore_errors=True)

    shutil.copytree(sync_dir, corpus_dir)
    return True


@test_utils.supported_platforms('LINUX')
@test_utils.with_cloud_emulators('datastore')
class CorpusPruningTest(unittest.TestCase, BaseTest):
  """Corpus pruning tests."""

  def setUp(self):
    BaseTest.setUp(self)
    helpers.patch(self, [
        'clusterfuzz._internal.build_management.build_manager.setup_build',
        'clusterfuzz._internal.base.utils.get_application_id',
        'clusterfuzz._internal.datastore.data_handler.update_task_status',
        'clusterfuzz._internal.datastore.data_handler.get_task_status'
    ])
    self.mock.setup_build.side_effect = self._mock_setup_build
    self.mock.get_application_id.return_value = 'project'
    self.maxDiff = None

  def test_preprocess_existing_task_running(self):
    """Preprocess test when another task is running."""
    self.mock.update_task_status.return_value = False
    self.assertIsNone(
        corpus_pruning_task.utask_preprocess('libFuzzer_test_fuzzer',
                                             'libfuzzer_asan_job', {}))

  def test_preprocess(self):
    """Basic preprocess test."""
    fuzzer_name = 'libFuzzer_test_fuzzer'
    job_type = 'libfuzzer_asan_job'
    self.mock.update_task_status.return_value = True
    self.mock.get_task_status.return_value = data_types.TaskStatus(
        status=data_types.TaskState.ERROR)
    uworker_input = corpus_pruning_task.utask_preprocess(
        fuzzer_name, job_type, {})
    self.assertEqual(uworker_input.job_type, job_type)
    self.assertEqual(uworker_input.fuzzer_name, fuzzer_name)
    fuzz_target = data_handler.get_fuzz_target(fuzzer_name)
    self.assertEqual(
        uworker_io.entity_from_protobuf(
            uworker_input.corpus_pruning_task_input.fuzz_target,
            data_types.FuzzTarget), fuzz_target)
    self.assertTrue(
        uworker_input.corpus_pruning_task_input.last_execution_failed)

  def test_fuzzer_setup_failure(self):
    """CORPUS_PRUNING_FUZZER_SETUP_FAILED test."""
    self.mock.update_fuzzer_and_data_bundles.return_value = False
    uworker_input = _get_deserialized_uworker_input(
        job_type='libfuzzer_asan_job', fuzzer_name='libFuzzer_test_fuzzer')
    result = corpus_pruning_task.utask_main(uworker_input)
    self.assertEqual(result.error_type,
                     uworker_msg_pb2.CORPUS_PRUNING_FUZZER_SETUP_FAILED)

  def test_prune(self):
    """Basic pruning test."""
    uworker_input = _get_deserialized_uworker_input(
        job_type='libfuzzer_asan_job', fuzzer_name='libFuzzer_test_fuzzer')
    corpus_pruning_task.utask_main(uworker_input)

    quarantined = os.listdir(self.quarantine_dir)
    self.assertEqual(1, len(quarantined))
    self.assertEqual(quarantined[0],
                     'crash-7acd6a2b3fe3c5ec97fa37e5a980c106367491fa')

    corpus = os.listdir(self.corpus_dir)
    self.assertEqual(3, len(corpus))
    self.assertCountEqual([
        '7d157d7c000ae27db146575c08ce30df893d3a64',
        '31836aeaab22dc49555a97edb4c753881432e01d',
        '6fa8c57336628a7d733f684dc9404fbd09020543',
    ], corpus)

    testcases = list(data_types.Testcase.query())
    self.assertEqual(1, len(testcases))
    self.assertEqual('Null-dereference WRITE', testcases[0].crash_type)
    self.assertEqual('Foo\ntest_fuzzer.cc\n', testcases[0].crash_state)
    self.assertEqual(1337, testcases[0].crash_revision)
    self.assertEqual('test_fuzzer',
                     testcases[0].get_metadata('fuzzer_binary_name'))
    self.assertEqual('label1,label2', testcases[0].get_metadata('issue_labels'))

    today = datetime.datetime.utcnow().date()
    # get_coverage_information on test_fuzzer rather than libFuzzer_test_fuzzer
    # since the libfuzzer_ prefix is removed when saving coverage info.
    coverage_info = data_handler.get_coverage_information('test_fuzzer', today)

    self.assertDictEqual(
        {
            'corpus_backup_location':
                'backup_link',
            'corpus_location':
                'gs://bucket/libFuzzer/test_fuzzer/',
            'corpus_size_bytes':
                6,
            'corpus_size_units':
                3,
            'date':
                today,
            # Coverage numbers are expected to be None as they come from fuzzer
            # coverage cron task (see src/go/server/cron/coverage.go).
            'edges_covered':
                None,
            'edges_total':
                None,
            'functions_covered':
                None,
            'functions_total':
                None,
            'fuzzer':
                'test_fuzzer',
            'html_report_url':
                None,
            'quarantine_location':
                'gs://bucket-quarantine/libFuzzer/test_fuzzer/',
            'quarantine_size_bytes':
                2,
            'quarantine_size_units':
                1,
        },
        coverage_info.to_dict())

    self.assertEqual(self.mock.unpack_seed_corpus_if_needed.call_count, 1)

  def test_get_libfuzzer_flags(self):
    """Test get_libfuzzer_flags logic."""
    fuzz_target = data_handler.get_fuzz_target('libFuzzer_test_fuzzer')
    context = corpus_pruning_task.Context(fuzz_target, [])

    runner = corpus_pruning_task.Runner(self.build_dir, context)
    flags = runner.get_libfuzzer_flags()
    expected_default_flags = [
        '-timeout=5', '-rss_limit_mb=2560', '-max_len=5242880',
        '-detect_leaks=1', '-use_value_profile=1'
    ]
    self.assertCountEqual(flags, expected_default_flags)

    runner.fuzzer_options = options.FuzzerOptions(
        os.path.join(self.build_dir, 'test_get_libfuzzer_flags.options'))
    flags = runner.get_libfuzzer_flags()
    expected_custom_flags = [
        '-timeout=5', '-rss_limit_mb=2560', '-max_len=1337', '-detect_leaks=0',
        '-use_value_profile=1'
    ]
    self.assertCountEqual(flags, expected_custom_flags)


class CorpusPruningTestMinijail(CorpusPruningTest):
  """Tests for corpus pruning (minijail)."""

  def setUp(self):
    if environment.platform() != 'LINUX':
      self.skipTest('Minijail tests are only applicable for linux platform.')

    super().setUp()
    os.environ['USE_MINIJAIL'] = 'True'


@unittest.skipIf(
    not environment.get_value('FUCHSIA_TESTS'),
    'Temporarily disabling the Fuchsia test until build size reduced.')
@test_utils.with_cloud_emulators('datastore')
@test_utils.integration
class CorpusPruningTestFuchsia(unittest.TestCase, BaseTest):
  """Corpus pruning test for fuchsia."""

  def setUp(self):
    BaseTest.setUp(self)
    self.fuchsia_corpus_dir = os.path.join(self.corpus_bucket, 'fuchsia')
    shutil.copytree(os.path.join(TEST_DIR, 'fuchsia'), self.fuchsia_corpus_dir)
    self.temp_dir = tempfile.mkdtemp()
    builds_dir = os.path.join(self.temp_dir, 'builds')
    os.mkdir(builds_dir)
    urls_dir = os.path.join(self.temp_dir, 'urls')
    os.mkdir(urls_dir)

    environment.set_value('BUILDS_DIR', builds_dir)
    environment.set_value('BUILD_URLS_DIR', urls_dir)
    environment.set_value('QUEUE_OVERRIDE', 'FUCHSIA')
    environment.set_value('OS_OVERRIDE', 'FUCHSIA')

    env_string = ('RELEASE_BUILD_BUCKET_PATH = '
                  'gs://clusterfuchsia-builds-test/libfuzzer/'
                  'fuchsia-([0-9]+).zip')
    commands.update_environment_for_job(env_string)

    data_types.Job(
        name='libfuzzer_asan_fuchsia',
        platform='FUCHSIA',
        environment_string=env_string).put()
    data_types.FuzzTarget(
        binary='example-fuzzers/crash_fuzzer',
        engine='libFuzzer',
        project='fuchsia').put()

    environment.set_value('UNPACK_ALL_FUZZ_TARGETS_AND_FILES', True)
    helpers.patch(self, [
        'clusterfuzz._internal.system.shell.clear_temp_directory',
    ])

  def tearDown(self):
    shutil.rmtree(self.temp_dir, ignore_errors=True)

  def test_prune(self):
    """Basic pruning test."""
    self.corpus_dir = self.fuchsia_corpus_dir
    uworker_input = _get_deserialized_uworker_input(
        job_type='libfuzzer_asan_fuchsia',
        fuzzer_name='libFuzzer_fuchsia_example-fuzzers-crash_fuzzer')
    corpus_pruning_task.utask_main(uworker_input)
    corpus = os.listdir(self.corpus_dir)
    self.assertEqual(2, len(corpus))
    self.assertCountEqual([
        '801c34269f74ed383fc97de33604b8a905adb635',
        '7cf184f4c67ad58283ecb19349720b0cae756829'
    ], corpus)
    quarantine = os.listdir(self.quarantine_dir)
    self.assertEqual(1, len(quarantine))
    self.assertCountEqual(['crash-7a8dc3985d2a90fb6e62e94910fc11d31949c348'],
                          quarantine)


class CorpusPruningTestUntrusted(
    untrusted_runner_helpers.UntrustedRunnerIntegrationTest):
  """Tests for corpus pruning (untrusted)."""

  def setUp(self):
    """Set up."""
    super().setUp()
    environment.set_value('JOB_NAME', 'libfuzzer_asan_job')

    helpers.patch(self, [
        'clusterfuzz._internal.bot.tasks.setup.get_fuzzer_directory',
        'clusterfuzz._internal.base.tasks.add_task',
        'clusterfuzz.fuzz.engine.get',
    ])
    self.mock.get.return_value = libFuzzer_engine.Engine()
    self.mock.get_fuzzer_directory.return_value = os.path.join(
        environment.get_value('ROOT_DIR'), 'src', 'clusterfuzz', '_internal',
        'bot', 'fuzzers', 'libFuzzer')
    self.corpus_bucket = os.environ['CORPUS_BUCKET']
    self.quarantine_bucket = os.environ['QUARANTINE_BUCKET']
    self.backup_bucket = os.environ['BACKUP_BUCKET']

    job = data_types.Job(
        name='libfuzzer_asan_job',
        environment_string=('APP_NAME = test_fuzzer\n'
                            f'CORPUS_BUCKET = {self.corpus_bucket}\n'
                            f'QUARANTINE_BUCKET = {self.quarantine_bucket}\n'
                            f'BACKUP_BUCKET={self.backup_bucket}\n'
                            'RELEASE_BUILD_BUCKET_PATH = '
                            'gs://clusterfuzz-test-data/test_libfuzzer_builds2/'
                            'test-libfuzzer-build-([0-9]+).zip\n'
                            'REVISION_VARS_URL = gs://clusterfuzz-test-data/'
                            'test_libfuzzer_builds2/'
                            'test-libfuzzer-build-%s.srcmap.json\n'))
    job.put()

    job = data_types.Job(
        name='libfuzzer_asan_job2',
        environment_string=('APP_NAME = test2_fuzzer\n'
                            f'BACKUP_BUCKET = {self.backup_bucket}\n'
                            'CORPUS_FUZZER_NAME_OVERRIDE = libfuzzer\n'))
    job.put()

    os.environ['PROJECT_NAME'] = 'oss-fuzz'
    data_types.FuzzTarget(
        engine='libFuzzer', project='test', binary='test_fuzzer').put()
    data_types.FuzzTargetJob(
        fuzz_target_name='libFuzzer_test_fuzzer',
        engine='libFuzzer',
        job='libfuzzer_asan_job',
        last_run=datetime.datetime.now()).put()

    data_types.FuzzTarget(
        engine='libFuzzer', project='test2', binary='fuzzer').put()
    data_types.FuzzTargetJob(
        fuzz_target_name='libFuzzer_test2_fuzzer',
        engine='libFuzzer',
        job='libfuzzer_asan_job2',
        last_run=datetime.datetime.now()).put()

    # Set up remote corpora.
    self.corpus = corpus_manager.FuzzTargetCorpus('libFuzzer', 'test_fuzzer')
    self.corpus.rsync_from_disk(os.path.join(TEST_DIR, 'corpus'), delete=True)

    self.quarantine_corpus = corpus_manager.FuzzTargetCorpus(
        'libFuzzer', 'test_fuzzer', quarantine=True)
    self.quarantine_corpus.rsync_from_disk(
        os.path.join(TEST_DIR, 'quarantine'), delete=True)

    self.mock.get_data_bundle_bucket_name.return_value = TEST_GLOBAL_BUCKET
    data_types.DataBundle(name='bundle', sync_to_worker=True).put()

    self.fuzzer = data_types.Fuzzer(
        revision=1,
        file_size='builtin',
        source='builtin',
        name='libFuzzer',
        max_testcases=4,
        builtin=True,
        data_bundle_name='bundle')
    self.fuzzer.put()

    self.temp_dir = tempfile.mkdtemp()

    # Copy corpus backup in the older date format.
    corpus_backup_date = (
        datetime.datetime.utcnow().date() -
        datetime.timedelta(days=data_types.CORPUS_BACKUP_PUBLIC_LOOKBACK_DAYS))
    gsutil.GSUtilRunner().run_gsutil([
        'cp',
        f'gs://{TEST2_BACKUP_BUCKET}/corpus/libfuzzer/test2_fuzzer/backup.zip',
        (f'gs://{self.backup_bucket}/corpus/libfuzzer/'
         f'test2_fuzzer/{corpus_backup_date}.zip')
    ])

  def tearDown(self):
    super().tearDown()
    shutil.rmtree(self.temp_dir, ignore_errors=True)

  def test_prune(self):
    """Test pruning."""
    self._setup_env(job_type='libfuzzer_asan_job')
    uworker_input = _get_deserialized_uworker_input(
        job_type='libfuzzer_asan_job', fuzzer_name='libFuzzer_test_fuzzer')
    corpus_pruning_task.utask_main(uworker_input)

    corpus_dir = os.path.join(self.temp_dir, 'corpus')
    os.mkdir(corpus_dir)

    self.corpus.rsync_to_disk(corpus_dir)
    self.assertCountEqual([
        '31836aeaab22dc49555a97edb4c753881432e01d',
        '6fa8c57336628a7d733f684dc9404fbd09020543',
        '7d157d7c000ae27db146575c08ce30df893d3a64',
        '39e0574a4abfd646565a3e436c548eeb1684fb57',
    ], os.listdir(corpus_dir))

    quarantine_dir = os.path.join(self.temp_dir, 'quarantine')
    os.mkdir(quarantine_dir)
    self.quarantine_corpus.rsync_to_disk(quarantine_dir)

    self.assertCountEqual(['crash-7acd6a2b3fe3c5ec97fa37e5a980c106367491fa'],
                          os.listdir(quarantine_dir))

    testcases = list(data_types.Testcase.query())
    self.assertEqual(1, len(testcases))
    self.assertEqual('Null-dereference WRITE', testcases[0].crash_type)
    self.assertEqual('Foo\ntest_fuzzer.cc\n', testcases[0].crash_state)
    self.assertEqual(1337, testcases[0].crash_revision)
    self.assertEqual('test_fuzzer',
                     testcases[0].get_metadata('fuzzer_binary_name'))

    self.mock.add_task.assert_has_calls([
<<<<<<< HEAD
        mock.call('minimize', testcases[0].key.id(), 'libfuzzer_asan_job'),
=======
        mock.call(
            'minimize',
            str(testcases[0].key.id()),
            'libfuzzer_asan_job',
            queue=None),
>>>>>>> e19cf7d6
    ])

    today = datetime.datetime.utcnow().date()
    coverage_info = data_handler.get_coverage_information('test_fuzzer', today)
    coverage_info_without_backup = coverage_info.to_dict()
    del coverage_info_without_backup['corpus_backup_location']

    self.assertDictEqual(
        {
            'corpus_location':
                f'gs://{self.corpus_bucket}/libFuzzer/test_fuzzer/',
            'corpus_size_bytes':
                8,
            'corpus_size_units':
                4,
            'date':
                today,
            # Coverage numbers are expected to be None as they come from fuzzer
            # coverage cron task (see src/go/server/cron/coverage.go).
            'edges_covered':
                None,
            'edges_total':
                None,
            'functions_covered':
                None,
            'functions_total':
                None,
            'fuzzer':
                'test_fuzzer',
            'html_report_url':
                None,
            'quarantine_location':
                f'gs://{self.quarantine_bucket}/libFuzzer/test_fuzzer/',
            'quarantine_size_bytes':
                2,
            'quarantine_size_units':
                1,
        },
        coverage_info_without_backup)

    self.assertEqual(
        coverage_info.corpus_backup_location,
        f'gs://{self.backup_bucket}/corpus/libFuzzer/test_fuzzer/{today}.zip')

  def get_mock_record_compare(self, project_qualified_name, sources,
                              initial_corpus_size, corpus_size,
                              initial_edge_coverage, edge_coverage,
                              initial_feature_coverage, feature_coverage):
    """Given all of the expected stats, returns a function
    that will compare them to an instance of CorpusPruningStats."""

    def compare(stats):
      """Mock record_cross_pollination_stats. Make sure function was called
      with the correct arguments."""
      self.assertEqual(project_qualified_name, stats.project_qualified_name)
      self.assertEqual(sources, stats.sources)
      self.assertEqual(initial_corpus_size, stats.initial_corpus_size)
      self.assertEqual(corpus_size, stats.corpus_size)
      self.assertEqual(initial_edge_coverage, stats.initial_edge_coverage)
      self.assertEqual(edge_coverage, stats.edge_coverage)
      self.assertEqual(initial_feature_coverage, stats.initial_feature_coverage)
      self.assertEqual(stats.feature_coverage, feature_coverage)

    return compare<|MERGE_RESOLUTION|>--- conflicted
+++ resolved
@@ -515,15 +515,7 @@
                      testcases[0].get_metadata('fuzzer_binary_name'))
 
     self.mock.add_task.assert_has_calls([
-<<<<<<< HEAD
         mock.call('minimize', testcases[0].key.id(), 'libfuzzer_asan_job'),
-=======
-        mock.call(
-            'minimize',
-            str(testcases[0].key.id()),
-            'libfuzzer_asan_job',
-            queue=None),
->>>>>>> e19cf7d6
     ])
 
     today = datetime.datetime.utcnow().date()
