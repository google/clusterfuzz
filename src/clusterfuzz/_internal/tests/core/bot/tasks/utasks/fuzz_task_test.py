--- conflicted
+++ resolved
@@ -1491,11 +1491,7 @@
         lambda remote_path, method, minutes: remote_path)
     self.mock.get_signed_upload_url.return_value = self.SIGNED_URL
     helpers.patch_environ(self)
-<<<<<<< HEAD
-    os.environ['JOB_NAME'] = 'linux_chrome_asan'
-=======
     os.environ['JOB_NAME'] = 'libfuzzer_chrome_asan'
->>>>>>> 27a12273
 
   def test_preprocess_store_fuzzer_run_results(self):
     fuzz_task_input = uworker_msg_pb2.FuzzTaskInput()
