--- conflicted
+++ resolved
@@ -290,21 +290,12 @@
     # Test that the rest of the output was (de)serialized correctly.
     self.assertEqual(downloaded_testcase.key.serialized(),
                      self.testcase.key.serialized())
-    error = downloaded_output.pop('error')
-<<<<<<< HEAD
-    self.assertEqual(error, uworker_msg_pb2.ErrorType.ANALYZE_BUILD_SETUP)
-    self.assertDictEqual(downloaded_output, {
-        'field': field_value,
-        'uworker_input': {}
-    })
-=======
-    self.assertEqual(error, uworker_errors.Type.ANALYZE_BUILD_SETUP)
     self.assertDictEqual(
         downloaded_output, {
             'field': field_value,
+            'error': uworker_msg_pb2.ErrorType.ANALYZE_BUILD_SETUP,
             'uworker_input': uworker_input,
             'uworker_env': {
                 'PATH': '/blah'
             }
-        })
->>>>>>> 7eaa2c1e
+        })