--- conflicted
+++ resolved
@@ -50,8 +50,8 @@
         project='test-clusterfuzz',
         preemptible=False,
         machine_type='n1-standard-1',
-<<<<<<< HEAD
-        priority=1)
+        priority=1,
+        max_run_duration='21600s',)
 
     self.assertCountEqual(spec, expected_spec)
 
@@ -60,15 +60,6 @@
     job = data_types.Job(name='libfuzzer_chrome_asan', platform='LINUX')
     job.put()
     spec = batch._get_spec_from_config('fuzz', job.name)  # pylint: disable=protected-access
-=======
-        max_run_duration='21600s')
-
-    self.assertCountEqual(spec, expected_spec)
-
-  def test_preemptible(self):
-    """Tests that get_spec_from_config works for preemptibles as expected."""
-    spec = batch._get_spec_from_config('fuzz', self.job.name)
->>>>>>> bbd3c6fb
     expected_spec = batch.BatchWorkloadSpec(
         clusterfuzz_release='prod',
         docker_image='gcr.io/clusterfuzz-images/base:a2f4dd6-202202070654',
@@ -84,11 +75,8 @@
         project='test-clusterfuzz',
         preemptible=True,
         machine_type='n1-standard-1',
-<<<<<<< HEAD
-        priority=0)
-=======
-        max_run_duration='21600s')
->>>>>>> bbd3c6fb
+        priority=0,
+        max_run_duration='21600s',)
 
     self.assertCountEqual(spec, expected_spec)
 
