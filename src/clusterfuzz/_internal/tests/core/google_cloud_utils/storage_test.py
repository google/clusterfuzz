# Copyright 2019 Google LLC
#
# Licensed under the Apache License, Version 2.0 (the "License");
# you may not use this file except in compliance with the License.
# You may obtain a copy of the License at
#
#      http://www.apache.org/licenses/LICENSE-2.0
#
# Unless required by applicable law or agreed to in writing, software
# distributed under the License is distributed on an "AS IS" BASIS,
# WITHOUT WARRANTIES OR CONDITIONS OF ANY KIND, either express or implied.
# See the License for the specific language governing permissions and
# limitations under the License.
"""Storage tests."""
import datetime
import os
import unittest

from pyfakefs import fake_filesystem_unittest

from clusterfuzz._internal.base import utils
from clusterfuzz._internal.google_cloud_utils import storage
from clusterfuzz._internal.tests.test_libs import test_utils


class LifecycleConfigTest(unittest.TestCase):
  """Test lifecycle config generation."""

  def test_empty(self):
    """Test generation of an empty config."""
    config = storage.generate_life_cycle_config('')
    expected_config = {
        'rule': [{
            'action': {
                'type': '',
            },
            'condition': {},
        }],
    }
    self.assertEqual(config, expected_config)

  def test_delete_with_age(self):
    """Test generation of a config for deletion with age condition."""
    config = storage.generate_life_cycle_config('Delete', age=7)
    expected_config = {
        'rule': [{
            'action': {
                'type': 'Delete',
            },
            'condition': {
                'age': 7,
            },
        }],
    }
    self.assertEqual(config, expected_config)

  def test_delete_with_age_and_new_versions(self):
    """Test generation of a config for deletion with age and numNewerVersions
    condition."""
    config = storage.generate_life_cycle_config(
        'Delete', age=30, num_newer_versions=10)
    expected_config = {
        'rule': [{
            'action': {
                'type': 'Delete',
            },
            'condition': {
                'age': 30,
                'numNewerVersions': 10,
            },
        }],
    }
    self.assertEqual(config, expected_config)


class FileSystemProviderTests(fake_filesystem_unittest.TestCase):
  """Tests for FileSystemProvider."""

  def setUp(self):
    self.provider = storage.FileSystemProvider('/local')
    test_utils.set_up_pyfakefs(self)

  def test_create_bucket(self):
    """Test create_bucket."""
    self.provider.create_bucket('test-bucket', None, None)
    self.assertTrue(os.path.isdir('/local/test-bucket'))

  def test_get_bucket(self):
    """Test get_bucket."""
    self.fs.create_dir('/local/test-bucket')
    self.assertDictEqual({
        'name': 'test-bucket',
    }, self.provider.get_bucket('test-bucket'))

  def test_list_blobs(self):
    """Test list_blobs."""
    mtime = datetime.datetime(2019, 1, 1)
    mtime_seconds = utils.utc_datetime_to_timestamp(mtime)

    self.fs.create_file(
        '/local/test-bucket/objects/a', st_size=11).st_mtime = mtime_seconds
    self.fs.create_file(
        '/local/test-bucket/objects/b/c', st_size=22).st_mtime = mtime_seconds
    self.fs.create_file(
        '/local/test-bucket/objects/b/d/e', st_size=33).st_mtime = mtime_seconds
    self.fs.create_file(
        '/local/test-bucket/objects/f', st_size=44).st_mtime = mtime_seconds
    self.fs.create_file(
        '/local/test-bucket/metadata/b/c',
        contents='{"key":"value"}').st_mtime = mtime_seconds

    result = list(self.provider.list_blobs('gs://test-bucket'))
    self.assertCountEqual([{
        'bucket': 'test-bucket',
        'name': 'a',
        'updated': mtime,
        'size': 11,
        'metadata': {}
    }, {
        'bucket': 'test-bucket',
        'name': 'f',
        'updated': mtime,
        'size': 44,
        'metadata': {}
    }, {
        'bucket': 'test-bucket',
        'name': 'b/c',
        'updated': mtime,
        'size': 22,
        'metadata': {
            'key': 'value'
        }
    }, {
        'bucket': 'test-bucket',
        'name': 'b/d/e',
        'updated': mtime,
        'size': 33,
        'metadata': {}
    }], result)

    result = list(self.provider.list_blobs('gs://test-bucket/b'))
    self.assertCountEqual([{
        'bucket': 'test-bucket',
        'name': 'b/c',
        'updated': mtime,
        'size': 22,
        'metadata': {
            'key': 'value'
        }
    }, {
        'bucket': 'test-bucket',
        'name': 'b/d/e',
        'updated': mtime,
        'size': 33,
        'metadata': {}
    }], result)

    result = list(self.provider.list_blobs('gs://test-bucket/b/d'))
    self.assertCountEqual([{
        'bucket': 'test-bucket',
        'name': 'b/d/e',
        'updated': mtime,
        'size': 33,
        'metadata': {}
    }], result)

    result = list(
        self.provider.list_blobs('gs://test-bucket/', recursive=False))
    self.assertCountEqual([{
        'bucket': 'test-bucket',
        'name': 'a',
        'updated': mtime,
        'size': 11,
        'metadata': {}
    }, {
        'bucket': 'test-bucket',
        'name': 'f',
        'updated': mtime,
        'size': 44,
        'metadata': {}
    }, {
        'bucket': 'test-bucket',
        'name': 'b',
    }], result)

  def test_copy_file_from(self):
    """Test copy_file_from."""
    self.fs.create_file('/local/test-bucket/objects/a', contents='a')
    self.provider.copy_file_from('gs://test-bucket/a', '/a')
    with open('/a') as f:
      self.assertEqual('a', f.read())

  def test_copy_file_to(self):
    """Test copy_file_to."""
    self.fs.create_file('/a', contents='a')
    self.fs.create_dir('/local/test-bucket')

    self.provider.copy_file_to(
        '/a', 'gs://test-bucket/subdir/a', metadata={'key': 'value'})
    with open('/local/test-bucket/objects/subdir/a') as f:
      self.assertEqual('a', f.read())

    with open('/local/test-bucket/metadata/subdir/a') as f:
      self.assertEqual('{"key": "value"}', f.read())

  def test_copy_blob(self):
    """Test copy_blob."""
    self.fs.create_file('/local/test-bucket/objects/a', contents='a')

    self.provider.copy_blob('gs://test-bucket/a', 'gs://test-bucket/copy/a')
    with open('/local/test-bucket/objects/copy/a') as f:
      self.assertEqual('a', f.read())

  def test_read_data(self):
    """Test copy_blob."""
    self.fs.create_file('/local/test-bucket/objects/a', contents='a')
    self.assertEqual(b'a', self.provider.read_data('gs://test-bucket/a'))

  def test_write_data(self):
    """Test copy_blob."""
    self.fs.create_dir('/local/test-bucket')
    self.provider.write_data(
        b'a', 'gs://test-bucket/subdir/a', metadata={'key': 'value'})
    with open('/local/test-bucket/objects/subdir/a') as f:
      self.assertEqual('a', f.read())

    with open('/local/test-bucket/metadata/subdir/a') as f:
      self.assertEqual('{"key": "value"}', f.read())

    self.provider.write_data('b', 'gs://test-bucket/subdir/b')
    with open('/local/test-bucket/objects/subdir/b') as f:
      self.assertEqual('b', f.read())

  def test_get(self):
    """Test get."""
    mtime = datetime.datetime(2019, 1, 1)
    mtime_seconds = utils.utc_datetime_to_timestamp(mtime)

    self.fs.create_file(
        '/local/test-bucket/objects/a', contents='a').st_mtime = mtime_seconds
    self.fs.create_file(
        '/local/test-bucket/metadata/a', contents='{"key": "value"}')

    self.assertDictEqual({
        'bucket': 'test-bucket',
        'name': 'a',
        'size': 1,
        'updated': mtime,
        'metadata': {
            'key': 'value'
        },
    }, self.provider.get('gs://test-bucket/a'))

  def test_delete(self):
    """Test get."""
    self.fs.create_file('/local/test-bucket/objects/a', contents='a')
    self.fs.create_file(
        '/local/test-bucket/metadata/a', contents='{"key": "value"}')

    self.provider.delete('gs://test-bucket/a')
    self.assertFalse(os.path.exists('/local/test-bucket/objects/a'))
    self.assertFalse(os.path.exists('/local/test-bucket/metadata/a'))

  def test_sign_upload_url(self):
    """Tests sign_upload_url."""
<<<<<<< HEAD
    # The remote_path passed is actually a filesystem path.
=======
>>>>>>> 7d20fc4f
    url = 'gs://test-bucket/upload'
    return self.assertEqual(
        self.provider.sign_upload_url(url), '/local/test-bucket/objects/upload')

  def test_sign_download_url(self):
    """Tests sign_download_url."""
<<<<<<< HEAD
    # The remote_path passed is actually a filesystem path.
=======
>>>>>>> 7d20fc4f
    url = 'gs://test-bucket/download'
    return self.assertEqual(
        self.provider.sign_download_url(url),
        '/local/test-bucket/objects/download')

  def test_download_signed_url(self):
    """Tests download_signed_url."""
    contents = b'aa'
    self.fs.create_file('/local/test-bucket/objects/a', contents=contents)
    return self.assertEqual(
        self.provider.download_signed_url('gs://test-bucket/a'), contents)

  def test_upload_signed_url(self):
    """Tests upload_signed_url."""
    contents = b'aa'
    self.fs.create_file('/local/test-bucket/objects/a', contents=contents)
    self.provider.upload_signed_url(contents, 'gs://test-bucket/a')
    with open('/local/test-bucket/objects/a', 'rb') as fp:
      return self.assertEqual(fp.read(), contents)<|MERGE_RESOLUTION|>--- conflicted
+++ resolved
@@ -263,20 +263,12 @@
 
   def test_sign_upload_url(self):
     """Tests sign_upload_url."""
-<<<<<<< HEAD
-    # The remote_path passed is actually a filesystem path.
-=======
->>>>>>> 7d20fc4f
     url = 'gs://test-bucket/upload'
     return self.assertEqual(
         self.provider.sign_upload_url(url), '/local/test-bucket/objects/upload')
 
   def test_sign_download_url(self):
     """Tests sign_download_url."""
-<<<<<<< HEAD
-    # The remote_path passed is actually a filesystem path.
-=======
->>>>>>> 7d20fc4f
     url = 'gs://test-bucket/download'
     return self.assertEqual(
         self.provider.sign_download_url(url),
