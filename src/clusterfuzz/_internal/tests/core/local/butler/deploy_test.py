--- conflicted
+++ resolved
@@ -196,22 +196,6 @@
             'gcloud app versions delete --quiet --project=test-clusterfuzz '
             '--service=cron-service v1'),
         mock.call(
-<<<<<<< HEAD
-            'gsutil cp /windows.zip gs://test-deployment-bucket/windows.zip',
-            exit_on_error=False),
-        mock.call(
-            'gsutil cp /mac.zip gs://test-deployment-bucket/mac.zip',
-            exit_on_error=False),
-        mock.call(
-            'gsutil cp /linux.zip gs://test-deployment-bucket/linux.zip',
-            exit_on_error=False),
-        mock.call(
-            'gsutil cp src/appengine/resources/clusterfuzz-source.manifest '
-            'gs://test-deployment-bucket/' + self.manifest_target,
-            exit_on_error=False),
-        mock.call(
-            'gsutil cp src/appengine/resources/clusterfuzz-source.manifest '
-=======
             f'{storage_command} cp /windows.zip gs://test-deployment-bucket/windows.zip',
             exit_on_error=False),
         mock.call(
@@ -226,19 +210,11 @@
             exit_on_error=False),
         mock.call(
             f'{storage_command} cp src/appengine/resources/clusterfuzz-source.manifest '
->>>>>>> 3b4035da
             'gs://test-deployment-bucket/' + self.additional_manifest_target,
             exit_on_error=False),
         mock.call(
             'python butler.py run setup --config-dir /config_dir --non-dry-run'
         ),
-<<<<<<< HEAD
-    ])
-    self._check_env_variables([
-        'src/appengine/app.yaml',
-        'src/appengine/cron-service.yaml',
-=======
->>>>>>> 3b4035da
     ])
 
   def test_app_gsutil(self):
@@ -333,22 +309,6 @@
             'gcloud app versions delete --quiet --project=test-clusterfuzz '
             '--service=cron-service v1'),
         mock.call(
-<<<<<<< HEAD
-            'gsutil cp /windows.zip gs://test-deployment-bucket/windows.zip',
-            exit_on_error=False),
-        mock.call(
-            'gsutil cp /mac.zip gs://test-deployment-bucket/mac.zip',
-            exit_on_error=False),
-        mock.call(
-            'gsutil cp /linux.zip gs://test-deployment-bucket/linux.zip',
-            exit_on_error=False),
-        mock.call(
-            'gsutil cp src/appengine/resources/clusterfuzz-source.manifest '
-            'gs://test-deployment-bucket/' + self.manifest_target,
-            exit_on_error=False),
-        mock.call(
-            'gsutil cp src/appengine/resources/clusterfuzz-source.manifest '
-=======
             f'{storage_command} cp /windows.zip gs://test-deployment-bucket/windows.zip',
             exit_on_error=False),
         mock.call(
@@ -363,19 +323,11 @@
             exit_on_error=False),
         mock.call(
             f'{storage_command} cp src/appengine/resources/clusterfuzz-source.manifest '
->>>>>>> 3b4035da
             'gs://test-deployment-bucket/' + self.additional_manifest_target,
             exit_on_error=False),
         mock.call(
             'python butler.py run setup --config-dir /config_dir --non-dry-run'
         ),
-<<<<<<< HEAD
-    ])
-    self._check_env_variables([
-        'src/appengine/app.yaml',
-        'src/appengine/cron-service.yaml',
-=======
->>>>>>> 3b4035da
     ])
 
   def test_app_retry_gsutil(self):
