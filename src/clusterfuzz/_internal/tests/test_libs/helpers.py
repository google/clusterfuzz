--- conflicted
+++ resolved
@@ -15,10 +15,6 @@
 
 import os
 import time
-<<<<<<< HEAD
-import types
-=======
->>>>>>> db07af83
 from unittest import mock
 
 
@@ -43,25 +39,6 @@
   pass
 
 
-<<<<<<< HEAD
-# A @staticmethod method cannot be mocked,
-# e.g. `GoogleCredentials.get_application_default()`. It has been fixed in
-# Python 3 (http://bugs.python.org/issue23078).
-# pylint: disable=protected-access
-if not hasattr(mock._callable, 'patched'):
-  original_callable = mock._callable
-
-  def new_callable(obj):
-    if isinstance(obj, (staticmethod, classmethod, types.MethodType)):
-      return original_callable(obj.__func__)
-    return original_callable(obj)
-
-  new_callable.patched = True
-  mock._callable = new_callable
-
-
-=======
->>>>>>> db07af83
 def patch(testcase_obj, names):
   """Patch names and add them as attributes to testcase_obj.
 
