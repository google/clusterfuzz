--- conflicted
+++ resolved
@@ -51,11 +51,7 @@
 elif sys.version_info.major == 3 and sys.version_info.minor == 10:
   ABIS = {'linux': 'cp310', 'windows': 'cp310', 'macos': 'cp310'}
 else:
-<<<<<<< HEAD
-  raise RuntimeError('Only python versions 3.7-3.9 are supported.')
-=======
   raise ValueError('Only python versions 3.7-3.9 are supported.')
->>>>>>> a1f68eec
 
 # Config directory to use for tests.
 TEST_CONFIG_DIR = os.path.join('configs', 'test')
