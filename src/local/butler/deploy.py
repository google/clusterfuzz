# Copyright 2019 Google LLC
#
# Licensed under the Apache License, Version 2.0 (the "License");
# you may not use this file except in compliance with the License.
# You may obtain a copy of the License at
#
#      http://www.apache.org/licenses/LICENSE-2.0
#
# Unless required by applicable law or agreed to in writing, software
# distributed under the License is distributed on an "AS IS" BASIS,
# WITHOUT WARRANTIES OR CONDITIONS OF ANY KIND, either express or implied.
# See the License for the specific language governing permissions and
# limitations under the License.
"""deploy.py handles the deploy command"""

from collections import namedtuple
import contextlib
import datetime
import json
import os
import re
import sys
import tempfile
import time
from typing import Any

import pytz

from local.butler import appengine
from local.butler import common
from local.butler import constants
from local.butler import package
from src.clusterfuzz._internal.base import utils
from src.clusterfuzz._internal.config import local_config
from src.clusterfuzz._internal.metrics import monitoring_metrics
from src.clusterfuzz._internal.system import environment

EXPECTED_BOT_COUNT_PERCENT = 0.8

APPENGINE_FILESIZE_LIMIT = 30 * 1000 * 1000  # ~32 MB
DEPLOY_RETRIES = 3
MATCH_ALL = '*'
RETRY_WAIT_SECONDS = 10

# Give 12 hours for cron jobs to complete before deleting a version.
VERSION_DELETE_WINDOW_MINUTES = 12 * 60

INDEX_YAML_PATH = os.path.join(appengine.SRC_DIR_PY, 'index.yaml')
SERVICE_REGEX = re.compile(r'service\s*:\s*(.*)')

Version = namedtuple('Version', ['id', 'deploy_time', 'traffic_split'])


def now(tz=None):
  """Used for mocks."""
  return datetime.datetime.now(tz)


def _get_services(paths):
  """Get list of services from deployment yamls."""
  services = []
  for path in paths:
    for line in open(path):
      match = SERVICE_REGEX.search(line)
      if match:
        matched_service = match.group(1)
        if matched_service not in services:
          services.append(matched_service)
        break

  return services


def _get_redis_ip(project):
  """Get the redis IP address."""
  region = appengine.region(project)
  return_code, ip = common.execute(
      'gcloud redis instances describe redis-instance '
      '--project={project} --region={region} '
      '--format="value(host)"'.format(project=project, region=region))

  if return_code:
    raise RuntimeError('Failed to get redis IP.')

  return ip.decode('utf-8').strip()


def _additional_app_env_vars(project):
  """Additional environment variables to include for App Engine."""
  return {
      'REDIS_HOST': _get_redis_ip(project),
  }


# TODO: Add structured log
def _deploy_app_prod(project,
                     deployment_bucket,
                     yaml_paths,
                     package_zip_paths,
                     deploy_appengine=True,
                     test_deployment=False,
                     release='prod'):
  """Deploy app in production."""
  if deploy_appengine:
    services = _get_services(yaml_paths)
    rebased_yaml_paths = appengine.copy_yamls_and_preprocess(
        yaml_paths, _additional_app_env_vars(project))

    _deploy_appengine(
        project, [INDEX_YAML_PATH] + rebased_yaml_paths,
        stop_previous_version=False)
    for path in rebased_yaml_paths:
      os.remove(path)

    for service in services:
      _delete_old_versions(project, service, VERSION_DELETE_WINDOW_MINUTES)

  if package_zip_paths:
    for package_zip_path in package_zip_paths:
      _deploy_zip(
          deployment_bucket, package_zip_path, test_deployment=test_deployment)

    releases = [release]
    releases += constants.ADDITIONAL_RELEASES if release == 'prod' else []
    for rel in releases:
      _deploy_manifest(
          deployment_bucket,
          constants.PACKAGE_TARGET_MANIFEST_PATH,
          test_deployment=test_deployment,
          release=rel)


def _deploy_app_staging(project, yaml_paths):
  """Deploy app in staging."""
  services = _get_services(yaml_paths)

  rebased_yaml_paths = appengine.copy_yamls_and_preprocess(
      yaml_paths, _additional_app_env_vars(project))
  _deploy_appengine(project, rebased_yaml_paths, stop_previous_version=True)
  for path in rebased_yaml_paths:
    os.remove(path)

  for service in services:
    _delete_old_versions(project, service, 0)


def _versions_to_delete(versions, window):
  """Return the versions that should be deleted."""
  # gcloud app versions list returns local time.
  cutoff = now() - datetime.timedelta(minutes=window)

  # Don't delete any versions that stopped serving within
  # |window| minutes before now (or the latest one, since that's definitely
  # still serving).
  # This is so that cron jobs have a chance to finish.

  # Find the first version for which the deploy time of the next version is
  # after the cutoff. This is the first version that we do not delete, because
  # it was still serving after the cutoff.
  delete_end = 0
  while (delete_end < len(versions) - 1 and
         versions[delete_end + 1].deploy_time <= cutoff):
    delete_end += 1

  return versions[:delete_end]


def _delete_old_versions(project, service, delete_window):
  """Delete old versions."""

  def _to_datetime(entry):
    """Parse datetime entry."""
    return datetime.datetime(entry['year'], entry['month'], entry['day'],
                             entry['hour'], entry['minute'], entry['second'])

  _, versions = common.execute('gcloud app versions list --format=json '
                               '--project=%s --service=%s' % (project, service))
  versions = [
      Version(version['id'], _to_datetime(version['last_deployed_time']),
              version['traffic_split']) for version in json.loads(versions)
  ]

  versions.sort(key=lambda v: v.deploy_time)
  assert versions[-1].traffic_split == 1.0

  to_delete = _versions_to_delete(versions, delete_window)
  if not to_delete:
    return

  versions = ' '.join(version.id for version in to_delete)
  common.execute('gcloud app versions delete --quiet '
                 '--project=%s --service=%s %s' % (project, service, versions))


def _deploy_appengine(project, yamls, stop_previous_version, version=None):
  """Deploy to appengine using `yamls`."""
  stop_previous_version_arg = ('--stop-previous-version'
                               if stop_previous_version else
                               '--no-stop-previous-version')

  version_arg = '--version=' + version if version else ''

  for retry_num in range(DEPLOY_RETRIES + 1):
    return_code, _ = common.execute(
        'gcloud app deploy %s --quiet '
        '--project=%s %s %s' % (stop_previous_version_arg, project, version_arg,
                                ' '.join(yamls)),
        exit_on_error=False)

    if return_code == 0:
      break

    if retry_num == DEPLOY_RETRIES:
      print('Failed to deploy after %d retries.' % DEPLOY_RETRIES)
      sys.exit(return_code)

    print('gcloud deployment failed, retrying...')
    time.sleep(RETRY_WAIT_SECONDS)


def find_file_exceeding_limit(path, limit):
  """Find one individual file that exceeds limit within path (recursively)."""
  for root, _, filenames in os.walk(path):
    for filename in filenames:
      full_path = os.path.join(root, filename)
      if os.path.getsize(full_path) >= limit:
        return full_path
  return None


def _deploy_zip(bucket_name, zip_path, test_deployment=False):
  """Deploy zip to GCS."""
  if test_deployment:
    common.execute(f'gsutil cp {zip_path} gs://{bucket_name}/test-deployment/'
                   f'{os.path.basename(zip_path)}')
  else:
    common.execute('gsutil cp %s gs://%s/%s' % (zip_path, bucket_name,
                                                os.path.basename(zip_path)))


def _deploy_manifest(bucket_name,
                     manifest_path,
                     test_deployment=False,
                     release='prod'):
  """Deploy source manifest to GCS."""
  remote_manifest_path = utils.get_remote_manifest_filename(release)

  if test_deployment:
    common.execute(f'gsutil cp {manifest_path} '
                   f'gs://{bucket_name}/test-deployment/'
                   f'{remote_manifest_path}')
  else:
    common.execute(f'gsutil cp {manifest_path} '
                   f'gs://{bucket_name}/'
                   f'{remote_manifest_path}')


def _update_deployment_manager(project, name, config_path):
  """Update deployment manager settings."""
  if not os.path.exists(config_path):
    return

  gcloud = common.Gcloud(project)
  operation = 'update'
  try:
    gcloud.run('deployment-manager', 'deployments', 'describe', name)
  except common.GcloudError:
    # Does not exist.
    operation = 'create'

  for _ in range(DEPLOY_RETRIES + 1):
    try:
      gcloud.run('deployment-manager', 'deployments', operation, name,
                 '--config=' + config_path)
      break
    except common.GcloudError:
      time.sleep(RETRY_WAIT_SECONDS)


def _update_pubsub_queues(project):
  """Update pubsub queues."""
  _update_deployment_manager(
      project, 'pubsub',
      os.path.join(environment.get_config_directory(), 'pubsub', 'queues.yaml'))


def _get_region_counts():
  """Get region instance counts."""
  counts = {}
  regions = local_config.MonitoringRegionsConfig()
  clusters = local_config.Config(local_config.GCE_CLUSTERS_PATH).get()

  def get_region(name):
    """Get the region."""
    for pattern in regions.get('patterns'):
      if re.match(pattern['pattern'], name + '-0000'):
        return pattern['name']

    return None

  # Compute expected bot counts per region.
  for config in clusters.values():
    for name, cluster in config['clusters'].items():
      region = get_region(name)
      if not region:
        continue

      counts.setdefault(region, 0)
      counts[region] += cluster['instance_count']

  return counts


@contextlib.contextmanager
def _preprocess_alerts(alerts_path):
  """Preprocess alerts."""
  with open(alerts_path) as f:
    alerts_data = f.read()

  counts = _get_region_counts()
  for region, count in counts.items():
    alerts_data = re.sub('BOT_COUNT:' + region + r'(?=\s|$)',
                         str(int(count * EXPECTED_BOT_COUNT_PERCENT)),
                         alerts_data)

  with tempfile.NamedTemporaryFile(mode='w') as f:
    f.write(alerts_data)
    f.flush()
    yield f.name


def _update_alerts(project):
  """Update pubsub topics."""
  if not local_config.ProjectConfig().get('monitoring.enabled'):
    return

  alerts_path = os.path.join(environment.get_config_directory(), 'monitoring',
                             'alerts.yaml')
  with _preprocess_alerts(alerts_path) as processed_alerts_path:
    _update_deployment_manager(project, 'alerts', processed_alerts_path)


def _update_bigquery(project):
  """Update bigquery datasets and tables."""
  _update_deployment_manager(
      project, 'bigquery',
      os.path.join(environment.get_config_directory(), 'bigquery',
                   'datasets.yaml'))


def get_remote_sha(git_dir: str = '.'):
  """Get remote sha of origin/master."""
  _, remote_sha_line = common.execute(
      f'git -C {git_dir} ls-remote origin refs/heads/master')

  return re.split(br'\s+', remote_sha_line)[0]


def is_diff_origin_master(git_dir: str = '.'):
  """Check if the current state is different from origin/master."""
  common.execute(f'git -C {git_dir} fetch')
  remote_sha = get_remote_sha(git_dir)
  _, local_sha = common.execute(f'git -C {git_dir} rev-parse HEAD')
  _, diff_output = common.execute(f'git -C {git_dir} diff origin/master --stat')

  return diff_output.strip() or remote_sha.strip() != local_sha.strip()


def _staging_deployment_helper():
  """Helper for staging deployment."""
  config = local_config.Config(local_config.GAE_CONFIG_PATH)
  project = config.get('application_id')

  print('Deploying %s to staging.' % project)
  deployment_config = config.sub_config('deployment')

  path = 'staging3'
  yaml_paths = deployment_config.get_absolute_path(path)

  _deploy_app_staging(project, yaml_paths)
  print('Staging deployment finished.')


# We need to import the wrap_with_monitoring through monitoring_metrics
# monitor's import because we need to point to the same module instance
# for assuring the same metric store we increment the metric will have
# the metrics flushed by the monitoring thread.
@monitoring_metrics.monitor.wrap_with_monitoring()
def _prod_deployment_helper(config_dir,
                            package_zip_paths,
                            deploy_appengine=True,
                            deploy_terraform=True,
                            test_deployment=False,
                            release='prod'):
  """Helper for production deployment."""
  config = local_config.Config()
  deployment_bucket = config.get('project.deployment.bucket')

  gae_config = config.sub_config(local_config.GAE_CONFIG_PATH)
  gae_deployment = gae_config.sub_config('deployment')
  project = gae_config.get('application_id')

  print('Deploying %s to prod.' % project)
  path = 'prod3'

  yaml_paths = gae_deployment.get_absolute_path(path, default=[])
  if not yaml_paths:
    deploy_appengine = False

  if deploy_appengine:
    _update_pubsub_queues(project)
    _update_alerts(project)
    _update_bigquery(project)

  labels: dict[str, Any] = {
      'deploy_zip': bool(package_zip_paths),
      'deploy_app_engine': deploy_appengine,
      'deploy_kubernetes': False,
      'deploy_terraform': deploy_terraform,
      'success': True,
      'release': release,
      'clusterfuzz_version': utils.current_source_version()
  }

  try:
    # Appengine depends on Redis, which is managed by Terraform
    # Therefore, we need to deploy Terraform first
    if deploy_k8s:
      _deploy_terraform(config_dir)
      _deploy_k8s(config_dir)
    _deploy_app_prod(
        project,
        deployment_bucket,
        yaml_paths,
        package_zip_paths,
        deploy_appengine=deploy_appengine,
        test_deployment=test_deployment,
        release=release)

    if deploy_appengine:
      common.execute(
          f'python butler.py run setup --config-dir {config_dir} --non-dry-run')

<<<<<<< HEAD
=======
    if deploy_terraform:
      _deploy_terraform(config_dir)

>>>>>>> 15e7b025
    print(f'Production deployment finished. {labels}')
    monitoring_metrics.PRODUCTION_DEPLOYMENT.increment(labels)
  except Exception as ex:
    labels.update({'success': False})
    monitoring_metrics.PRODUCTION_DEPLOYMENT.increment(labels)
    raise ex


def _deploy_terraform(config_dir):
  """Deploys GKE cluster via terraform."""
  terraform_dir = os.path.join(config_dir, 'terraform')
  terraform = f'terraform -chdir={terraform_dir}'
  common.execute(f'{terraform} init')
  common.execute(f'{terraform} apply -target=module.clusterfuzz -auto-approve')
  common.execute(f'rm -rf {terraform_dir}/.terraform*')


def _is_safe_deploy_day():
  time_now_in_ny = now(pytz.timezone('America/New_York'))
  day_now_in_ny = time_now_in_ny.weekday()
  return day_now_in_ny not in {4, 5, 6}  # The days of the week are 0-indexed.


def _enforce_safe_day_to_deploy():
  """Checks that is not an unsafe day (Friday, Saturday, or Sunday) to
  deploy for chrome ClusterFuzz."""

  config = local_config.Config()
  if config.get('weekend_deploy_allowed', True):
    return

  if not _is_safe_deploy_day():
    raise RuntimeError('Cannot deploy Fri-Sun to this CF instance except for '
                       'urgent fixes. See b/384493595. If needed, temporarily '
                       'delete+commit this. You are not too l33t for this '
                       'rule. Do not break it!')


def execute(args):
  """Deploy Clusterfuzz to Appengine."""
  if sys.version_info.major != 3 or sys.version_info.minor != 11:
    print('You can only deploy from Python 3.11. Install Python 3.11 and '
          'run: `PYTHON=python3.11 local/install_deps.bash`')
    sys.exit(1)

  os.environ['ROOT_DIR'] = '.'

  if not os.path.exists(args.config_dir):
    print('Please provide a valid configuration directory.')
    sys.exit(1)

  os.environ['CONFIG_DIR_OVERRIDE'] = args.config_dir

  if not common.has_file_in_path('gcloud'):
    print('Please install gcloud.')
    sys.exit(1)

  is_ci = os.getenv('TEST_BOT_ENVIRONMENT')
  if not is_ci and common.is_git_dirty():
    print('Your branch is dirty. Please fix before deploying.')
    sys.exit(1)

  if not common.has_file_in_path('gsutil'):
    print('gsutil not found in PATH.')
    sys.exit(1)

  _enforce_safe_day_to_deploy()

  # Build templates before deployment.
  appengine.build_templates()

  if not is_ci and not args.staging:
    if is_diff_origin_master() or is_diff_origin_master(
        environment.get_config_directory()):
      if args.force:
        print('You are not on origin/master for clusterfuzz'
              'or clusterfuzz-config. --force is used. Continue.')
        for _ in range(3):
          print('.')
          time.sleep(1)
        print()
      else:
        print('You are not on origin/master for clusterfuzz'
              'or clusterfuzz-config. Please fix or use --force.')
        sys.exit(1)

  if args.staging:
    revision = common.compute_staging_revision()
    platforms = ['linux']  # No other platforms required.
  elif args.prod:
    revision = common.compute_prod_revision()
    platforms = list(constants.PLATFORMS.keys())
  else:
    print('Please specify either --prod or --staging. For production '
          'deployments, you probably want to use deploy.sh from your '
          'configs directory instead.')
    sys.exit(1)

  deploy_zips = 'zips' in args.targets
  deploy_appengine = 'appengine' in args.targets
  deploy_terraform = 'terraform' in args.targets
  test_deployment = 'test_deployment' in args.targets

  if test_deployment:
    deploy_appengine = False
    deploy_terraform = False
    deploy_zips = True

  package_zip_paths = []
  if deploy_zips:
    for platform_name in platforms:
      package_zip_paths += package.package(
          revision, platform_name=platform_name, release=args.release)
  else:
    # package.package calls these, so only set these up if we're not packaging,
    # since they can be fairly slow.
    appengine.symlink_dirs()
    common.install_dependencies('linux')
    with open(constants.PACKAGE_TARGET_MANIFEST_PATH, 'w') as f:
      f.write('%s\n' % revision)

  too_large_file_path = find_file_exceeding_limit('src/appengine',
                                                  APPENGINE_FILESIZE_LIMIT)
  if too_large_file_path:
    print(("%s is larger than %d bytes. It wouldn't be deployed to appengine."
           ' Please fix.') % (too_large_file_path, APPENGINE_FILESIZE_LIMIT))
    sys.exit(1)

  if args.staging:
    _staging_deployment_helper()
  else:
    # This workaround is needed to set the env vars APPLICATION_ID and BOT_NAME
    # for local environment, and it's needed for loading the monitoring module
    config = local_config.ProjectConfig().get('env')
    environment.set_value("APPLICATION_ID", config["APPLICATION_ID"])
    environment.set_value("BOT_NAME", os.uname().nodename)
    _prod_deployment_helper(
        args.config_dir,
        package_zip_paths,
        deploy_appengine,
        deploy_terraform,
        test_deployment=test_deployment,
        release=args.release)

  with open(constants.PACKAGE_TARGET_MANIFEST_PATH) as f:
    print('Source updated to %s' % f.read())

  if platforms[-1] != common.get_platform():
    # Make sure the installed dependencies are for the current platform.
    common.install_dependencies()<|MERGE_RESOLUTION|>--- conflicted
+++ resolved
@@ -425,9 +425,8 @@
   try:
     # Appengine depends on Redis, which is managed by Terraform
     # Therefore, we need to deploy Terraform first
-    if deploy_k8s:
+    if deploy_terraform:
       _deploy_terraform(config_dir)
-      _deploy_k8s(config_dir)
     _deploy_app_prod(
         project,
         deployment_bucket,
@@ -441,12 +440,6 @@
       common.execute(
           f'python butler.py run setup --config-dir {config_dir} --non-dry-run')
 
-<<<<<<< HEAD
-=======
-    if deploy_terraform:
-      _deploy_terraform(config_dir)
-
->>>>>>> 15e7b025
     print(f'Production deployment finished. {labels}')
     monitoring_metrics.PRODUCTION_DEPLOYMENT.increment(labels)
   except Exception as ex:
