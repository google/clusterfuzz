# Copyright 2019 Google LLC
#
# Licensed under the Apache License, Version 2.0 (the "License");
# you may not use this file except in compliance with the License.
# You may obtain a copy of the License at
#
#      http://www.apache.org/licenses/LICENSE-2.0
#
# Unless required by applicable law or agreed to in writing, software
# distributed under the License is distributed on an "AS IS" BASIS,
# WITHOUT WARRANTIES OR CONDITIONS OF ANY KIND, either express or implied.
# See the License for the specific language governing permissions and
# limitations under the License.
"""Generate strategy pool for launcher based on strategy probabilities.

Decides the set strategies to be considered by the launcher. Note
that because of compatability issues, the exact set of strategies
generated here may be modified in the launcher before being launched."""

from base import utils
from bot.fuzzers import engine_common
from bot.fuzzers import strategy
from collections import namedtuple
from metrics import logs
from system import environment

StrategyCombination = namedtuple('StrategyCombination',
                                 'strategy_name probability')


class StrategyPool(object):
  """Object used to keep track of which strategies the launcher should attempt
  to enable."""

  def __init__(self):
    """Empty set representing empty strategy pool."""
    self.strategy_names = set()

  def add_strategy(self, strategy_tuple):
    """Add a strategy into our existing strategy pool."""
    self.strategy_names.add(strategy_tuple.name)

  def do_strategy(self, strategy_tuple):
    """Boolean value representing whether or not a strategy is in our strategy
    pool."""
    return strategy_tuple.name in self.strategy_names


def choose_generator(strategy_pool):
  """Chooses whether to use radamsa, ml rnn, or no generator and updates the
  strategy pool."""

  radamsa_prob = engine_common.get_strategy_probability(
      strategy.CORPUS_MUTATION_RADAMSA_STRATEGY.name,
      default=strategy.CORPUS_MUTATION_RADAMSA_STRATEGY.probability)

  ml_rnn_prob = engine_common.get_strategy_probability(
      strategy.CORPUS_MUTATION_ML_RNN_STRATEGY.name,
      default=strategy.CORPUS_MUTATION_ML_RNN_STRATEGY.probability)

  if engine_common.decide_with_probability(radamsa_prob + ml_rnn_prob):
    if engine_common.decide_with_probability(
        radamsa_prob / (radamsa_prob + ml_rnn_prob)):
      strategy_pool.add_strategy(strategy.CORPUS_MUTATION_RADAMSA_STRATEGY)
    else:
      strategy_pool.add_strategy(strategy.CORPUS_MUTATION_ML_RNN_STRATEGY)


def do_strategy(strategy_tuple):
  """Return whether or not to use a given strategy."""
  return engine_common.decide_with_probability(
      engine_common.get_strategy_probability(strategy_tuple.name,
                                             strategy_tuple.probability))


def generate_default_strategy_pool():
  """Return a strategy pool representing a random selection of strategies for
  launcher to consider."""
  pool = StrategyPool()

  # Decide whether to include radamsa, ml rnn, or no generator (mutually
  # exclusive).
  choose_generator(pool)

  # Decide whether or not to include remaining strategies.
  if engine_common.do_corpus_subset():
    pool.add_strategy(strategy.CORPUS_SUBSET_STRATEGY)
<<<<<<< HEAD
  if do_strategy(strategy.RANDOM_MAX_LENGTH_STRATEGY):
    pool.add_strategy(strategy.RANDOM_MAX_LENGTH_STRATEGY)
  if do_strategy(strategy.RECOMMENDED_DICTIONARY_STRATEGY):
    pool.add_strategy(strategy.RECOMMENDED_DICTIONARY_STRATEGY)
  if do_strategy(strategy.VALUE_PROFILE_STRATEGY):
    pool.add_strategy(strategy.VALUE_PROFILE_STRATEGY)
  if do_strategy(strategy.FORK_STRATEGY):
    pool.add_strategy(strategy.FORK_STRATEGY)
  if do_strategy(strategy.MUTATOR_PLUGIN_STRATEGY):
    pool.add_strategy(strategy.MUTATOR_PLUGIN_STRATEGY)
  logs.log("Strategy pool was generated according to default parameters. "
           "Chosen strategies: " + ", ".join(pool.strategy_names))
=======

  for value in [
      strategy.DATAFLOW_TRACING_STRATEGY,
      strategy.FORK_STRATEGY,
      strategy.MUTATOR_PLUGIN_STRATEGY,
      strategy.RANDOM_MAX_LENGTH_STRATEGY,
      strategy.RECOMMENDED_DICTIONARY_STRATEGY,
      strategy.VALUE_PROFILE_STRATEGY,
  ]:
    if do_strategy(value):
      pool.add_strategy(value)

>>>>>>> feff2725
  return pool


def generate_weighted_strategy_pool():
  """Generate a strategy pool based on probability
  distribution from multi armed bandit experimentation."""
<<<<<<< HEAD
  distribution = environment.get_value('STRATEGY_SELECTION_DISTRIBUTION')
=======
  if not environment.get_value('USE_BANDIT_STRATEGY_SELECTION'):
    return generate_default_strategy_pool()

  query = data_types.FuzzStrategyProbability.query()
  distribution = list(ndb_utils.get_all_from_query(query))
>>>>>>> feff2725

  # If we are not able to query properly, draw randomly according to
  # probability parameters.
  if not distribution:
    return generate_default_strategy_pool()

  # Change the distribution to a list of named tuples rather than a list of
  # dictionaries so that we can use the randome_weighted_choice function.
  distribution_tuples = [
      StrategyCombination(
          strategy_name=elem['strategy_name'], probability=elem['probability'])
      for elem in distribution
  ]

  strategy_selection = utils.random_weighted_choice(distribution_tuples,
                                                    'probability')
  strategy_name = strategy_selection.strategy_name

  chosen_strategies = strategy_name.split(',')
  pool = StrategyPool()

  for strategy_tuple in strategy.strategy_list:
    if strategy_tuple.name in chosen_strategies:
      pool.add_strategy(strategy_tuple)

  # We consider certain strategies separately as those are only supported by a
  # small number of fuzz targets and should be used heavily when available.
  for value in [
      strategy.DATAFLOW_TRACING_STRATEGY, strategy.MUTATOR_PLUGIN_STRATEGY
  ]:
    if do_strategy(value):
      pool.add_strategy(value)

  logs.log("Strategy pool was generated according to weighted distribution. "
           "Chosen strategies: " + ", ".join(pool.strategy_names))
  return pool<|MERGE_RESOLUTION|>--- conflicted
+++ resolved
@@ -85,20 +85,6 @@
   # Decide whether or not to include remaining strategies.
   if engine_common.do_corpus_subset():
     pool.add_strategy(strategy.CORPUS_SUBSET_STRATEGY)
-<<<<<<< HEAD
-  if do_strategy(strategy.RANDOM_MAX_LENGTH_STRATEGY):
-    pool.add_strategy(strategy.RANDOM_MAX_LENGTH_STRATEGY)
-  if do_strategy(strategy.RECOMMENDED_DICTIONARY_STRATEGY):
-    pool.add_strategy(strategy.RECOMMENDED_DICTIONARY_STRATEGY)
-  if do_strategy(strategy.VALUE_PROFILE_STRATEGY):
-    pool.add_strategy(strategy.VALUE_PROFILE_STRATEGY)
-  if do_strategy(strategy.FORK_STRATEGY):
-    pool.add_strategy(strategy.FORK_STRATEGY)
-  if do_strategy(strategy.MUTATOR_PLUGIN_STRATEGY):
-    pool.add_strategy(strategy.MUTATOR_PLUGIN_STRATEGY)
-  logs.log("Strategy pool was generated according to default parameters. "
-           "Chosen strategies: " + ", ".join(pool.strategy_names))
-=======
 
   for value in [
       strategy.DATAFLOW_TRACING_STRATEGY,
@@ -110,23 +96,15 @@
   ]:
     if do_strategy(value):
       pool.add_strategy(value)
-
->>>>>>> feff2725
+  logs.log("Strategy pool was generated according to default parameters. "
+           "Chosen strategies: " + ", ".join(pool.strategy_names))
   return pool
 
 
 def generate_weighted_strategy_pool():
   """Generate a strategy pool based on probability
   distribution from multi armed bandit experimentation."""
-<<<<<<< HEAD
   distribution = environment.get_value('STRATEGY_SELECTION_DISTRIBUTION')
-=======
-  if not environment.get_value('USE_BANDIT_STRATEGY_SELECTION'):
-    return generate_default_strategy_pool()
-
-  query = data_types.FuzzStrategyProbability.query()
-  distribution = list(ndb_utils.get_all_from_query(query))
->>>>>>> feff2725
 
   # If we are not able to query properly, draw randomly according to
   # probability parameters.
