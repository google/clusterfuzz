--- conflicted
+++ resolved
@@ -256,11 +256,7 @@
   """Configure logging for App Engine."""
   logging.getLogger().setLevel(logging.INFO)
 
-<<<<<<< HEAD
-  if os.getenv('LOCAL_DEVELOPMENT'):
-=======
   if os.getenv('LOCAL_DEVELOPMENT') or os.getenv('PY_UNITTESTS'):
->>>>>>> eff84f6a
     return
 
   import google.cloud.logging
