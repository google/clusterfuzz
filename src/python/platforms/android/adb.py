# Copyright 2019 Google LLC
#
# Licensed under the Apache License, Version 2.0 (the "License");
# you may not use this file except in compliance with the License.
# You may obtain a copy of the License at
#
#      http://www.apache.org/licenses/LICENSE-2.0
#
# Unless required by applicable law or agreed to in writing, software
# distributed under the License is distributed on an "AS IS" BASIS,
# WITHOUT WARRANTIES OR CONDITIONS OF ANY KIND, either express or implied.
# See the License for the specific language governing permissions and
# limitations under the License.
"""ADB shell related functions."""

import collections
import os
import re
import signal
import socket
import subprocess
import tempfile
import threading
import time

from base import persistent_cache
from base import utils
from metrics import logs
from system import environment
from system import shell

ADB_TIMEOUT = 1200  # Should be lower than |REBOOT_TIMEOUT|.
BAD_STATE_WAIT = 900
BOOT_WAIT_INTERVAL = 30
CUTTLEFISH_USER = 'vsoc-01'
CUTTLEFISH_CVD_PORT = 6520
DEFAULT_DEVICE_MEMORY_MB = 2048
DEVICE = collections.namedtuple('Device', ['serial', 'path'])
DEVICE_HANG_STRING = None
DEVICE_NOT_FOUND_STRING = 'error: device \'{serial}\' not found'
DEVICE_OFFLINE_STRING = 'error: device offline'
FACTORY_RESET_WAIT = 60
KERNEL_LOG_FILES = [
    '/proc/last_kmsg',
    '/sys/fs/pstore/console-ramoops',
]
MONKEY_PROCESS_NAME = 'monkey'
REBOOT_TIMEOUT = 3600
RECOVERY_CMD_TIMEOUT = 60
STOP_CVD_WAIT = 20

# Output patterns to parse "lsusb" output.
LSUSB_BUS_RE = re.compile(r'Bus\s+(\d+)\s+Device\s+(\d+):.*')
LSUSB_SERIAL_RE = re.compile(r'\s+iSerial\s+\d\s+(.*)')

# This is a constant value defined in usbdevice_fs.h in Linux system.
USBDEVFS_RESET = ord('U') << 8 | 20


def bad_state_reached():
  """Wait when device is in a bad state and exit."""
  persistent_cache.clear_values()
  logs.log_fatal_and_exit(
      'Device in bad state.', wait_before_exit=BAD_STATE_WAIT)


def connect_to_cuttlefish_device():
  """Connect to Cuttlefish cvd."""
<<<<<<< HEAD
  logs.log('Connect to cuttlefish device.')
=======
>>>>>>> 786eda6f
  device_serial = environment.get_value('ANDROID_SERIAL')
  connect_cmd = f'{get_adb_path()} connect {device_serial}'
  return execute_command(connect_cmd, timeout=RECOVERY_CMD_TIMEOUT)


def copy_local_directory_to_remote(local_directory, remote_directory):
  """Copies local directory contents to a device directory."""
  create_directory_if_needed(remote_directory)
  if os.listdir(local_directory):
    run_command(['push', '%s/.' % local_directory, remote_directory])


def copy_local_file_to_remote(local_file_path, remote_file_path):
  """Copies local file to a device file."""
  create_directory_if_needed(os.path.dirname(remote_file_path))
  run_command(['push', local_file_path, remote_file_path])


def copy_remote_directory_to_local(remote_directory, local_directory):
  """Copies local directory contents to a device directory."""
  run_command(['pull', '%s/.' % remote_directory, local_directory])


def copy_remote_file_to_local(remote_file_path, local_file_path):
  """Copies device file to a local file."""
  shell.create_directory(
      os.path.dirname(local_file_path), create_intermediates=True)
  run_command(['pull', remote_file_path, local_file_path])


def create_directory_if_needed(device_directory):
  """Creates a directory on the device if it doesn't already exist."""
  run_shell_command(['mkdir', '-p', device_directory])


def directory_exists(directory_path):
  """Return whether a directory exists or not."""
  expected = '0'
  result = run_shell_command(
      '\'test -d "%s"; echo $?\'' % directory_path, log_error=False)
  return result == expected


def execute_command(cmd, timeout=None, log_error=True,
                    on_cuttlefish_host=False):
  """Spawns a subprocess to run the given shell command."""
  if on_cuttlefish_host and environment.is_android_cuttlefish():
    # Auto accept key fingerprint for ssh command.
    cmd = ('ssh -o StrictHostKeyChecking=no '
           f'{get_cuttlefish_ssh_target()} "{cmd}"')

  so = []
  # pylint: disable=consider-using-with
  output_dest = tempfile.TemporaryFile()
  # pylint: disable=subprocess-popen-preexec-fn,consider-using-with
  pipe = subprocess.Popen(
      cmd,
      executable='/bin/bash',
      stdout=output_dest,
      stderr=subprocess.STDOUT,
      shell=True,
      preexec_fn=lambda: signal.signal(signal.SIGPIPE, signal.SIG_DFL),
      bufsize=0)

  def run():
    """Thread target function that waits for subprocess to complete."""
    try:
      pipe.communicate()
      output_dest.seek(0)
      output = output_dest.read()
      output_dest.close()
      if output:
        so.append(output)
    except OSError as _:
      logs.log_warn('Failed to retrieve stdout from: %s' % cmd)
    if pipe.returncode:
      if log_error:
        logs.log_warn(
            '%s returned %d error code.' % (cmd, pipe.returncode),
            output=output)

  thread = threading.Thread(target=run)
  thread.start()
  thread.join(timeout)
  if thread.is_alive():
    try:
      pipe.kill()
    except OSError:
      # Can't kill a dead process.
      pass

    return None

  bytes_output = b''.join(so)
  return bytes_output.strip().decode('utf-8', errors='ignore')


def copy_to_cuttlefish(src_path, dest_path, timeout=None):
  """Copy file to cuttlefish device."""
  cvd_address = get_cuttlefish_ssh_target()
  return execute_command(
      'scp -o StrictHostKeyChecking=no '
      f'-r {src_path} {cvd_address}:{dest_path}',
      timeout=timeout)


def factory_reset():
  """Reset device to factory state."""
  if environment.is_android_cuttlefish() or environment.is_android_emulator():
    # We cannot recover from this since there can be cases like userdata image
    # corruption in /data/data. Till the bug is fixed, we just need to wait
    # for reimage in next iteration.
    bad_state_reached()

  # A device can be stuck in a boot loop due to a bad clang library update.
  # Reverting that can bring a device back to good state.
  revert_asan_device_setup_if_needed()

  run_as_root()
  run_shell_command([
      'am', 'broadcast', '-a', 'android.intent.action.MASTER_CLEAR', '-n',
      'android/com.android.server.MasterClearReceiver'
  ])

  # Wait until the reset is complete.
  time.sleep(FACTORY_RESET_WAIT)


def file_exists(file_path):
  """Return whether a file exists or not."""
  expected = '0'
  result = run_shell_command(
      '\'test -f "%s"; echo $?\'' % file_path, log_error=False)
  return result == expected


def get_adb_command_line(adb_cmd):
  """Return adb command line for running an adb command."""
  device_serial = environment.get_value('ANDROID_SERIAL')
  adb_cmd_line = '%s -s %s %s' % (get_adb_path(), device_serial, adb_cmd)
  return adb_cmd_line


def get_adb_path():
  """Return path to ADB binary."""
  adb_path = environment.get_value('ADB')
  if adb_path:
    return adb_path

  return os.path.join(environment.get_platform_resources_directory(), 'adb')


def get_device_state():
  """Return the device status."""
  state_cmd = get_adb_command_line('get-state')
  return execute_command(state_cmd, timeout=RECOVERY_CMD_TIMEOUT)


def get_fastboot_command_line(fastboot_cmd):
  """Return fastboot command line for running a fastboot command."""
  fastboot_cmd_line = '%s %s' % (get_fastboot_path(), fastboot_cmd)
  return fastboot_cmd_line


def get_fastboot_path():
  """Return path to fastboot binary."""
  return os.path.join(environment.get_platform_resources_directory(),
                      'fastboot')


def get_file_checksum(file_path):
  """Return file's md5 checksum."""
  if not file_exists(file_path):
    return None

  return run_shell_command(['md5sum', '-b', file_path])


def get_file_size(file_path):
  """Return file's size."""
  if not file_exists(file_path):
    return None

  return int(run_shell_command(['stat', '-c%s', file_path]))


def get_kernel_log_content():
  """Return content of kernel logs."""
  kernel_log_content = ''
  for kernel_log_file in KERNEL_LOG_FILES:
    kernel_log_content += read_data_from_file(kernel_log_file) or ''

  return kernel_log_content


def get_ps_output():
  """Return ps output for all processes."""
  return run_shell_command(['ps', '-A'])


def get_process_and_child_pids(process_name):
  """Return process and child pids matching a process name."""
  pids = []
  ps_output_lines = get_ps_output().splitlines()

  while True:
    old_pids_length = len(pids)
    for line in ps_output_lines:
      data = line.split()

      # Make sure we have a valid pid and parent pid.
      try:
        # PID is in the second column.
        line_process_pid = int(data[1])
        # Parent PID is in the third column.
        line_parent_pid = int(data[2])
      except:
        continue

      # If we have already processed this pid, no more work to do.
      if line_process_pid in pids:
        continue

      # Process name is in the last column.
      # Monkey framework instances (if any) are children of our process launch,
      # so include these in pid list.
      line_process_name = data[-1]
      if (process_name in line_process_name or
          MONKEY_PROCESS_NAME in line_process_name):
        if process_name == line_process_name:
          pids.insert(0, line_process_pid)
        else:
          pids.append(line_process_pid)
        continue

      # Add child pids to end.
      if line_parent_pid in pids:
        pids.append(line_process_pid)

    new_pids_length = len(pids)
    if old_pids_length == new_pids_length:
      break

  return pids


def get_property(property_name):
  """Return property's value."""
  return run_shell_command(['getprop', property_name])


def hard_reset():
  """Perform a hard reset of the device."""
  if environment.is_android_cuttlefish() or environment.is_android_emulator():
    # There is no recovery step at this point for a cuttlefish bot, so just exit
    # and wait for reimage on next iteration.
    bad_state_reached()

  # For physical device.
  # Try hard-reset via sysrq-trigger (requires root).
  hard_reset_sysrq_cmd = get_adb_command_line(
      'shell echo b \\> /proc/sysrq-trigger')
  execute_command(hard_reset_sysrq_cmd, timeout=RECOVERY_CMD_TIMEOUT)

  # Try soft-reset now (does not require root).
  soft_reset_cmd = get_adb_command_line('reboot')
  execute_command(soft_reset_cmd, timeout=RECOVERY_CMD_TIMEOUT)


def kill_processes_and_children_matching_name(process_name):
  """Kills process along with children matching names."""
  process_and_child_pids = get_process_and_child_pids(process_name)
  if not process_and_child_pids:
    return

  kill_command = ['kill', '-9'] + process_and_child_pids
  run_shell_command(kill_command)


def read_data_from_file(file_path):
  """Return device's file content."""
  if not file_exists(file_path):
    return None

  return run_shell_command(['cat', '"%s"' % file_path])


def reboot():
  """Reboots device."""
  run_command('reboot')


def start_cuttlefish_device():
  """Start the cuttlefish device."""
  cvd_dir = environment.get_value('CVD_DIR')
  cvd_bin_dir = os.path.join(cvd_dir, 'bin')
  launch_cvd_path = os.path.join(cvd_bin_dir, 'launch_cvd')

  device_memory_mb = environment.get_value('DEVICE_MEMORY_MB',
                                           DEFAULT_DEVICE_MEMORY_MB)
  launch_cvd_command_line = (
      f'{launch_cvd_path} -daemon -memory_mb {device_memory_mb} '
      '-report_anonymous_usage_stats Y')
  execute_command(launch_cvd_command_line, on_cuttlefish_host=True)


def stop_cuttlefish_device():
  """Stops the cuttlefish device."""
  cvd_dir = environment.get_value('CVD_DIR')
  cvd_bin_dir = os.path.join(cvd_dir, 'bin')
  stop_cvd_cmd = os.path.join(cvd_bin_dir, 'stop_cvd')

  execute_command(
      stop_cvd_cmd, timeout=RECOVERY_CMD_TIMEOUT, on_cuttlefish_host=True)
  time.sleep(STOP_CVD_WAIT)


def recreate_cuttlefish_device():
  """Recreate cuttlefish device, restoring from backup images."""
  logs.log('Reimaging cuttlefish device.')
  cvd_dir = environment.get_value('CVD_DIR')

  stop_cuttlefish_device()

  # Delete all existing images.
  rm_cmd = f'rm -rf {cvd_dir}/*'
  execute_command(rm_cmd, timeout=RECOVERY_CMD_TIMEOUT, on_cuttlefish_host=True)

  # Copy and Combine cvd host package and OTA images.
  image_directory = environment.get_value('IMAGES_DIR')
  for image_filename in os.listdir(image_directory):
    if image_filename.endswith('.zip') or image_filename.endswith('.tar.gz'):
      continue
    image_src = os.path.join(image_directory, image_filename)
    image_dest = os.path.join(cvd_dir, image_filename)
    copy_to_cuttlefish(image_src, image_dest)

  start_cuttlefish_device()


def remount():
  """Remount /system as read/write."""
  run_as_root()
  run_command('remount')
  wait_for_device()
  run_as_root()


def remove_directory(device_directory, recreate=False):
  """Delete everything inside of a device directory and recreate if needed."""
  run_shell_command('rm -rf %s' % device_directory, root=True)
  if recreate:
    create_directory_if_needed(device_directory)


def remove_file(file_path):
  """Remove file."""
  run_shell_command('rm -f %s' % file_path, root=True)


def reset_device_connection():
  """Reset the connection to the physical device through USB. Returns whether
  or not the reset succeeded."""
  if environment.is_android_cuttlefish():
    stop_cuttlefish_device()
    start_cuttlefish_device()
  else:
    # Physical device. Try restarting usb.
    reset_usb()

  # Check device status.
  state = get_device_state()
  if state != 'device':
    logs.log_warn('Device state is %s, unable to recover using usb reset/'
                  'cuttlefish reconnect.' % str(state))
    return False

  return True


def get_cuttlefish_device_ip():
  """Return the ip address of cuttlefish device."""
  try:
    return socket.gethostbyname('cuttlefish')
  except socket.gaierror:
    logs.log_fatal_and_exit('Unable to get cvd ip address on cuttlefish host.')
  return None


def set_cuttlefish_device_serial():
  """Set the ANDROID_SERIAL to cuttlefish ip and port."""
  device_serial = '%s:%d' % (get_cuttlefish_device_ip(), CUTTLEFISH_CVD_PORT)
  environment.set_value('ANDROID_SERIAL', device_serial)
<<<<<<< HEAD
  logs.log('Set cuttlefish device serial: %s' % device_serial)
=======
>>>>>>> 786eda6f


def get_cuttlefish_ssh_target():
  """Return the target for cuttlefish ssh connection."""
  return f'{CUTTLEFISH_USER}@{get_cuttlefish_device_ip()}'


def get_device_path():
  """Gets a device path to be cached and used by reset_usb."""

  def _get_usb_devices():
    """Returns a list of device objects containing a serial and USB path."""
    usb_list_cmd = 'lsusb -v'
    output = execute_command(usb_list_cmd, timeout=RECOVERY_CMD_TIMEOUT)
    if output is None:
      logs.log_error('Failed to populate usb devices using lsusb, '
                     'host restart might be needed.')
      bad_state_reached()

    devices = []
    path = None
    for line in output.splitlines():
      match = LSUSB_BUS_RE.match(line)
      if match:
        path = '/dev/bus/usb/%s/%s' % (match.group(1), match.group(2))
        continue

      match = LSUSB_SERIAL_RE.match(line)
      if path and match and match.group(1):
        serial = match.group(1)
        devices.append(DEVICE(serial, path))

    return devices

  def _get_device_path_for_serial():
    """Return device path. Assumes a simple ANDROID_SERIAL."""
    devices = _get_usb_devices()
    for device in devices:
      if device_serial == device.serial:
        return device.path

    return None

  def _get_device_path_for_usb():
    """Returns a device path.

    Assumes ANDROID_SERIAL in the form "usb:<identifier>"."""
    # Android serial may reference a usb device rather than a serial number.
    device_id = device_serial[len('usb:'):]
    bus_number = int(
        open('/sys/bus/usb/devices/%s/busnum' % device_id).read().strip())
    device_number = int(
        open('/sys/bus/usb/devices/%s/devnum' % device_id).read().strip())
    return '/dev/bus/usb/%03d/%03d' % (bus_number, device_number)

  if environment.is_android_cuttlefish():
    return None

  device_serial = environment.get_value('ANDROID_SERIAL')
  if device_serial.startswith('usb:'):
    return _get_device_path_for_usb()

  return _get_device_path_for_serial()


def reset_usb():
  """Reset USB bus for a device serial."""
  if environment.is_android_cuttlefish() or environment.is_android_emulator():
    # Nothing to do here.
    return True

  # App Engine does not let us import this.
  import fcntl

  # We need to get latest device path since it could be changed in reboots or
  # adb root restarts.
  try:
    device_path = get_device_path()
  except IOError:
    # We may reach this state if the device is no longer available.
    device_path = None

  if not device_path:
    # Try pulling from cache (if available).
    device_path = environment.get_value('DEVICE_PATH')
  if not device_path:
    logs.log_warn('No device path found, unable to reset usb.')
    return False

  try:
    with open(device_path, 'w') as f:
      fcntl.ioctl(f, USBDEVFS_RESET)
  except:
    logs.log_warn('Failed to reset usb.')
    return False

  # Wait for usb to recover.
  wait_for_device(recover=False)
  return True


def revert_asan_device_setup_if_needed():
  """Reverts ASan device setup if installed."""
  if not environment.get_value('ASAN_DEVICE_SETUP'):
    return

  device_id = environment.get_value('ANDROID_SERIAL')
  device_argument = '--device %s' % device_id
  revert_argument = '--revert'
  asan_device_setup_script_path = os.path.join(
      environment.get_platform_resources_directory(), 'third_party',
      'asan_device_setup.sh')

  command = '%s %s %s' % (asan_device_setup_script_path, device_argument,
                          revert_argument)
  execute_command(command, timeout=RECOVERY_CMD_TIMEOUT)


def run_as_root():
  """Restart adbd and runs as root."""
  # Check if we are already running as root. If yes bail out.
  if get_property('service.adb.root') == '1':
    return

  wait_for_device()
  run_command('root')
  wait_for_device()


def run_command(cmd,
                log_output=False,
                log_error=True,
                timeout=None,
                recover=True):
  """Run a command in adb shell."""
  if isinstance(cmd, list):
    cmd = ' '.join([str(i) for i in cmd])
  if log_output:
    logs.log('Running: adb %s' % cmd)
  if not timeout:
    timeout = ADB_TIMEOUT

  output = execute_command(get_adb_command_line(cmd), timeout, log_error)
  if not recover or environment.is_android_emulator():
    if log_output:
      logs.log('Output: (%s)' % output)
    return output

  device_not_found_string_with_serial = DEVICE_NOT_FOUND_STRING.format(
      serial=environment.get_value('ANDROID_SERIAL'))
  if (output in [
      DEVICE_HANG_STRING, DEVICE_OFFLINE_STRING,
      device_not_found_string_with_serial
  ]):
    logs.log_warn('Unable to query device, resetting device connection.')
    if reset_device_connection():
      # Device has successfully recovered, re-run command to get output.
      # Continue execution and validate output next for |None| condition.
      output = execute_command(get_adb_command_line(cmd), timeout, log_error)
    else:
      output = DEVICE_HANG_STRING

  if output is DEVICE_HANG_STRING:
    # Handle the case where our command execution hung. This is usually when
    # device goes into a bad state and only way to recover is to restart it.
    logs.log_warn('Unable to query device, restarting device to recover.')
    hard_reset()

    # Wait until we've booted and try the command again.
    wait_until_fully_booted()
    output = execute_command(get_adb_command_line(cmd), timeout, log_error)

  if log_output:
    logs.log('Output: (%s)' % output)
  return output


def run_shell_command(cmd,
                      log_output=False,
                      log_error=True,
                      root=False,
                      timeout=None,
                      recover=True):
  """Run adb shell command (with root if needed)."""

  def _escape_specials(command):
    return command.replace('\\', '\\\\').replace('"', '\\"')

  if isinstance(cmd, list):
    cmd = ' '.join([str(i) for i in cmd])

  if cmd[0] not in ['"', "'"]:
    cmd = '"{}"'.format(_escape_specials(cmd))

  if root:
    root_cmd_prefix = 'su root sh -c '

    # The arguments to adb shell need to be quoted, so if we're using
    # su root sh -c, quote the combined command
    full_cmd = 'shell \'{}{}\''.format(root_cmd_prefix, cmd)
  else:
    full_cmd = 'shell {}'.format(cmd)

  return run_command(
      full_cmd,
      log_output=log_output,
      log_error=log_error,
      timeout=timeout,
      recover=recover)


def run_fastboot_command(cmd, log_output=True, log_error=True, timeout=None):
  """Run a command in fastboot shell."""
  if environment.is_android_cuttlefish():
    # We can't run fastboot commands on Android cuttlefish instances.
    return None

  if isinstance(cmd, list):
    cmd = ' '.join([str(i) for i in cmd])
  if log_output:
    logs.log('Running: fastboot %s' % cmd)
  if not timeout:
    timeout = ADB_TIMEOUT

  output = execute_command(get_fastboot_command_line(cmd), timeout, log_error)
  return output


def setup_adb():
  """Sets up ADB binary for use."""
  adb_binary_path = get_adb_path()

  # Make sure that ADB env var is set.
  if not environment.get_value('ADB'):
    environment.set_value('ADB', adb_binary_path)


def start_shell():
  """Stops shell."""
  # Make sure we are running as root.
  run_as_root()

  run_shell_command('start')
  wait_until_fully_booted()


def stop_shell():
  """Stops shell."""
  # Make sure we are running as root.
  run_as_root()
  run_shell_command('stop')


def time_since_last_reboot():
  """Return time in seconds since last reboot."""
  uptime_string = run_shell_command(['cat', '/proc/uptime']).split(' ')[0]
  try:
    return float(uptime_string)
  except ValueError:
    # Sometimes, adb can just hang or return null output. In these cases, just
    # return infinity uptime value.
    return float('inf')


def wait_for_device(recover=True):
  """Waits indefinitely for the device to come online."""
  run_command('wait-for-device', timeout=RECOVERY_CMD_TIMEOUT, recover=recover)


def wait_until_fully_booted():
  """Wait until device is fully booted or timeout expires."""

  def boot_completed():
    expected = '1'
    result = run_shell_command('getprop sys.boot_completed', log_error=False)
    return result == expected

  def drive_ready():
    expected = '0'
    result = run_shell_command('\'test -d "/"; echo $?\'', log_error=False)
    return result == expected

  def package_manager_ready():
    expected = 'package:/system/framework/framework-res.apk'
    result = run_shell_command('pm path android', log_error=False)
    if not result:
      return False

    # Ignore any extra messages before or after the result we want.
    return expected in result.splitlines()

  # Make sure we are not already recursing inside this function.
  if utils.is_recursive_call():
    return False

  # Wait until device is online.
  wait_for_device()

  start_time = time.time()

  is_boot_completed = False
  is_drive_ready = False
  is_package_manager_ready = False
  while time.time() - start_time < REBOOT_TIMEOUT:
    # TODO(mbarbella): Investigate potential optimizations.
    # The package manager check should also work for shell restarts.
    if not is_drive_ready:
      is_drive_ready = drive_ready()
    if not is_package_manager_ready:
      is_package_manager_ready = package_manager_ready()
    if not is_boot_completed:
      is_boot_completed = boot_completed()

    if is_drive_ready and is_package_manager_ready and is_boot_completed:
      return True

    time.sleep(BOOT_WAIT_INTERVAL)

  factory_reset()
  logs.log_fatal_and_exit(
      'Device failed to finish boot. Reset to factory settings and exited.')

  # Not reached.
  return False


def write_command_line_file(command_line, app_path):
  """Write command line file with command line argument for the application."""
  command_line_path = environment.get_value('COMMAND_LINE_PATH')
  if not command_line_path:
    return

  # Algorithm for filtering current command line.
  # 1. Remove |APP_PATH| from front.
  # 2. Add 'chrome ' to start.
  # 3. Strip for whitespaces at start and end.
  command_line_without_app_path = command_line.replace('%s ' % app_path, '')
  command_line_file_contents = 'chrome %s' % (
      command_line_without_app_path.strip())

  write_data_to_file(command_line_file_contents, command_line_path)


def write_data_to_file(contents, file_path):
  """Writes content to file."""
  # If this is a file in /system, we need to remount /system as read-write and
  # after file is written, revert it back to read-only.
  is_system_file = file_path.startswith('/system')
  if is_system_file:
    remount()

  # Write file with desired contents.
  run_shell_command("\"echo -n '%s' | su root dd of=%s\"" % (contents.replace(
      '"', '\\"'), file_path))

  # Make command line file is readable.
  run_shell_command('chmod 0644 %s' % file_path, root=True)

  if is_system_file:
    reboot()
    wait_until_fully_booted()<|MERGE_RESOLUTION|>--- conflicted
+++ resolved
@@ -66,10 +66,7 @@
 
 def connect_to_cuttlefish_device():
   """Connect to Cuttlefish cvd."""
-<<<<<<< HEAD
   logs.log('Connect to cuttlefish device.')
-=======
->>>>>>> 786eda6f
   device_serial = environment.get_value('ANDROID_SERIAL')
   connect_cmd = f'{get_adb_path()} connect {device_serial}'
   return execute_command(connect_cmd, timeout=RECOVERY_CMD_TIMEOUT)
@@ -461,12 +458,9 @@
 
 def set_cuttlefish_device_serial():
   """Set the ANDROID_SERIAL to cuttlefish ip and port."""
+  logs.log('Set cuttlefish device serial: %s' % device_serial)
   device_serial = '%s:%d' % (get_cuttlefish_device_ip(), CUTTLEFISH_CVD_PORT)
   environment.set_value('ANDROID_SERIAL', device_serial)
-<<<<<<< HEAD
-  logs.log('Set cuttlefish device serial: %s' % device_serial)
-=======
->>>>>>> 786eda6f
 
 
 def get_cuttlefish_ssh_target():
