--- conflicted
+++ resolved
@@ -319,13 +319,8 @@
 
 def hard_reset():
   """Perform a hard reset of the device."""
-<<<<<<< HEAD
-  if environment.is_android_cuttlefish():
+  if environment.is_android_cuttlefish() or environment.is_android_emulator():
     # There is no recovery step at this point for a cuttlefish bot, so just exit
-=======
-  if is_gce() or environment.is_android_emulator():
-    # There is no recovery step at this point for a gce bot, so just exit
->>>>>>> 5b54b402
     # and wait for reimage on next iteration.
     bad_state_reached()
 
@@ -531,11 +526,7 @@
 
 def reset_usb():
   """Reset USB bus for a device serial."""
-<<<<<<< HEAD
-  if environment.is_android_cuttlefish():
-=======
-  if is_gce() or environment.is_android_emulator():
->>>>>>> 5b54b402
+  if environment.is_android_cuttlefish() or environment.is_android_emulator():
     # Nothing to do here.
     return True
 
