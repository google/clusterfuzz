--- conflicted
+++ resolved
@@ -17,11 +17,6 @@
 import os
 import shutil
 import unittest
-<<<<<<< HEAD
-
-from pyfakefs import fake_filesystem_unittest
-=======
->>>>>>> 0351a64c
 
 from bot.fuzzers import mutator_plugin
 from tests.test_libs import helpers
