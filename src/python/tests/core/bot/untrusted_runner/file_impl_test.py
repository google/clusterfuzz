# Copyright 2019 Google LLC
#
# Licensed under the Apache License, Version 2.0 (the "License");
# you may not use this file except in compliance with the License.
# You may obtain a copy of the License at
#
#      http://www.apache.org/licenses/LICENSE-2.0
#
# Unless required by applicable law or agreed to in writing, software
# distributed under the License is distributed on an "AS IS" BASIS,
# WITHOUT WARRANTIES OR CONDITIONS OF ANY KIND, either express or implied.
# See the License for the specific language governing permissions and
# limitations under the License.
"""Tests for remote_process."""

<<<<<<< HEAD
import mock
import os

=======
>>>>>>> 0351a64c
from pyfakefs import fake_filesystem_unittest
import mock
import os

from bot.untrusted_runner import config
from bot.untrusted_runner import file_impl
from protos import untrusted_runner_pb2
from tests.test_libs import test_utils


class FileImplTest(fake_filesystem_unittest.TestCase):
  """FileImpl tests."""

  def setUp(self):
    test_utils.set_up_pyfakefs(self)

  def test_create_directory(self):
    """Test file_impl.create_directory."""
    request = untrusted_runner_pb2.CreateDirectoryRequest(
        path='/dir', create_intermediates=False)
    response = file_impl.create_directory(request, None)
    self.assertTrue(response.result)
    self.assertTrue(os.path.isdir('/dir'))

    request = untrusted_runner_pb2.CreateDirectoryRequest(
        path='/dir2/dir2', create_intermediates=False)
    response = file_impl.create_directory(request, None)
    self.assertFalse(response.result)
    self.assertFalse(os.path.isdir('/dir2/dir2'))

    request = untrusted_runner_pb2.CreateDirectoryRequest(
        path='/dir3/dir3', create_intermediates=True)
    response = file_impl.create_directory(request, None)
    self.assertTrue(response.result)
    self.assertTrue(os.path.isdir('/dir3/dir3'))

  def test_remove_directory(self):
    """Test file_impl.remove_directory."""
    os.mkdir('/dir')
    request = untrusted_runner_pb2.RemoveDirectoryRequest(
        path='/dir', recreate=False)
    response = file_impl.remove_directory(request, None)
    self.assertTrue(response.result)
    self.assertFalse(os.path.isdir('/dir'))

    os.mkdir('/dir')
    request = untrusted_runner_pb2.RemoveDirectoryRequest(
        path='/dir', recreate=True)
    response = file_impl.remove_directory(request, None)
    self.assertTrue(response.result)
    self.assertTrue(os.path.isdir('/dir'))

  def test_copy_file_to_worker(self):
    """Test file_impl.copy_file_to_worker."""
    request_iterator = (
        untrusted_runner_pb2.FileChunk(data='A'),
        untrusted_runner_pb2.FileChunk(data='B'),
        untrusted_runner_pb2.FileChunk(data='C'),
    )

    context = mock.MagicMock()
    context.invocation_metadata.return_value = (('path-bin', '/file'),)

    response = file_impl.copy_file_to_worker(request_iterator, context)
    self.assertTrue(response.result)
    self.assertTrue(os.path.exists('/file'))
    with open('/file') as f:
      self.assertEqual('ABC', f.read())

  def test_stat(self):
    """Test file_impl.stat."""
    self.fs.CreateFile('/file')
    request = untrusted_runner_pb2.StatRequest(path='/file')
    response = file_impl.stat(request, None)

    expected = os.stat('/file')
    self.assertTrue(response.result)
    self.assertEqual(expected.st_mode, response.st_mode)
    self.assertEqual(expected.st_size, response.st_size)
    self.assertEqual(expected.st_atime, response.st_atime)
    self.assertEqual(expected.st_ctime, response.st_ctime)
    self.assertEqual(expected.st_mtime, response.st_mtime)

  def test_stat_does_not_exist(self):
    """Test file_impl.stat (does not exist)."""
    request = untrusted_runner_pb2.StatRequest(path='/file')
    response = file_impl.stat(request, None)

    self.assertFalse(response.result)

  def test_copy_file_to_worker_create_intermediate(self):
    """Test file_impl.copy_file_to_worker (create intermediates)."""
    request_iterator = (
        untrusted_runner_pb2.FileChunk(data='A'),
        untrusted_runner_pb2.FileChunk(data='B'),
        untrusted_runner_pb2.FileChunk(data='C'),
    )

    context = mock.MagicMock()
    context.invocation_metadata.return_value = (('path-bin', '/new_dir/file'),)

    response = file_impl.copy_file_to_worker(request_iterator, context)
    self.assertTrue(response.result)
    self.assertTrue(os.path.exists('/new_dir/file'))
    with open('/new_dir/file') as f:
      self.assertEqual('ABC', f.read())

  def test_copy_file_to_worker_create_dir_is_a_file(self):
    """Test file_impl.copy_file_to_worker when the directory is an existing
    file."""
    request_iterator = (
        untrusted_runner_pb2.FileChunk(data='A'),
        untrusted_runner_pb2.FileChunk(data='B'),
        untrusted_runner_pb2.FileChunk(data='C'),
    )

    self.fs.CreateFile('/file')

    context = mock.MagicMock()
    context.invocation_metadata.return_value = (('path-bin', '/file/file'),)

    response = file_impl.copy_file_to_worker(request_iterator, context)
    self.assertFalse(response.result)
    self.assertTrue(os.path.isfile('/file'))

  def test_copy_file_to_worker_create_dir_error(self):
    """Test file_impl.copy_file_to_worker when we fail to create intermediate
    dirs."""
    request_iterator = (
        untrusted_runner_pb2.FileChunk(data='A'),
        untrusted_runner_pb2.FileChunk(data='B'),
        untrusted_runner_pb2.FileChunk(data='C'),
    )

    self.fs.CreateFile('/file')

    context = mock.MagicMock()
    context.invocation_metadata.return_value = (('path-bin', '/file/dir/file'),)

    response = file_impl.copy_file_to_worker(request_iterator, context)
    self.assertFalse(response.result)
    self.assertTrue(os.path.isfile('/file'))

  def test_copy_file_from_worker(self):
    """Test file_impl.copy_file_from_worker."""
    contents = ('A' * config.FILE_TRANSFER_CHUNK_SIZE +
                'B' * config.FILE_TRANSFER_CHUNK_SIZE +
                'C' * config.FILE_TRANSFER_CHUNK_SIZE)

    self.fs.CreateFile('/file', contents=contents)

    request = untrusted_runner_pb2.CopyFileFromRequest(path='/file')
    context = mock.MagicMock()
    response = file_impl.copy_file_from_worker(request, context)

    chunks = [chunk.data for chunk in response]
    self.assertEqual(len(chunks), 3)
    self.assertEqual(contents, ''.join(chunks))
    context.set_trailing_metadata.assert_called_with([('result', 'ok')])

  def test_copy_file_from_worker_failed(self):
    """Test file_impl.copy_file_from_worker."""
    request = untrusted_runner_pb2.CopyFileFromRequest(path='/file')
    context = mock.MagicMock()
    response = file_impl.copy_file_from_worker(request, context)

    self.assertEqual(0, len(list(response)))
    context.set_trailing_metadata.assert_called_with([('result',
                                                       'invalid-path')])<|MERGE_RESOLUTION|>--- conflicted
+++ resolved
@@ -13,12 +13,6 @@
 # limitations under the License.
 """Tests for remote_process."""
 
-<<<<<<< HEAD
-import mock
-import os
-
-=======
->>>>>>> 0351a64c
 from pyfakefs import fake_filesystem_unittest
 import mock
 import os
